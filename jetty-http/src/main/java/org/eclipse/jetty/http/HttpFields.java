//
// ========================================================================
// Copyright (c) 1995-2020 Mort Bay Consulting Pty Ltd and others.
//
// This program and the accompanying materials are made available under
// the terms of the Eclipse Public License 2.0 which is available at
// https://www.eclipse.org/legal/epl-2.0
//
// This Source Code may also be made available under the following
// Secondary Licenses when the conditions for such availability set
// forth in the Eclipse Public License, v. 2.0 are satisfied:
// the Apache License v2.0 which is available at
// https://www.apache.org/licenses/LICENSE-2.0
//
// SPDX-License-Identifier: EPL-2.0 OR Apache-2.0
// ========================================================================
//

package org.eclipse.jetty.http;

import java.util.ArrayList;
import java.util.Arrays;
import java.util.Collections;
import java.util.EnumSet;
import java.util.Enumeration;
import java.util.Iterator;
import java.util.List;
import java.util.ListIterator;
import java.util.Map;
import java.util.NoSuchElementException;
import java.util.Objects;
import java.util.Set;
import java.util.function.BiFunction;
import java.util.function.BiPredicate;
import java.util.function.ToIntFunction;
import java.util.stream.Collectors;
import java.util.stream.Stream;

/**
 * Interface that represents on ordered collection of {@link HttpField}s.
 * Both {@link Mutable} and {@link Immutable} implementations are available
 * via the static methods such as {@link #build()} and {@link #from(HttpField...)}.
 */
public interface HttpFields extends Iterable<HttpField>
{
<<<<<<< HEAD
    HttpFields EMPTY = build().asImmutable();
=======
    @Deprecated
    public static final String __separators = ", \t";

    private static final Logger LOG = Log.getLogger(HttpFields.class);

    private HttpField[] _fields;
    private int _size;

    /**
     * Initialize an empty HttpFields.
     */
    public HttpFields()
    {
        this(16);  // Based on small sample of Chrome requests.
    }

    /**
     * Initialize an empty HttpFields.
     *
     * @param capacity the capacity of the http fields
     */
    public HttpFields(int capacity)
    {
        _fields = new HttpField[capacity];
    }

    /**
     * Initialize HttpFields from copy.
     *
     * @param fields the fields to copy data from
     */
    public HttpFields(HttpFields fields)
    {
        _fields = Arrays.copyOf(fields._fields, fields._fields.length);
        _size = fields._size;
    }

    /**
     * <p>Computes a single field for the given HttpHeader and for existing fields with the same header.</p>
     *
     * <p>The compute function receives the field name and a list of fields with the same name
     * so that their values can be used to compute the value of the field that is returned
     * by the compute function.
     * If the compute function returns {@code null}, the fields with the given name are removed.</p>
     * <p>This method comes handy when you want to add an HTTP header if it does not exist,
     * or add a value if the HTTP header already exists, similarly to
     * {@link Map#compute(Object, BiFunction)}.</p>
     *
     * <p>This method can be used to {@link #put(HttpField) put} a new field (or blindly replace its value):</p>
     * <pre>
     * httpFields.computeField("X-New-Header",
     *     (name, fields) -&gt; new HttpField(name, "NewValue"));
     * </pre>
     *
     * <p>This method can be used to coalesce many fields into one:</p>
     * <pre>
     * // Input:
     * GET / HTTP/1.1
     * Host: localhost
     * Cookie: foo=1
     * Cookie: bar=2,baz=3
     * User-Agent: Jetty
     *
     * // Computation:
     * httpFields.computeField("Cookie", (name, fields) -&gt;
     * {
     *     // No cookies, nothing to do.
     *     if (fields == null)
     *         return null;
     *
     *     // Coalesces all cookies.
     *     String coalesced = fields.stream()
     *         .flatMap(field -&gt; Stream.of(field.getValues()))
     *         .collect(Collectors.joining(", "));
     *
     *     // Returns a single Cookie header with all cookies.
     *     return new HttpField(name, coalesced);
     * }
     *
     * // Output:
     * GET / HTTP/1.1
     * Host: localhost
     * Cookie: foo=1, bar=2, baz=3
     * User-Agent: Jetty
     * </pre>
     *
     * <p>This method can be used to replace a field:</p>
     * <pre>
     * httpFields.computeField("X-Length", (name, fields) -&gt;
     * {
     *     if (fields == null)
     *         return null;
     *
     *     // Get any value among the X-Length headers.
     *     String length = fields.stream()
     *         .map(HttpField::getValue)
     *         .findAny()
     *         .orElse("0");
     *
     *     // Replace X-Length headers with X-Capacity header.
     *     return new HttpField("X-Capacity", length);
     * });
     * </pre>
     *
     * <p>This method can be used to remove a field:</p>
     * <pre>
     * httpFields.computeField("Connection", (name, fields) -&gt; null);
     * </pre>
     *
     * @param header the HTTP header
     * @param computeFn the compute function
     */
    public void computeField(HttpHeader header, BiFunction<HttpHeader, List<HttpField>, HttpField> computeFn)
    {
        computeField(header, computeFn, (f, h) -> f.getHeader() == h);
    }

    /**
     * <p>Computes a single field for the given HTTP header name and for existing fields with the same name.</p>
     *
     * @param name the HTTP header name
     * @param computeFn the compute function
     * @see #computeField(HttpHeader, BiFunction)
     */
    public void computeField(String name, BiFunction<String, List<HttpField>, HttpField> computeFn)
    {
        computeField(name, computeFn, HttpField::is);
    }

    private <T> void computeField(T header, BiFunction<T, List<HttpField>, HttpField> computeFn, BiFunction<HttpField, T, Boolean> matcher)
    {
        // Look for first occurrence
        int first = -1;
        for (int i = 0; i < _size; i++)
        {
            HttpField f = _fields[i];
            if (matcher.apply(f, header))
            {
                first = i;
                break;
            }
        }

        // If the header is not found, add a new one;
        if (first < 0)
        {
            HttpField newField = computeFn.apply(header, null);
            if (newField != null)
                add(newField);
            return;
        }

        // Are there any more occurrences?
        List<HttpField> found = null;
        for (int i = first + 1; i < _size; i++)
        {
            HttpField f = _fields[i];
            if (matcher.apply(f, header))
            {
                if (found == null)
                {
                    found = new ArrayList<>();
                    found.add(_fields[first]);
                }
                // Remember and remove additional fields
                found.add(f);
                remove(i--);
            }
        }

        // If no additional fields were found, handle singleton case
        if (found == null)
            found = Collections.singletonList(_fields[first]);
        else
            found = Collections.unmodifiableList(found);

        HttpField newField = computeFn.apply(header, found);
        if (newField == null)
            remove(first);
        else
            _fields[first] = newField;
    }

    public int size()
    {
        return _size;
    }

    @Override
    public Iterator<HttpField> iterator()
    {
        return new ListItr();
    }
>>>>>>> 51d07800

    static Mutable build()
    {
        return new Mutable();
    }

    static Mutable build(int capacity)
    {
        return new Mutable(capacity);
    }

    static Mutable build(HttpFields fields)
    {
        return new Mutable(fields);
    }

    static Mutable build(HttpFields fields, HttpField replaceField)
    {
        return new Mutable(fields, replaceField);
    }

    static Mutable build(HttpFields fields, EnumSet<HttpHeader> removeFields)
    {
        return new Mutable(fields, removeFields);
    }

    static Immutable from(HttpField... fields)
    {
        return new Immutable(fields);
    }

    Immutable asImmutable();

    default String asString()
    {
        StringBuilder buffer = new StringBuilder();
        for (HttpField field : this)
        {
            if (field != null)
            {
                String tmp = field.getName();
                if (tmp != null)
                    buffer.append(tmp);
                buffer.append(": ");
                tmp = field.getValue();
                if (tmp != null)
                    buffer.append(tmp);
                buffer.append("\r\n");
            }
        }
        buffer.append("\r\n");
        return buffer.toString();
    }

    default boolean contains(HttpField field)
    {
        for (HttpField f : this)
        {
            if (f.isSameName(field) && (f.equals(field) || f.contains(field.getValue())))
                return true;
        }
        return false;
    }

    default boolean contains(HttpHeader header, String value)
    {
        for (HttpField f : this)
        {
            if (f.getHeader() == header && f.contains(value))
                return true;
        }
        return false;
    }

    default boolean contains(String name, String value)
    {
        for (HttpField f : this)
        {
            if (f.is(name) && f.contains(value))
                return true;
        }
        return false;
    }

    default boolean contains(HttpHeader header)
    {
        for (HttpField f : this)
        {
            if (f.getHeader() == header)
                return true;
        }
        return false;
    }

    default boolean contains(EnumSet<HttpHeader> headers)
    {
        for (HttpField f : this)
        {
            if (headers.contains(f.getHeader()))
                return true;
        }
        return false;
    }

    default boolean contains(String name)
    {
        for (HttpField f : this)
        {
            if (f.is(name))
                return true;
        }
        return false;
    }

    default String get(HttpHeader header)
    {
        for (HttpField f : this)
        {
            if (f.getHeader() == header)
                return f.getValue();
        }
        return null;
    }

    default String get(String header)
    {
        for (HttpField f : this)
        {
            if (f.is(header))
                return f.getValue();
        }
        return null;
    }

    /**
     * Get multiple field values of the same name, split
     * as a {@link QuotedCSV}
     *
     * @param header The header
     * @param keepQuotes True if the fields are kept quoted
     * @return List the values with OWS stripped
     */
    default List<String> getCSV(HttpHeader header, boolean keepQuotes)
    {
        QuotedCSV values = null;
        for (HttpField f : this)
        {
            if (f.getHeader() == header)
            {
                if (values == null)
                    values = new QuotedCSV(keepQuotes);
                values.addValue(f.getValue());
            }
        }
        return values == null ? Collections.emptyList() : values.getValues();
    }

    /**
     * Get multiple field values of the same name
     * as a {@link QuotedCSV}
     *
     * @param name the case-insensitive field name
     * @param keepQuotes True if the fields are kept quoted
     * @return List the values with OWS stripped
     */
    default List<String> getCSV(String name, boolean keepQuotes)
    {
        QuotedCSV values = null;
        for (HttpField f : this)
        {
            if (f.is(name))
            {
                if (values == null)
                    values = new QuotedCSV(keepQuotes);
                values.addValue(f.getValue());
            }
        }
        return values == null ? Collections.emptyList() : values.getValues();
    }

    /**
     * Get a header as a date value. Returns the value of a date field, or -1 if not found. The case
     * of the field name is ignored.
     *
     * @param name the case-insensitive field name
     * @return the value of the field as a number of milliseconds since unix epoch
     */
    default long getDateField(String name)
    {
        HttpField field = getField(name);
        if (field == null)
            return -1;

        String val = HttpField.getValueParameters(field.getValue(), null);
        if (val == null)
            return -1;

        final long date = DateParser.parseDate(val);
        if (date == -1)
            throw new IllegalArgumentException("Cannot convert date: " + val);
        return date;
    }

    /**
     * Get a Field by index.
     *
     * @param index the field index
     * @return A Field value or null if the Field value has not been set
     */
    HttpField getField(int index);

    default HttpField getField(HttpHeader header)
    {
        for (HttpField f : this)
        {
            if (f.getHeader() == header)
                return f;
        }
        return null;
    }

    default HttpField getField(String name)
    {
        for (HttpField f : this)
        {
            if (f.is(name))
                return f;
        }
        return null;
    }

    /**
     * Get enumeration of header _names. Returns an enumeration of strings representing the header
     * _names for this request.
     *
     * @return an enumeration of field names
     */
    default Enumeration<String> getFieldNames()
    {
        return Collections.enumeration(getFieldNamesCollection());
    }

    /**
     * Get Set of header names.
     *
     * @return the unique set of field names.
     */
    default Set<String> getFieldNamesCollection()
    {
        return stream().map(HttpField::getName).collect(Collectors.toSet());
    }

    /**
     * Get multiple fields of the same header
     *
     * @param header the header
     * @return List the fields
     */
    default List<HttpField> getFields(HttpHeader header)
    {
        return getFields(header, (f, h) -> f.getHeader() == h);
    }

    default List<HttpField> getFields(String name)
    {
        return getFields(name, (f, n) -> f.is(name));
    }

    private <T> List<HttpField> getFields(T header, BiPredicate<HttpField, T> predicate)
    {
        return stream()
            .filter(f -> predicate.test(f, header))
            .collect(Collectors.toList());
    }

    /**
     * Get a header as an long value. Returns the value of an integer field or -1 if not found. The
     * case of the field name is ignored.
     *
     * @param name the case-insensitive field name
     * @return the value of the field as a long
     * @throws NumberFormatException If bad long found
     */
    default long getLongField(String name) throws NumberFormatException
    {
        HttpField field = getField(name);
        return field == null ? -1L : field.getLongValue();
    }

    /**
     * Get a header as an long value. Returns the value of an integer field or -1 if not found. The
     * case of the field name is ignored.
     *
     * @param header the header type
     * @return the value of the field as a long
     * @throws NumberFormatException If bad long found
     */
    default long getLongField(HttpHeader header) throws NumberFormatException
    {
        HttpField field = getField(header);
        return field == null ? -1L : field.getLongValue();
    }

    /**
     * Get multiple field values of the same name, split and
     * sorted as a {@link QuotedQualityCSV}
     *
     * @param header The header
     * @return List the values in quality order with the q param and OWS stripped
     */
    default List<String> getQualityCSV(HttpHeader header)
    {
        return getQualityCSV(header, null);
    }

    /**
     * Get multiple field values of the same name, split and
     * sorted as a {@link QuotedQualityCSV}
     *
     * @param header The header
     * @param secondaryOrdering Function to apply an ordering other than specified by quality
     * @return List the values in quality order with the q param and OWS stripped
     */
    default List<String> getQualityCSV(HttpHeader header, ToIntFunction<String> secondaryOrdering)
    {
        QuotedQualityCSV values = null;
        for (HttpField f : this)
        {
            if (f.getHeader() == header)
            {
                if (values == null)
                    values = new QuotedQualityCSV(secondaryOrdering);
                values.addValue(f.getValue());
            }
        }

        return values == null ? Collections.emptyList() : values.getValues();
    }

    /**
     * Get multiple field values of the same name, split and
     * sorted as a {@link QuotedQualityCSV}
     *
     * @param name the case-insensitive field name
     * @return List the values in quality order with the q param and OWS stripped
     */
    default List<String> getQualityCSV(String name)
    {
        QuotedQualityCSV values = null;
        for (HttpField f : this)
        {
            if (f.is(name))
            {
                if (values == null)
                    values = new QuotedQualityCSV();
                values.addValue(f.getValue());
            }
        }
        return values == null ? Collections.emptyList() : values.getValues();
    }

    /**
     * Get multi headers
     *
     * @param name the case-insensitive field name
     * @return Enumeration of the values
     */
    default Enumeration<String> getValues(String name)
    {
        Iterator<HttpField> i = iterator();
        return new Enumeration<>()
        {
            HttpField _field;

            @Override
            public boolean hasMoreElements()
            {
                if (_field != null)
                    return true;
                while (i.hasNext())
                {
                    HttpField f = i.next();
                    if (f.is(name) && f.getValue() != null)
                    {
                        _field = f;
                        return true;
                    }
                }
                return false;
            }

            @Override
            public String nextElement()
            {
                if (hasMoreElements())
                {
                    String value = _field.getValue();
                    _field = null;
                    return value;
                }
                throw new NoSuchElementException();
            }
        };
    }

    /**
     * Get multiple field values of the same name
     *
     * @param header the header
     * @return List the values
     */
    default List<String> getValuesList(HttpHeader header)
    {
        final List<String> list = new ArrayList<>();
        for (HttpField f : this)
        {
            if (f.getHeader() == header)
                list.add(f.getValue());
        }
        return list;
    }

    /**
     * Get multiple header of the same name
     *
     * @param name the case-insensitive field name
     * @return List the header values
     */
    default List<String> getValuesList(String name)
    {
        final List<String> list = new ArrayList<>();
        for (HttpField f : this)
        {
            if (f.is(name))
                list.add(f.getValue());
        }
        return list;
    }

    default boolean isEqualTo(HttpFields that)
    {
        if (size() != that.size())
            return false;

        Iterator<HttpField> i = that.iterator();
        for (HttpField f : this)
        {
            if (!i.hasNext())
                return false;
            if (!f.equals(i.next()))
                return false;
        }
        return !i.hasNext();
    }

    int size();

    Stream<HttpField> stream();

    /**
     * HTTP Fields. A collection of HTTP header and or Trailer fields.
     *
     * <p>This class is not synchronized as it is expected that modifications will only be performed by a
     * single thread.
     *
     * <p>The cookie handling provided by this class is guided by the Servlet specification and RFC6265.
     */
    class Mutable implements Iterable<HttpField>, HttpFields
    {
        private HttpField[] _fields;
        private int _size;

        /**
         * Initialize an empty HttpFields.
         */
        protected Mutable()
        {
            this(16);  // Based on small sample of Chrome requests.
        }

        /**
         * Initialize an empty HttpFields.
         *
         * @param capacity the capacity of the http fields
         */
        Mutable(int capacity)
        {
            _fields = new HttpField[capacity];
        }

        /**
         * Initialize HttpFields from another.
         *
         * @param fields the fields to copy data from
         */
        Mutable(HttpFields fields)
        {
            add(fields);
        }

        /**
         * Initialize HttpFields from another and replace a field
         *
         * @param fields the fields to copy data from
         * @param replaceField the replacement field
         */
        Mutable(HttpFields fields, HttpField replaceField)
        {
            _fields = new HttpField[fields.size() + 4];
            _size = 0;
            boolean put = false;
            for (HttpField f : fields)
            {
                if (replaceField.isSameName(f))
                {
                    if (!put)
                        _fields[_size++] = replaceField;
                    put = true;
                }
                else
                {
                    _fields[_size++] = f;
                }
            }
            if (!put)
                _fields[_size++] = replaceField;
        }

        /**
         * Initialize HttpFields from another and remove fields
         *
         * @param fields the fields to copy data from
         * @param removeFields the the fields to remove
         */
        Mutable(HttpFields fields, EnumSet<HttpHeader> removeFields)
        {
            _fields = new HttpField[fields.size() + 4];
            _size = 0;
            for (HttpField f : fields)
            {
                if (f.getHeader() == null || !removeFields.contains(f.getHeader()))
                    _fields[_size++] = f;
            }
        }

        /**
         * Add to or set a field. If the field is allowed to have multiple values, add will add multiple
         * headers of the same name.
         *
         * @param name the name of the field
         * @param value the value of the field.
         * @return this builder
         */
        public Mutable add(String name, String value)
        {
            if (value != null)
                return add(new HttpField(name, value));
            return this;
        }

        public Mutable add(HttpHeader header, HttpHeaderValue value)
        {
            return add(header, value.toString());
        }

        /**
         * Add to or set a field. If the field is allowed to have multiple values, add will add multiple
         * headers of the same name.
         *
         * @param header the header
         * @param value the value of the field.
         * @return this builder
         */
        public Mutable add(HttpHeader header, String value)
        {
            if (value == null)
                throw new IllegalArgumentException("null value");

            HttpField field = new HttpField(header, value);
            return add(field);
        }

        public Mutable add(HttpField field)
        {
            if (field != null)
            {
                if (_size == _fields.length)
                    _fields = Arrays.copyOf(_fields, _size * 2);
                _fields[_size++] = field;
            }
            return this;
        }

        public Mutable add(HttpFields fields)
        {
            if (fields instanceof Immutable)
            {
                Immutable b = (Immutable)fields;
                _fields = Arrays.copyOf(b._fields, b._fields.length + 4);
                _size = b._fields.length;
            }
            else if (fields instanceof Mutable)
            {
                Mutable b = (Mutable)fields;
                _fields = Arrays.copyOf(b._fields, b._fields.length);
                _size = b._size;
            }
            else
            {
                _fields = new HttpField[fields.size() + 4];
                _size = 0;
                for (HttpField f : fields)
                    _fields[_size++] = f;
            }
            return this;
        }

        /**
         * Add comma separated values, but only if not already
         * present.
         *
         * @param header The header to add the value(s) to
         * @param values The value(s) to add
         * @return this builder
         */
        public Mutable addCSV(HttpHeader header, String... values)
        {
            QuotedCSV existing = null;
            for (HttpField f : this)
            {
                if (f.getHeader() == header)
                {
                    if (existing == null)
                        existing = new QuotedCSV(false);
                    existing.addValue(f.getValue());
                }
            }
            String value = formatCsvExcludingExisting(existing, values);
            if (value != null)
                add(header, value);
            return this;
        }

        /**
         * Add comma separated values, but only if not already
         * present.
         *
         * @param name The header to add the value(s) to
         * @param values The value(s) to add
         * @return this builder
         */
        public Mutable addCSV(String name, String... values)
        {
            QuotedCSV existing = null;
            for (HttpField f : this)
            {
                if (f.is(name))
                {
                    if (existing == null)
                        existing = new QuotedCSV(false);
                    existing.addValue(f.getValue());
                }
            }
            String value = formatCsvExcludingExisting(existing, values);
            if (value != null)
                add(name, value);
            return this;
        }

        /**
         * Sets the value of a date field.
         *
         * @param name the field name
         * @param date the field date value
         * @return this builder
         */
        public Mutable addDateField(String name, long date)
        {
            add(name, DateGenerator.formatDate(date));
            return this;
        }

        @Override
        public Immutable asImmutable()
        {
            return new Immutable(Arrays.copyOf(_fields, _size));
        }

        public Mutable clear()
        {
            _size = 0;
            return this;
        }

        @Override
        public boolean equals(Object o)
        {
            if (this == o)
                return true;
            if (!(o instanceof Mutable))
                return false;

            return isEqualTo((HttpFields)o);
        }

        /**
         * Get a Field by index.
         *
         * @param index the field index
         * @return A Field value or null if the Field value has not been set
         */
        @Override
        public HttpField getField(int index)
        {
            if (index >= _size || index < 0)
                throw new NoSuchElementException();
            return _fields[index];
        }

        @Override
        public int hashCode()
        {
            int hash = 0;
            for (int i = _fields.length; i-- > 0; )
                hash ^= _fields[i].hashCode();
            return hash;
        }

        @Override
        public Iterator<HttpField> iterator()
        {
            return new Iterator<>()
            {
                int _index = 0;

                @Override
                public boolean hasNext()
                {
                    return _index < _size;
                }

                @Override
                public HttpField next()
                {
                    return _fields[_index++];
                }

                @Override
                public void remove()
                {
                    if (_size == 0)
                        throw new IllegalStateException();
                    Mutable.this.remove(_index - 1);
                }
            };
        }

        public ListIterator<HttpField> listIterator()
        {
            return new ListItr();
        }

        public Mutable put(HttpField field)
        {
            boolean put = false;

            for (int i = 0; i < _size; i++)
            {
                HttpField f = _fields[i];
                if (f.isSameName(field))
                {
                    if (put)
                        System.arraycopy(_fields, i + 1, _fields, i, _size-- - i-- - 1);
                    else
                    {
                        _fields[i] = field;
                        put = true;
                    }
                }
            }
            if (!put)
                add(field);
            return this;
        }

        /**
         * Set a field.
         *
         * @param name the name of the field
         * @param value the value of the field. If null the field is cleared.
         * @return this builder
         */
        public Mutable put(String name, String value)
        {
            return (value == null)
                ? remove(name)
                : put(new HttpField(name, value));
        }

        public Mutable put(HttpHeader header, HttpHeaderValue value)
        {
            return put(header, value.toString());
        }

        /**
         * Set a field.
         *
         * @param header the header name of the field
         * @param value the value of the field. If null the field is cleared.
         * @return this builder
         */
        public Mutable put(HttpHeader header, String value)
        {
            return (value == null)
                ? remove(header)
                : put(new HttpField(header, value));
        }

        /**
         * Set a field.
         *
         * @param name the name of the field
         * @param list the List value of the field. If null the field is cleared.
         * @return this builder
         */
        public Mutable put(String name, List<String> list)
        {
            Objects.requireNonNull(name, "name must not be null");
            Objects.requireNonNull(list, "list must not be null");
            remove(name);
            for (String v : list)
            {
                if (v != null)
                    add(name, v);
            }
            return this;
        }

        /**
         * Sets the value of a date field.
         *
         * @param name the field name
         * @param date the field date value
         * @return this builder
         */
        public Mutable putDateField(HttpHeader name, long date)
        {
            return put(name, DateGenerator.formatDate(date));
        }

        /**
         * Sets the value of a date field.
         *
         * @param name the field name
         * @param date the field date value
         * @return this builder
         */
        public Mutable putDateField(String name, long date)
        {
            return put(name, DateGenerator.formatDate(date));
        }

        /**
         * Sets the value of an long field.
         *
         * @param name the field name
         * @param value the field long value
         * @return this builder
         */
        public Mutable putLongField(HttpHeader name, long value)
        {
            return put(name, Long.toString(value));
        }

        /**
         * Sets the value of an long field.
         *
         * @param name the field name
         * @param value the field long value
         * @return this builder
         */
        public Mutable putLongField(String name, long value)
        {
            return put(name, Long.toString(value));
        }

        /**
         * <p>Computes a single field for the given HttpHeader and for existing fields with the same header.</p>
         *
         * <p>The compute function receives the field name and a list of fields with the same name
         * so that their values can be used to compute the value of the field that is returned
         * by the compute function.
         * If the compute function returns {@code null}, the fields with the given name are removed.</p>
         * <p>This method comes handy when you want to add an HTTP header if it does not exist,
         * or add a value if the HTTP header already exists, similarly to
         * {@link Map#compute(Object, BiFunction)}.</p>
         *
         * <p>This method can be used to {@link #put(HttpField) put} a new field (or blindly replace its value):</p>
         * <pre>
         * httpFields.computeField("X-New-Header",
         *     (name, fields) -&gt; new HttpField(name, "NewValue"));
         * </pre>
         *
         * <p>This method can be used to coalesce many fields into one:</p>
         * <pre>
         * // Input:
         * GET / HTTP/1.1
         * Host: localhost
         * Cookie: foo=1
         * Cookie: bar=2,baz=3
         * User-Agent: Jetty
         *
         * // Computation:
         * httpFields.computeField("Cookie", (name, fields) -&gt;
         * {
         *     // No cookies, nothing to do.
         *     if (fields == null)
         *         return null;
         *
         *     // Coalesces all cookies.
         *     String coalesced = fields.stream()
         *         .flatMap(field -&gt; Stream.of(field.getValues()))
         *         .collect(Collectors.joining(", "));
         *
         *     // Returns a single Cookie header with all cookies.
         *     return new HttpField(name, coalesced);
         * }
         *
         * // Output:
         * GET / HTTP/1.1
         * Host: localhost
         * Cookie: foo=1, bar=2, baz=3
         * User-Agent: Jetty
         * </pre>
         *
         * <p>This method can be used to replace a field:</p>
         * <pre>
         * httpFields.computeField("X-Length", (name, fields) -&gt;
         * {
         *     if (fields == null)
         *         return null;
         *
         *     // Get any value among the X-Length headers.
         *     String length = fields.stream()
         *         .map(HttpField::getValue)
         *         .findAny()
         *         .orElse("0");
         *
         *     // Replace X-Length headers with X-Capacity header.
         *     return new HttpField("X-Capacity", length);
         * });
         * </pre>
         *
         * <p>This method can be used to remove a field:</p>
         * <pre>
         * httpFields.computeField("Connection", (name, fields) -&gt; null);
         * </pre>
         *
         * @param header the HTTP header
         * @param computeFn the compute function
         */
        public void computeField(HttpHeader header, BiFunction<HttpHeader, List<HttpField>, HttpField> computeFn)
        {
            computeField(header, computeFn, (f, h) -> f.getHeader() == h);
        }

        /**
         * <p>Computes a single field for the given HTTP header name and for existing fields with the same name.</p>
         *
         * @param name the HTTP header name
         * @param computeFn the compute function
         * @see #computeField(HttpHeader, BiFunction)
         */
        public void computeField(String name, BiFunction<String, List<HttpField>, HttpField> computeFn)
        {
            computeField(name, computeFn, HttpField::is);
        }

        private <T> void computeField(T header, BiFunction<T, List<HttpField>, HttpField> computeFn, BiPredicate<HttpField, T> matcher)
        {
            // Look for first occurrence
            int first = -1;
            for (int i = 0; i < _size; i++)
            {
                HttpField f = _fields[i];
                if (matcher.test(f, header))
                {
                    first = i;
                    break;
                }
            }

            // If the header is not found, add a new one;
            if (first < 0)
            {
                HttpField newField = computeFn.apply(header, null);
                if (newField != null)
                    add(newField);
                return;
            }

            // Are there any more occurrences?
            List<HttpField> found = null;
            for (int i = first + 1; i < _size; i++)
            {
                HttpField f = _fields[i];
                if (matcher.test(f, header))
                {
                    if (found == null)
                    {
                        found = new ArrayList<>();
                        found.add(_fields[first]);
                    }
                    // Remember and remove additional fields
                    found.add(f);
                    remove(i);
                }
            }

            // If no additional fields were found, handle singleton case
            if (found == null)
                found = Collections.singletonList(_fields[first]);
            else
                found = Collections.unmodifiableList(found);

            HttpField newField = computeFn.apply(header, found);
            if (newField == null)
                remove(first);
            else
                _fields[first] = newField;
        }

        /**
         * Remove a field.
         *
         * @param name the field to remove
         * @return this builder
         */
        public Mutable remove(HttpHeader name)
        {
            for (int i = 0; i < _size; i++)
            {
                HttpField f = _fields[i];
                if (f.getHeader() == name)
                    remove(i);
            }
            return this;
        }

        public Mutable remove(EnumSet<HttpHeader> fields)
        {
            for (int i = 0; i < _size; i++)
            {
                HttpField f = _fields[i];
                if (fields.contains(f.getHeader()))
                    remove(i);
            }
            return this;
        }

        /**
         * Remove a field.
         *
         * @param name the field to remove
         * @return this builder
         */
        public Mutable remove(String name)
        {
            for (int i = 0; i < _size; i++)
            {
                HttpField f = _fields[i];
                if (f.is(name))
                    remove(i);
            }
            return this;
        }

        private void remove(int i)
        {
            _size--;
            System.arraycopy(_fields, i + 1, _fields, i, _size - i);
            _fields[_size] = null;
        }

        public int size()
        {
            return _size;
        }

        @Override
        public Stream<HttpField> stream()
        {
            return Arrays.stream(_fields, 0, _size);
        }

        @Override
        public String toString()
        {
            return asString();
        }

        private String formatCsvExcludingExisting(QuotedCSV existing, String... values)
        {
            // remove any existing values from the new values
            boolean add = true;
            if (existing != null && !existing.isEmpty())
            {
                add = false;

                for (int i = values.length; i-- > 0; )
                {
                    String unquoted = QuotedCSV.unquote(values[i]);
                    if (existing.getValues().contains(unquoted))
                        values[i] = null;
                    else
                        add = true;
                }
            }

            if (add)
            {
                StringBuilder value = new StringBuilder();
                for (String v : values)
                {
                    if (v == null)
                        continue;
                    if (value.length() > 0)
                        value.append(", ");
                    value.append(v);
                }
                if (value.length() > 0)
                    return value.toString();
            }

            return null;
        }

        private class ListItr implements ListIterator<HttpField>
        {
            int _cursor;       // index of next element to return
            int _current = -1;

            @Override
            public void add(HttpField field)
            {
                if (field == null)
                    return;

                _fields = Arrays.copyOf(_fields, _fields.length + 1);
                System.arraycopy(_fields, _cursor, _fields, _cursor + 1, _size++);
                _fields[_cursor++] = field;
                _current = -1;
            }

            @Override
            public boolean hasNext()
            {
                return _cursor != _size;
            }

            @Override
            public boolean hasPrevious()
            {
                return _cursor > 0;
            }

            @Override
            public HttpField next()
            {
                if (_cursor == _size)
                    throw new NoSuchElementException();
                _current = _cursor++;
                return _fields[_current];
            }

            @Override
            public int nextIndex()
            {
                return _cursor + 1;
            }

            @Override
            public HttpField previous()
            {
                if (_cursor == 0)
                    throw new NoSuchElementException();
                _current = --_cursor;
                return _fields[_current];
            }

            @Override
            public int previousIndex()
            {
                return _cursor - 1;
            }

            @Override
            public void remove()
            {
                if (_current < 0)
                    throw new IllegalStateException();
                Mutable.this.remove(_current);
                _cursor = _current;
                _current = -1;
            }

            @Override
            public void set(HttpField field)
            {
                if (_current < 0)
                    throw new IllegalStateException();
                if (field == null)
                    remove();
                else
                    _fields[_current] = field;
            }
        }
    }

    /**
     * HTTP Fields. A collection of HTTP header and or Trailer fields.
     *
     * <p>This class is not synchronized as it is expected that modifications will only be performed by a
     * single thread.
     *
     * <p>The cookie handling provided by this class is guided by the Servlet specification and RFC6265.
     */
    class Immutable implements HttpFields
    {
        final HttpField[] _fields;

        /**
         * Initialize HttpFields from copy.
         *
         * @param fields the fields to copy data from
         */
        Immutable(HttpField[] fields)
        {
            _fields = fields;
        }

        @Override
        public Immutable asImmutable()
        {
            return this;
        }

        @Override
        public boolean equals(Object o)
        {
            if (this == o)
                return true;
            if (!(o instanceof Immutable))
                return false;

            return isEqualTo((HttpFields)o);
        }

        @Override
        public String get(String header)
        {
            // default impl overridden for efficiency
            for (HttpField f : _fields)
                if (f.is(header))
                    return f.getValue();
            return null;
        }

        @Override
        public String get(HttpHeader header)
        {
            // default impl overridden for efficiency
            for (HttpField f : _fields)
                if (f.getHeader() == header)
                    return f.getValue();
            return null;
        }

        @Override
        public HttpField getField(HttpHeader header)
        {
            // default impl overridden for efficiency
            for (HttpField f : _fields)
                if (f.getHeader() == header)
                    return f;
            return null;
        }

        @Override
        public HttpField getField(String name)
        {
            // default impl overridden for efficiency
            for (HttpField f : _fields)
                if (f.is(name))
                    return f;
            return null;
        }

        @Override
        public HttpField getField(int index)
        {
            if (index >= _fields.length)
                throw new NoSuchElementException();
            return _fields[index];
        }

        @Override
        public int hashCode()
        {
            int hash = 0;
            for (int i = _fields.length; i-- > 0; )
                hash ^= _fields[i].hashCode();
            return hash;
        }

        @Override
        public Iterator<HttpField> iterator()
        {
            return new Iterator<>()
            {
                int _index = 0;

                @Override
                public boolean hasNext()
                {
                    return _index < _fields.length;
                }

                @Override
                public HttpField next()
                {
                    return _fields[_index++];
                }
            };
        }

        @Override
        public int size()
        {
            return _fields.length;
        }

        @Override
        public Stream<HttpField> stream()
        {
            return Arrays.stream(_fields);
        }

        @Override
        public String toString()
        {
            return asString();
        }
    }
}<|MERGE_RESOLUTION|>--- conflicted
+++ resolved
@@ -43,203 +43,7 @@
  */
 public interface HttpFields extends Iterable<HttpField>
 {
-<<<<<<< HEAD
     HttpFields EMPTY = build().asImmutable();
-=======
-    @Deprecated
-    public static final String __separators = ", \t";
-
-    private static final Logger LOG = Log.getLogger(HttpFields.class);
-
-    private HttpField[] _fields;
-    private int _size;
-
-    /**
-     * Initialize an empty HttpFields.
-     */
-    public HttpFields()
-    {
-        this(16);  // Based on small sample of Chrome requests.
-    }
-
-    /**
-     * Initialize an empty HttpFields.
-     *
-     * @param capacity the capacity of the http fields
-     */
-    public HttpFields(int capacity)
-    {
-        _fields = new HttpField[capacity];
-    }
-
-    /**
-     * Initialize HttpFields from copy.
-     *
-     * @param fields the fields to copy data from
-     */
-    public HttpFields(HttpFields fields)
-    {
-        _fields = Arrays.copyOf(fields._fields, fields._fields.length);
-        _size = fields._size;
-    }
-
-    /**
-     * <p>Computes a single field for the given HttpHeader and for existing fields with the same header.</p>
-     *
-     * <p>The compute function receives the field name and a list of fields with the same name
-     * so that their values can be used to compute the value of the field that is returned
-     * by the compute function.
-     * If the compute function returns {@code null}, the fields with the given name are removed.</p>
-     * <p>This method comes handy when you want to add an HTTP header if it does not exist,
-     * or add a value if the HTTP header already exists, similarly to
-     * {@link Map#compute(Object, BiFunction)}.</p>
-     *
-     * <p>This method can be used to {@link #put(HttpField) put} a new field (or blindly replace its value):</p>
-     * <pre>
-     * httpFields.computeField("X-New-Header",
-     *     (name, fields) -&gt; new HttpField(name, "NewValue"));
-     * </pre>
-     *
-     * <p>This method can be used to coalesce many fields into one:</p>
-     * <pre>
-     * // Input:
-     * GET / HTTP/1.1
-     * Host: localhost
-     * Cookie: foo=1
-     * Cookie: bar=2,baz=3
-     * User-Agent: Jetty
-     *
-     * // Computation:
-     * httpFields.computeField("Cookie", (name, fields) -&gt;
-     * {
-     *     // No cookies, nothing to do.
-     *     if (fields == null)
-     *         return null;
-     *
-     *     // Coalesces all cookies.
-     *     String coalesced = fields.stream()
-     *         .flatMap(field -&gt; Stream.of(field.getValues()))
-     *         .collect(Collectors.joining(", "));
-     *
-     *     // Returns a single Cookie header with all cookies.
-     *     return new HttpField(name, coalesced);
-     * }
-     *
-     * // Output:
-     * GET / HTTP/1.1
-     * Host: localhost
-     * Cookie: foo=1, bar=2, baz=3
-     * User-Agent: Jetty
-     * </pre>
-     *
-     * <p>This method can be used to replace a field:</p>
-     * <pre>
-     * httpFields.computeField("X-Length", (name, fields) -&gt;
-     * {
-     *     if (fields == null)
-     *         return null;
-     *
-     *     // Get any value among the X-Length headers.
-     *     String length = fields.stream()
-     *         .map(HttpField::getValue)
-     *         .findAny()
-     *         .orElse("0");
-     *
-     *     // Replace X-Length headers with X-Capacity header.
-     *     return new HttpField("X-Capacity", length);
-     * });
-     * </pre>
-     *
-     * <p>This method can be used to remove a field:</p>
-     * <pre>
-     * httpFields.computeField("Connection", (name, fields) -&gt; null);
-     * </pre>
-     *
-     * @param header the HTTP header
-     * @param computeFn the compute function
-     */
-    public void computeField(HttpHeader header, BiFunction<HttpHeader, List<HttpField>, HttpField> computeFn)
-    {
-        computeField(header, computeFn, (f, h) -> f.getHeader() == h);
-    }
-
-    /**
-     * <p>Computes a single field for the given HTTP header name and for existing fields with the same name.</p>
-     *
-     * @param name the HTTP header name
-     * @param computeFn the compute function
-     * @see #computeField(HttpHeader, BiFunction)
-     */
-    public void computeField(String name, BiFunction<String, List<HttpField>, HttpField> computeFn)
-    {
-        computeField(name, computeFn, HttpField::is);
-    }
-
-    private <T> void computeField(T header, BiFunction<T, List<HttpField>, HttpField> computeFn, BiFunction<HttpField, T, Boolean> matcher)
-    {
-        // Look for first occurrence
-        int first = -1;
-        for (int i = 0; i < _size; i++)
-        {
-            HttpField f = _fields[i];
-            if (matcher.apply(f, header))
-            {
-                first = i;
-                break;
-            }
-        }
-
-        // If the header is not found, add a new one;
-        if (first < 0)
-        {
-            HttpField newField = computeFn.apply(header, null);
-            if (newField != null)
-                add(newField);
-            return;
-        }
-
-        // Are there any more occurrences?
-        List<HttpField> found = null;
-        for (int i = first + 1; i < _size; i++)
-        {
-            HttpField f = _fields[i];
-            if (matcher.apply(f, header))
-            {
-                if (found == null)
-                {
-                    found = new ArrayList<>();
-                    found.add(_fields[first]);
-                }
-                // Remember and remove additional fields
-                found.add(f);
-                remove(i--);
-            }
-        }
-
-        // If no additional fields were found, handle singleton case
-        if (found == null)
-            found = Collections.singletonList(_fields[first]);
-        else
-            found = Collections.unmodifiableList(found);
-
-        HttpField newField = computeFn.apply(header, found);
-        if (newField == null)
-            remove(first);
-        else
-            _fields[first] = newField;
-    }
-
-    public int size()
-    {
-        return _size;
-    }
-
-    @Override
-    public Iterator<HttpField> iterator()
-    {
-        return new ListItr();
-    }
->>>>>>> 51d07800
 
     static Mutable build()
     {
@@ -992,7 +796,7 @@
                 {
                     if (_size == 0)
                         throw new IllegalStateException();
-                    Mutable.this.remove(_index - 1);
+                    Mutable.this.remove(--_index);
                 }
             };
         }
@@ -1255,7 +1059,7 @@
                     }
                     // Remember and remove additional fields
                     found.add(f);
-                    remove(i);
+                    remove(i--);
                 }
             }
 
@@ -1284,7 +1088,7 @@
             {
                 HttpField f = _fields[i];
                 if (f.getHeader() == name)
-                    remove(i);
+                    remove(i--);
             }
             return this;
         }
@@ -1295,7 +1099,7 @@
             {
                 HttpField f = _fields[i];
                 if (fields.contains(f.getHeader()))
-                    remove(i);
+                    remove(i--);
             }
             return this;
         }
@@ -1312,7 +1116,7 @@
             {
                 HttpField f = _fields[i];
                 if (f.is(name))
-                    remove(i);
+                    remove(i--);
             }
             return this;
         }
