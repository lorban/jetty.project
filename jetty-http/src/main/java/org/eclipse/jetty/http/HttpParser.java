--- conflicted
+++ resolved
@@ -18,7 +18,6 @@
 
 package org.eclipse.jetty.http;
 
-import java.io.IOException;
 import java.nio.ByteBuffer;
 
 import org.eclipse.jetty.http.HttpTokens.EndOfContent;
@@ -378,25 +377,15 @@
     }
 
     /* ------------------------------------------------------------------------------- */
-<<<<<<< HEAD
-    private String takeString()
-=======
     private void setString(String s)
->>>>>>> 43946c62
     {
         _string.setLength(0);
         _string.append(s);
         _length=s.length();
     }
-<<<<<<< HEAD
-
-    /* ------------------------------------------------------------------------------- */
-    private String takeLengthString()
-=======
     
     /* ------------------------------------------------------------------------------- */
     private String takeString()
->>>>>>> 43946c62
     {
         _string.setLength(_length);
         String s =_string.toString();
@@ -1040,18 +1029,11 @@
                         }
                         _length=-1;
 
-<<<<<<< HEAD
-                case HEADER_IN_NAME:
-                    if (ch<0)
-                        throw new BadMessage("Illegal character");
-                    switch(ch)
-=======
                         setState(ch==HttpTokens.LINE_FEED?State.HEADER:State.HEADER_VALUE);
                         break;
                     }
                     
                     if (ch>=HttpTokens.SPACE || ch==HttpTokens.TAB)
->>>>>>> 43946c62
                     {
                         if (_header!=null)
                         {
@@ -1243,7 +1225,7 @@
         {
             BufferUtil.clear(buffer);
 
-            LOG.warn("BadMessage: "+e._code+(e._message!=null?" "+e._message:"")+" for "+_handler);
+            LOG.warn("badMessage: "+e._code+(e._message!=null?" "+e._message:"")+" for "+_handler);
             if (DEBUG)
                 LOG.debug(e);
             setState(State.CLOSED);
@@ -1254,13 +1236,8 @@
         {
             BufferUtil.clear(buffer);
 
-<<<<<<< HEAD
             LOG.warn("badMessage: "+e.toString()+" for "+_handler);
             if (DEBUG)
-=======
-            LOG.warn("Parsing Exception: "+e.toString()+" for "+_handler);
-            if (DEBUG) 
->>>>>>> 43946c62
                 LOG.debug(e);
             
             if (_state.ordinal()<=State.END.ordinal())
