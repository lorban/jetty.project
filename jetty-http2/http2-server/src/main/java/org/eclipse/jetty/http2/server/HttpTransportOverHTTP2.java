//
// ========================================================================
// Copyright (c) 1995-2020 Mort Bay Consulting Pty Ltd and others.
//
// This program and the accompanying materials are made available under
// the terms of the Eclipse Public License 2.0 which is available at
// https://www.eclipse.org/legal/epl-2.0
//
// This Source Code may also be made available under the following
// Secondary Licenses when the conditions for such availability set
// forth in the Eclipse Public License, v. 2.0 are satisfied:
// the Apache License v2.0 which is available at
// https://www.apache.org/licenses/LICENSE-2.0
//
// SPDX-License-Identifier: EPL-2.0 OR Apache-2.0
// ========================================================================
//

package org.eclipse.jetty.http2.server;

import java.nio.ByteBuffer;
import java.util.concurrent.atomic.AtomicBoolean;
import java.util.function.Consumer;
import java.util.function.Supplier;

import org.eclipse.jetty.http.BadMessageException;
import org.eclipse.jetty.http.HttpFields;
import org.eclipse.jetty.http.HttpMethod;
import org.eclipse.jetty.http.HttpStatus;
import org.eclipse.jetty.http.HttpVersion;
import org.eclipse.jetty.http.MetaData;
import org.eclipse.jetty.http2.ErrorCode;
import org.eclipse.jetty.http2.IStream;
import org.eclipse.jetty.http2.api.Stream;
import org.eclipse.jetty.http2.frames.DataFrame;
import org.eclipse.jetty.http2.frames.HeadersFrame;
import org.eclipse.jetty.http2.frames.PushPromiseFrame;
import org.eclipse.jetty.http2.frames.ResetFrame;
import org.eclipse.jetty.io.Connection;
import org.eclipse.jetty.io.EndPoint;
import org.eclipse.jetty.server.Connector;
import org.eclipse.jetty.server.HttpTransport;
import org.eclipse.jetty.server.Request;
import org.eclipse.jetty.util.BufferUtil;
import org.eclipse.jetty.util.Callback;
import org.eclipse.jetty.util.Promise;
import org.slf4j.Logger;
import org.slf4j.LoggerFactory;

public class HttpTransportOverHTTP2 implements HttpTransport
{
    private static final Logger LOG = LoggerFactory.getLogger(HttpTransportOverHTTP2.class);

    private final AtomicBoolean commit = new AtomicBoolean();
    private final TransportCallback transportCallback = new TransportCallback();
    private final Connector connector;
    private final HTTP2ServerConnection connection;
    private IStream stream;
    private MetaData.Response metaData;

    public HttpTransportOverHTTP2(Connector connector, HTTP2ServerConnection connection)
    {
        this.connector = connector;
        this.connection = connection;
    }

    public IStream getStream()
    {
        return stream;
    }

    public void setStream(IStream stream)
    {
        if (LOG.isDebugEnabled())
            LOG.debug("{} setStream {}", this, stream.getId());
        this.stream = stream;
    }

    public void recycle()
    {
        this.stream = null;
        commit.set(false);
    }

    @Override
    public void send(MetaData.Request request, MetaData.Response response, ByteBuffer content, boolean lastContent, Callback callback)
    {
        boolean isHeadRequest = HttpMethod.HEAD.is(request.getMethod());
        boolean hasContent = BufferUtil.hasContent(content) && !isHeadRequest;
        if (response != null)
        {
            metaData = response;
            int status = response.getStatus();
            boolean interimResponse = status == HttpStatus.CONTINUE_100 || status == HttpStatus.PROCESSING_102;
            if (interimResponse)
            {
                // Must not commit interim responses.
                if (hasContent)
                {
                    callback.failed(new IllegalStateException("Interim response cannot have content"));
                }
                else
                {
<<<<<<< HEAD
                    if (transportCallback.start(callback, false))
                        sendHeadersFrame(response, false, transportCallback);
=======
                    transportCallback.send(callback, false, c ->
                        sendHeadersFrame(info, false, c));
>>>>>>> 56bda1b3
                }
            }
            else
            {
                if (commit.compareAndSet(false, true))
                {
                    if (lastContent)
                    {
                        long realContentLength = BufferUtil.length(content);
                        long contentLength = response.getContentLength();
                        if (contentLength < 0)
                        {
                            response = new MetaData.Response(
                                response.getHttpVersion(),
                                response.getStatus(),
                                response.getReason(),
                                response.getFields(),
                                realContentLength,
                                response.getTrailerSupplier()
                            );
                        }
                        else if (hasContent && contentLength != realContentLength)
                        {
                            callback.failed(new BadMessageException(HttpStatus.INTERNAL_SERVER_ERROR_500, String.format("Incorrect Content-Length %d!=%d", contentLength, realContentLength)));
                            return;
                        }
                    }

                    if (hasContent)
                    {
                        Callback commitCallback = new Callback.Nested(callback)
                        {
                            @Override
                            public void succeeded()
                            {
                                if (lastContent)
                                {
                                    HttpFields trailers = retrieveTrailers();
                                    if (trailers != null)
                                    {
                                        transportCallback.send(new SendTrailers(getCallback(), trailers), false, c ->
                                            sendDataFrame(content, true, false, c));
                                    }
                                    else
                                    {
                                        transportCallback.send(getCallback(), false, c ->
                                            sendDataFrame(content, true, true, c));
                                    }
                                }
                                else
                                {
                                    transportCallback.send(getCallback(), false, c ->
                                        sendDataFrame(content, false, false, c));
                                }
                            }
                        };
<<<<<<< HEAD
                        if (transportCallback.start(commitCallback, true))
                            sendHeadersFrame(response, false, transportCallback);
=======
                        transportCallback.send(commitCallback, true, c ->
                            sendHeadersFrame(info, false, c));
>>>>>>> 56bda1b3
                    }
                    else
                    {
                        if (lastContent)
                        {
                            if (isTunnel(request, response))
                            {
<<<<<<< HEAD
                                if (transportCallback.start(callback, true))
                                    sendHeadersFrame(response, false, transportCallback);
                            }
                            else
                            {
                                HttpFields trailers = retrieveTrailers();
                                if (trailers != null)
                                {
                                    if (transportCallback.start(new SendTrailers(callback, trailers), true))
                                        sendHeadersFrame(response, false, transportCallback);
                                }
                                else
                                {
                                    if (transportCallback.start(callback, true))
                                        sendHeadersFrame(response, true, transportCallback);
                                }
=======
                                transportCallback.send(new SendTrailers(callback, trailers), true, c ->
                                    sendHeadersFrame(info, false, c));
                            }
                            else
                            {
                                transportCallback.send(callback, true, c ->
                                    sendHeadersFrame(info, true, c));
>>>>>>> 56bda1b3
                            }
                        }
                        else
                        {
<<<<<<< HEAD
                            if (transportCallback.start(callback, true))
                                sendHeadersFrame(response, false, transportCallback);
=======
                            transportCallback.send(callback, true, c ->
                                sendHeadersFrame(info, false, c));
>>>>>>> 56bda1b3
                        }
                    }
                }
                else
                {
                    callback.failed(new IllegalStateException("committed"));
                }
            }
        }
        else
        {
            if (hasContent || (lastContent && !isTunnel(request, metaData)))
            {
                if (lastContent)
                {
                    HttpFields trailers = retrieveTrailers();
                    if (trailers != null)
                    {
                        SendTrailers sendTrailers = new SendTrailers(callback, trailers);
                        if (hasContent)
                        {
                            transportCallback.send(sendTrailers, false, c ->
                                sendDataFrame(content, true, false, c));
                        }
                        else
                        {
                            sendTrailers.succeeded();
                        }
                    }
                    else
                    {
                        transportCallback.send(callback, false, c ->
                            sendDataFrame(content, true, true, c));
                    }
                }
                else
                {
                    transportCallback.send(callback, false, c ->
                        sendDataFrame(content, false, false, c));
                }
            }
            else
            {
                callback.succeeded();
            }
        }
    }

    private HttpFields retrieveTrailers()
    {
        Supplier<HttpFields> supplier = metaData.getTrailerSupplier();
        if (supplier == null)
            return null;
        HttpFields trailers = supplier.get();
        if (trailers == null)
            return null;
        return trailers.size() == 0 ? null : trailers;
    }

    private boolean isTunnel(MetaData.Request request, MetaData.Response response)
    {
        return HttpMethod.CONNECT.is(request.getMethod()) && response.getStatus() == HttpStatus.OK_200;
    }

    @Override
    public boolean isPushSupported()
    {
        return stream.getSession().isPushEnabled();
    }

    @Override
    public void push(final MetaData.Request request)
    {
        if (!stream.getSession().isPushEnabled())
        {
            if (LOG.isDebugEnabled())
                LOG.debug("HTTP/2 Push disabled for {}", request);
            return;
        }

        if (LOG.isDebugEnabled())
            LOG.debug("HTTP/2 Push {}", request);

        stream.push(new PushPromiseFrame(stream.getId(), request), new Promise<>()
        {
            @Override
            public void succeeded(Stream pushStream)
            {
                connection.push(connector, (IStream)pushStream, request);
            }

            @Override
            public void failed(Throwable x)
            {
                if (LOG.isDebugEnabled())
                    LOG.debug("Could not push " + request, x);
            }
        }, new Stream.Listener.Adapter()); // TODO: handle reset from the client ?
    }

    private void sendHeadersFrame(MetaData.Response info, boolean endStream, Callback callback)
    {
        if (LOG.isDebugEnabled())
        {
            LOG.debug("HTTP2 Response #{}/{}:{}{} {}{}{}",
                stream.getId(), Integer.toHexString(stream.getSession().hashCode()),
                System.lineSeparator(), HttpVersion.HTTP_2, info.getStatus(),
                System.lineSeparator(), info.getFields());
        }

        HeadersFrame frame = new HeadersFrame(stream.getId(), info, null, endStream);
        stream.headers(frame, callback);
    }

    private void sendDataFrame(ByteBuffer content, boolean lastContent, boolean endStream, Callback callback)
    {
        if (LOG.isDebugEnabled())
        {
            LOG.debug("HTTP2 Response #{}/{}: {} content bytes{}",
                stream.getId(), Integer.toHexString(stream.getSession().hashCode()),
                content.remaining(), lastContent ? " (last chunk)" : "");
        }
        DataFrame frame = new DataFrame(stream.getId(), content, endStream);
        stream.data(frame, callback);
    }

    private void sendTrailersFrame(MetaData metaData, Callback callback)
    {
        if (LOG.isDebugEnabled())
        {
            LOG.debug("HTTP2 Response #{}/{}: trailers",
                stream.getId(), Integer.toHexString(stream.getSession().hashCode()));
        }

        HeadersFrame frame = new HeadersFrame(stream.getId(), metaData, null, true);
        stream.headers(frame, callback);
    }

    public void onStreamFailure(Throwable failure)
    {
        transportCallback.failed(failure);
    }

    public boolean onStreamTimeout(Throwable failure)
    {
        return transportCallback.idleTimeout(failure);
    }

    /**
     * @return true if error sent, false if upgraded or aborted.
     */
    boolean prepareUpgrade()
    {
        HttpChannelOverHTTP2 channel = (HttpChannelOverHTTP2)stream.getAttachment();
        Request request = channel.getRequest();
        if (request.getHttpInput().hasContent())
            return channel.sendErrorOrAbort("Unexpected content in CONNECT request");

        Connection connection = (Connection)request.getAttribute(UPGRADE_CONNECTION_ATTRIBUTE);
        if (connection == null)
            return channel.sendErrorOrAbort("No UPGRADE_CONNECTION_ATTRIBUTE available");

        EndPoint endPoint = connection.getEndPoint();
        endPoint.upgrade(connection);
        stream.setAttachment(endPoint);

        // Only now that we have switched the attachment, we can demand DATA frames to process them.
        stream.demand(1);

        if (LOG.isDebugEnabled())
            LOG.debug("Upgrading to {}", connection);

        return false;
    }

    @Override
    public void onCompleted()
    {
        Object attachment = stream.getAttachment();
        if (attachment instanceof HttpChannelOverHTTP2)
        {
            // If the stream is not closed, it is still reading the request content.
            // Send a reset to the other end so that it stops sending data.
            if (!stream.isClosed())
            {
                if (LOG.isDebugEnabled())
                    LOG.debug("HTTP2 Response #{}: unconsumed request content, resetting stream", stream.getId());
                stream.reset(new ResetFrame(stream.getId(), ErrorCode.CANCEL_STREAM_ERROR.code), Callback.NOOP);
            }

            // Consume the existing queued data frames to
            // avoid stalling the session flow control.
            HttpChannelOverHTTP2 channel = (HttpChannelOverHTTP2)attachment;
            channel.consumeInput();
        }
    }

    @Override
    public void abort(Throwable failure)
    {
        IStream stream = this.stream;
        if (LOG.isDebugEnabled())
            LOG.debug("HTTP2 Response #{}/{} aborted", stream == null ? -1 : stream.getId(),
                stream == null ? -1 : Integer.toHexString(stream.getSession().hashCode()));
        if (stream != null)
            stream.reset(new ResetFrame(stream.getId(), ErrorCode.CANCEL_STREAM_ERROR.code), Callback.NOOP);
    }

    /**
     * <p>Callback that controls sends initiated by the transport, by eventually
     * notifying a nested callback.</p>
     * <p>There are 3 sources of concurrency after a send is initiated:</p>
     * <ul>
     *   <li>the completion of the send operation, either success or failure</li>
     *   <li>an asynchronous failure coming from the read side such as a stream
     *   being reset, or the connection being closed</li>
     *   <li>an asynchronous idle timeout</li>
     * </ul>
     * <p>The last 2 cases may happen <em>during</em> a send, when the frames
     * are being generated in the flusher.
     * In such cases, this class must avoid that the nested callback is notified
     * while the frame generation is in progress, because the nested callback
     * may modify other states (such as clearing the {@code HttpOutput._buffer})
     * that are accessed during frame generation.</p>
     * <p>The solution implemented in this class works by splitting the send
     * operation in 3 parts: {@code pre-send}, {@code send} and {@code post-send}.
     * Asynchronous state changes happening during {@code send} are stored
     * and only executed in {@code post-send}, therefore never interfering
     * with frame generation.</p>
     *
     * @see State
     */
    private class TransportCallback implements Callback
    {
        private State _state = State.IDLE;
        private Callback _callback;
        private boolean _commit;
        private Throwable _failure;

        private void reset(Throwable failure)
        {
            assert Thread.holdsLock(this);
            _state = failure != null ? State.FAILED : State.IDLE;
            _callback = null;
            _commit = false;
            _failure = failure;
        }

        private void send(Callback callback, boolean commit, Consumer<Callback> sendFrame)
        {
            Throwable failure = sending(callback, commit);
            if (failure == null)
            {
                sendFrame.accept(this);
                pending();
            }
            else
            {
                callback.failed(failure);
            }
        }

        private Throwable sending(Callback callback, boolean commit)
        {
            synchronized (this)
            {
                switch (_state)
                {
                    case IDLE:
                    {
                        _state = State.SENDING;
                        _callback = callback;
                        _commit = commit;
                        return null;
                    }
                    case FAILED:
                    {
                        return _failure;
                    }
                    default:
                    {
                        return new IllegalStateException("Invalid transport state: " + _state);
                    }
                }
            }
        }

        private void pending()
        {
            Callback callback;
            boolean commit;
            Throwable failure;
            synchronized (this)
            {
                switch (_state)
                {
                    case SENDING:
                    {
                        // The send has not completed the callback yet,
                        // wait for succeeded() or failed() to be called.
                        _state = State.PENDING;
                        return;
                    }
                    case SUCCEEDING:
                    {
                        // The send already completed successfully, but the
                        // call to succeeded() was delayed, so call it now.
                        callback = _callback;
                        commit = _commit;
                        failure = null;
                        reset(null);
                        break;
                    }
                    case FAILING:
                    {
                        // The send already completed with a failure, but
                        // the call to failed() was delayed, so call it now.
                        callback = _callback;
                        commit = _commit;
                        failure = _failure;
                        reset(failure);
                        break;
                    }
                    default:
                    {
                        callback = _callback;
                        commit = _commit;
                        failure = new IllegalStateException("Invalid transport state: " + _state);
                        reset(failure);
                        break;
                    }
                }
            }
            if (failure == null)
                succeed(callback, commit);
            else
                fail(callback, commit, failure);
        }

        @Override
        public void succeeded()
        {
            Callback callback;
            boolean commit;
            synchronized (this)
            {
                switch (_state)
                {
                    case SENDING:
                    {
                        _state = State.SUCCEEDING;
                        // Succeeding the callback will be done in postSend().
                        return;
                    }
                    case PENDING:
                    {
                        callback = _callback;
                        commit = _commit;
                        reset(null);
                        break;
                    }
                    default:
                    {
                        // This thread lost the race to succeed the current
                        // send, as other threads likely already failed it.
                        return;
                    }
                }
            }
            succeed(callback, commit);
        }

        @Override
        public void failed(Throwable failure)
        {
            Callback callback;
            boolean commit;
            synchronized (this)
            {
                switch (_state)
                {
                    case SENDING:
                    {
                        _state = State.FAILING;
                        _failure = failure;
                        // Failing the callback will be done in postSend().
                        return;
                    }
                    case IDLE:
                    case PENDING:
                    {
                        callback = _callback;
                        commit = _commit;
                        reset(failure);
                        break;
                    }
                    default:
                    {
                        // This thread lost the race to fail the current send,
                        // as other threads already succeeded or failed it.
                        return;
                    }
                }
            }
            fail(callback, commit, failure);
        }

        private boolean idleTimeout(Throwable failure)
        {
            Callback callback;
            boolean timeout;
            synchronized (this)
            {
                switch (_state)
                {
                    case PENDING:
                    {
                        // The send was started but idle timed out, fail it.
                        callback = _callback;
                        timeout = true;
                        reset(failure);
                        break;
                    }
                    case IDLE:
                        // The application may be suspended, ignore the idle timeout.
                    case SENDING:
                        // A send has been started at the same time of an idle timeout;
                        // Ignore the idle timeout and let the write continue normally.
                    case SUCCEEDING:
                    case FAILING:
                        // An idle timeout during these transient states is ignored.
                    case FAILED:
                        // Already failed, ignore the idle timeout.
                    {
                        callback = null;
                        timeout = false;
                        break;
                    }
                    default:
                    {
                        // Should not happen, but just in case.
                        callback = _callback;
                        if (callback == null)
                            callback = Callback.NOOP;
                        timeout = true;
                        failure = new IllegalStateException("Invalid transport state: " + _state, failure);
                        reset(failure);
                        break;
                    }
                }
            }
            idleTimeout(callback, timeout, failure);
            return timeout;
        }

        private void succeed(Callback callback, boolean commit)
        {
            if (LOG.isDebugEnabled())
                LOG.debug("HTTP2 Response #{}/{} {} success",
                    stream.getId(), Integer.toHexString(stream.getSession().hashCode()),
                    commit ? "commit" : "flush");
            callback.succeeded();
        }

        private void fail(Callback callback, boolean commit, Throwable failure)
        {
            if (LOG.isDebugEnabled())
                LOG.debug("HTTP2 Response #{}/{} {} failure",
                    stream.getId(), Integer.toHexString(stream.getSession().hashCode()),
                    commit ? "commit" : "flush",
                    failure);
            if (callback != null)
                callback.failed(failure);
        }

        private void idleTimeout(Callback callback, boolean timeout, Throwable failure)
        {
            if (LOG.isDebugEnabled())
                LOG.debug("HTTP2 Response #{}/{} idle timeout {}",
                    stream.getId(), Integer.toHexString(stream.getSession().hashCode()),
                    timeout ? "expired" : "ignored",
                    failure);
            if (timeout)
                callback.failed(failure);
        }
    }

    /**
     * <p>Send states for {@link TransportCallback}.</p>
     *
     * @see TransportCallback
     */
    private enum State
    {
        /**
         * <p>No send initiated or in progress.</p>
         * <p>Next states could be:</p>
         * <ul>
         *   <li>{@link #SENDING}, when {@link TransportCallback#send(Callback, boolean, Consumer)}
         *   is called by the transport to initiate a send</li>
         *   <li>{@link #FAILED}, when {@link TransportCallback#failed(Throwable)}
         *   is called by an asynchronous failure</li>
         * </ul>
         */
        IDLE,
        /**
         * <p>A send is initiated; the nested callback in {@link TransportCallback}
         * cannot be notified while in this state.</p>
         * <p>Next states could be:</p>
         * <ul>
         *   <li>{@link #SUCCEEDING}, when {@link TransportCallback#succeeded()}
         *   is called synchronously because the send succeeded</li>
         *   <li>{@link #FAILING}, when {@link TransportCallback#failed(Throwable)}
         *   is called synchronously because the send failed</li>
         *   <li>{@link #PENDING}, when {@link TransportCallback#pending()}
         *   is called before the send completes</li>
         * </ul>
         */
        SENDING,
        /**
         * <p>A send was initiated and is now pending, waiting for the {@link TransportCallback}
         * to be notified of success or failure.</p>
         * <p>Next states could be:</p>
         * <ul>
         *   <li>{@link #IDLE}, when {@link TransportCallback#succeeded()}
         *   is called because the send succeeded</li>
         *   <li>{@link #FAILED}, when {@link TransportCallback#failed(Throwable)}
         *   is called because either the send failed, or an asynchronous failure happened</li>
         * </ul>
         */
        PENDING,
        /**
         * <p>A send was initiated and succeeded, but {@link TransportCallback#pending()}
         * has not been called yet.</p>
         * <p>This state indicates that the success actions (such as notifying the
         * {@link TransportCallback} nested callback) must be performed when
         * {@link TransportCallback#pending()} is called.</p>
         * <p>Next states could be:</p>
         * <ul>
         *   <li>{@link #IDLE}, when {@link TransportCallback#pending()}
         *   is called</li>
         * </ul>
         */
        SUCCEEDING,
        /**
         * <p>A send was initiated and failed, but {@link TransportCallback#pending()}
         * has not been called yet.</p>
         * <p>This state indicates that the failure actions (such as notifying the
         * {@link TransportCallback} nested callback) must be performed when
         * {@link TransportCallback#pending()} is called.</p>
         * <p>Next states could be:</p>
         * <ul>
         *   <li>{@link #FAILED}, when {@link TransportCallback#pending()}
         *   is called</li>
         * </ul>
         */
        FAILING,
        /**
         * <p>The terminal state indicating failure of the send.</p>
         */
        FAILED
    }

    private class SendTrailers extends Callback.Nested
    {
        private final HttpFields trailers;

        private SendTrailers(Callback callback, HttpFields trailers)
        {
            super(callback);
            this.trailers = trailers;
        }

        @Override
        public void succeeded()
        {
            transportCallback.send(getCallback(), false, c ->
                sendTrailersFrame(new MetaData(HttpVersion.HTTP_2, trailers), c));
        }
    }
}<|MERGE_RESOLUTION|>--- conflicted
+++ resolved
@@ -83,7 +83,7 @@
     }
 
     @Override
-    public void send(MetaData.Request request, MetaData.Response response, ByteBuffer content, boolean lastContent, Callback callback)
+    public void send(MetaData.Request request, final MetaData.Response response, ByteBuffer content, boolean lastContent, Callback callback)
     {
         boolean isHeadRequest = HttpMethod.HEAD.is(request.getMethod());
         boolean hasContent = BufferUtil.hasContent(content) && !isHeadRequest;
@@ -101,13 +101,8 @@
                 }
                 else
                 {
-<<<<<<< HEAD
-                    if (transportCallback.start(callback, false))
-                        sendHeadersFrame(response, false, transportCallback);
-=======
                     transportCallback.send(callback, false, c ->
-                        sendHeadersFrame(info, false, c));
->>>>>>> 56bda1b3
+                        sendHeadersFrame(metaData, false, c));
                 }
             }
             else
@@ -120,7 +115,7 @@
                         long contentLength = response.getContentLength();
                         if (contentLength < 0)
                         {
-                            response = new MetaData.Response(
+                            metaData = new MetaData.Response(
                                 response.getHttpVersion(),
                                 response.getStatus(),
                                 response.getReason(),
@@ -164,57 +159,37 @@
                                 }
                             }
                         };
-<<<<<<< HEAD
-                        if (transportCallback.start(commitCallback, true))
-                            sendHeadersFrame(response, false, transportCallback);
-=======
                         transportCallback.send(commitCallback, true, c ->
-                            sendHeadersFrame(info, false, c));
->>>>>>> 56bda1b3
+                            sendHeadersFrame(metaData, false, c));
                     }
                     else
                     {
                         if (lastContent)
                         {
-                            if (isTunnel(request, response))
+                            if (isTunnel(request, metaData))
                             {
-<<<<<<< HEAD
-                                if (transportCallback.start(callback, true))
-                                    sendHeadersFrame(response, false, transportCallback);
+                                transportCallback.send(callback, true, c ->
+                                    sendHeadersFrame(metaData, false, c));
                             }
                             else
                             {
                                 HttpFields trailers = retrieveTrailers();
                                 if (trailers != null)
                                 {
-                                    if (transportCallback.start(new SendTrailers(callback, trailers), true))
-                                        sendHeadersFrame(response, false, transportCallback);
+                                    transportCallback.send(new SendTrailers(callback, trailers), true, c ->
+                                        sendHeadersFrame(metaData, false, c));
                                 }
                                 else
                                 {
-                                    if (transportCallback.start(callback, true))
-                                        sendHeadersFrame(response, true, transportCallback);
+                                    transportCallback.send(callback, true, c ->
+                                        sendHeadersFrame(metaData, true, c));
                                 }
-=======
-                                transportCallback.send(new SendTrailers(callback, trailers), true, c ->
-                                    sendHeadersFrame(info, false, c));
-                            }
-                            else
-                            {
-                                transportCallback.send(callback, true, c ->
-                                    sendHeadersFrame(info, true, c));
->>>>>>> 56bda1b3
                             }
                         }
                         else
                         {
-<<<<<<< HEAD
-                            if (transportCallback.start(callback, true))
-                                sendHeadersFrame(response, false, transportCallback);
-=======
                             transportCallback.send(callback, true, c ->
-                                sendHeadersFrame(info, false, c));
->>>>>>> 56bda1b3
+                                sendHeadersFrame(metaData, false, c));
                         }
                     }
                 }
