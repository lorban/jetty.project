--- conflicted
+++ resolved
@@ -41,11 +41,8 @@
     private static final Logger LOG = Log.getLogger(HttpConnectionOverHTTP.class);
 
     private final AtomicBoolean closed = new AtomicBoolean();
-<<<<<<< HEAD
     private final Promise<Connection> promise;
-=======
     private final AtomicInteger sweeps = new AtomicInteger();
->>>>>>> 517b575c
     private final Delegate delegate;
     private final HttpChannelOverHTTP channel;
     private long idleTimeout;
