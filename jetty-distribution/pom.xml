--- conflicted
+++ resolved
@@ -15,6 +15,11 @@
   </properties>
   <build>
     <plugins>
+      <!--
+      Copies the additional distribution content over the unpacked jetty-home
+      artifact contents, after the antrun execution that initially populates
+      the jetty-distribution directory
+      -->
       <plugin>
         <groupId>org.apache.maven.plugins</groupId>
         <artifactId>maven-resources-plugin</artifactId>
@@ -103,7 +108,10 @@
       <plugin>
         <artifactId>maven-dependency-plugin</artifactId>
         <executions>
-
+          <!--
+          The jetty-home artifact is the starting point for the jetty-distribution
+          and must happen early in the build process
+          -->
           <execution>
             <id>unpack-jetty-home</id>
             <phase>generate-resources</phase>
@@ -197,8 +205,6 @@
             </configuration>
           </execution>
 
-
-
           <execution>
             <id>unpack-test-webapp-config</id>
             <phase>process-resources</phase>
@@ -292,7 +298,9 @@
         <groupId>org.codehaus.mojo</groupId>
         <artifactId>exec-maven-plugin</artifactId>
         <executions>
-
+          <!--
+          Setup the jetty distribution as a jetty.home/jetty.base combo using start.ini configuration mechanism
+          -->
           <execution>
             <id>setup home</id>
             <phase>process-classes</phase>
@@ -308,47 +316,24 @@
               <goal>java</goal>
             </goals>
           </execution>
-
-          <execution>
-<<<<<<< HEAD
-            <id>setup demo-base-ini</id>
+          <!--
+          Setup the demo-base using the start.d configuration mechanism
+          -->
+          <execution>
+            <id>setup demo-base-startd</id>
             <phase>process-classes</phase>
             <configuration>
               <mainClass>org.eclipse.jetty.start.Main</mainClass>
               <arguments>
                 <argument>jetty.home=${assembly-directory}</argument>
                 <argument>jetty.base=${assembly-directory}/demo-base</argument>
-                <argument>--add-to-start=continuation,deploy,websocket,ext,resources,client,annotations,jndi,servlets</argument>
+                <argument>--add-to-startd=continuation,deploy,websocket,ext,resources,client,annotations,jndi,servlets,jsp,jstl,http,https</argument>
               </arguments>
             </configuration>
             <goals>
               <goal>java</goal>
             </goals>
           </execution>
-
-          <execution>
-            <id>setup demo-base-start-extra</id>
-=======
-            <id>setup demo-base-startd</id>
->>>>>>> 147df2a0
-            <phase>process-classes</phase>
-            <configuration>
-              <mainClass>org.eclipse.jetty.start.Main</mainClass>
-              <arguments>
-                <argument>jetty.home=${assembly-directory}</argument>
-                <argument>jetty.base=${assembly-directory}/demo-base</argument>
-<<<<<<< HEAD
-                <argument>--add-to-start=jsp,jstl,http,https</argument>
-=======
-                <argument>--add-to-startd=continuation,deploy,websocket,ext,resources,client,annotations,jndi,servlets,jsp,jstl,http,https</argument>
->>>>>>> 147df2a0
-              </arguments>
-            </configuration>
-            <goals>
-              <goal>java</goal>
-            </goals>
-          </execution>
-
         </executions>
       </plugin>
       <plugin>
@@ -413,33 +398,5 @@
       <version>${project.version}</version>
       <type>war</type>
     </dependency>
-<<<<<<< HEAD
-=======
-    <dependency>
-      <groupId>org.eclipse.jetty</groupId>
-      <artifactId>jetty-jaspi</artifactId>
-      <version>${project.version}</version>
-    </dependency>
-    <dependency>
-      <groupId>org.eclipse.jetty</groupId>
-      <artifactId>jetty-infinispan</artifactId>
-      <version>${project.version}</version>
-    </dependency>
-    <dependency>
-      <groupId>org.eclipse.jetty.gcloud</groupId>
-      <artifactId>jetty-gcloud-session-manager</artifactId>
-      <version>${project.version}</version>
-    </dependency>
-    <dependency>
-      <groupId>org.eclipse.jetty</groupId>
-      <artifactId>jetty-nosql</artifactId>
-      <version>${project.version}</version>
-    </dependency>
-    <dependency>
-      <groupId>org.eclipse.jetty.memcached</groupId>
-      <artifactId>jetty-memcached-sessions</artifactId>
-      <version>${project.version}</version>
-    </dependency>
->>>>>>> 147df2a0
   </dependencies>
 </project>