--- conflicted
+++ resolved
@@ -265,27 +265,6 @@
         if (resource.exists() && FileID.isXmlFile(file))
         {
             XmlConfiguration xmlc = new XmlConfiguration(resource.getURL())
-<<<<<<< HEAD
-                        {
-                            @Override
-                            public void initializeDefaults(Object context)
-                            {
-                                super.initializeDefaults(context);
-
-                                if (context instanceof WebAppContext)
-                                {
-                                    WebAppContext webapp = (WebAppContext)context;
-                                    webapp.setParentLoaderPriority(_parentLoaderPriority);
-                                    if (_defaultsDescriptor != null)
-                                        webapp.setDefaultsDescriptor(_defaultsDescriptor);
-                                }
-                            }
-                        };
-            
-            xmlc.getIdMap().put("Server",getDeploymentManager().getServer());
-            xmlc.getProperties().put("jetty.home",System.getProperty("jetty.home","."));
-            xmlc.getProperties().put("jetty.base",System.getProperty("jetty.base","."));
-=======
             {
                 @Override
                 public void initializeDefaults(Object context)
@@ -303,7 +282,8 @@
             };
 
             xmlc.getIdMap().put("Server", getDeploymentManager().getServer());
->>>>>>> f85acc74
+            xmlc.getProperties().put("jetty.home",System.getProperty("jetty.home","."));
+            xmlc.getProperties().put("jetty.base",System.getProperty("jetty.base","."));
             xmlc.getProperties().put("jetty.webapp",file.getCanonicalPath());
             xmlc.getProperties().put("jetty.webapps",file.getParentFile().getCanonicalPath());
 
