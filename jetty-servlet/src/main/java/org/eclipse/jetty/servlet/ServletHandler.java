--- conflicted
+++ resolved
@@ -1401,31 +1401,11 @@
                     _chainCache[i].clear();
             }
 
-<<<<<<< HEAD
             if (LOG.isDebugEnabled())
             {
                 LOG.debug("filterNameMap={} pathFilters={} servletFilterMap={} servletPathMap={} servletNameMap={}",
                     _filterNameMap, _filterPathMappings, _filterNameMappings, _servletPathMap, _servletNameMap);
             }
-
-            try
-            {
-                if (_contextHandler != null && _contextHandler.isStarted() || _contextHandler == null && isStarted())
-                    initialize();
-            }
-            catch (Exception e)
-            {
-                throw new RuntimeException(e);
-            }
-=======
-        if (LOG.isDebugEnabled())
-        {
-            LOG.debug("filterNameMap=" + _filterNameMap);
-            LOG.debug("pathFilters=" + _filterPathMappings);
-            LOG.debug("servletFilterMap=" + _filterNameMappings);
-            LOG.debug("servletPathMap=" + _servletPathMap);
-            LOG.debug("servletNameMap=" + _servletNameMap);
->>>>>>> 721a05eb
         }
     }
 
@@ -1491,29 +1471,16 @@
 
     public void setFilters(FilterHolder[] holders)
     {
-<<<<<<< HEAD
         try (AutoLock l = lock())
         {
             if (holders != null)
-            {
-                for (FilterHolder holder : holders)
-                {
-                    holder.setServletHandler(this);
-                }
-            }
+                initializeHolders(holders);
+
             updateBeans(_filters,holders);
             _filters = holders;
             updateNameMappings();
             invalidateChainsCache();
         }
-=======
-        if (holders != null)
-            initializeHolders(holders);
-        updateBeans(_filters,holders);
-        _filters = holders;
-        updateNameMappings();
-        invalidateChainsCache();
->>>>>>> 721a05eb
     }
 
     /**
@@ -1535,29 +1502,15 @@
      */
     public void setServlets(ServletHolder[] holders)
     {
-<<<<<<< HEAD
         try (AutoLock l = lock())
         {
             if (holders != null)
-            {
-                for (ServletHolder holder : holders)
-                {
-                    holder.setServletHandler(this);
-                }
-            }
+                initializeHolders(holders);
             updateBeans(_servlets,holders);
             _servlets = holders;
             updateNameMappings();
             invalidateChainsCache();
         }
-=======
-        if (holders != null)
-            initializeHolders(holders);
-        updateBeans(_servlets,holders);
-        _servlets = holders;
-        updateNameMappings();
-        invalidateChainsCache();
->>>>>>> 721a05eb
     }
 
     /**
