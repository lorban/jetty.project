//
//  ========================================================================
//  Copyright (c) 1995-2016 Mort Bay Consulting Pty. Ltd.
//  ------------------------------------------------------------------------
//  All rights reserved. This program and the accompanying materials
//  are made available under the terms of the Eclipse Public License v1.0
//  and Apache License v2.0 which accompanies this distribution.
//
//      The Eclipse Public License is available at
//      http://www.eclipse.org/legal/epl-v10.html
//
//      The Apache License v2.0 is available at
//      http://www.opensource.org/licenses/apache2.0.php
//
//  You may elect to redistribute this code under either of these licenses.
//  ========================================================================
//

package org.eclipse.jetty.servlets;

import java.io.IOException;
import java.util.ArrayDeque;
import java.util.Collections;
import java.util.HashMap;
import java.util.HashSet;
import java.util.Map;
import java.util.Queue;
import java.util.Set;
import java.util.TreeSet;
import java.util.concurrent.ConcurrentHashMap;
import java.util.concurrent.ConcurrentMap;
import java.util.concurrent.TimeUnit;
import java.util.concurrent.atomic.AtomicLong;

import javax.servlet.Filter;
import javax.servlet.FilterChain;
import javax.servlet.FilterConfig;
import javax.servlet.ServletException;
import javax.servlet.ServletRequest;
import javax.servlet.ServletResponse;
import javax.servlet.http.HttpServletRequest;

import org.eclipse.jetty.http.HttpField;
import org.eclipse.jetty.http.HttpFields;
import org.eclipse.jetty.http.HttpHeader;
import org.eclipse.jetty.http.HttpURI;
import org.eclipse.jetty.http.HttpVersion;
import org.eclipse.jetty.server.PushBuilder;
import org.eclipse.jetty.server.Request;
import org.eclipse.jetty.util.StringUtil;
import org.eclipse.jetty.util.URIUtil;
import org.eclipse.jetty.util.annotation.ManagedAttribute;
import org.eclipse.jetty.util.annotation.ManagedObject;
import org.eclipse.jetty.util.annotation.ManagedOperation;
import org.eclipse.jetty.util.log.Log;
import org.eclipse.jetty.util.log.Logger;

/**
 * <p>A filter that builds a cache of secondary resources associated
 * to primary resources.</p>
 * <p>A typical request for a primary resource such as {@code index.html}
 * is immediately followed by a number of requests for secondary resources.
 * Secondary resource requests will have a {@code Referer} HTTP header
 * that points to {@code index.html}, which is used to associate the secondary
 * resource to the primary resource.</p>
 * <p>Only secondary resources that are requested within a (small) time period
 * from the request of the primary resource are associated with the primary
 * resource.</p>
 * <p>This allows to build a cache of secondary resources associated with
 * primary resources. When a request for a primary resource arrives, associated
 * secondary resources are pushed to the client, unless the request carries
 * {@code If-xxx} header that hint that the client has the resources in its
 * cache.</p>
 */
@ManagedObject("Push cache based on the HTTP 'Referer' header")
public class PushCacheFilter implements Filter
{
    private static final Logger LOG = Log.getLogger(PushCacheFilter.class);

    private final Set<Integer> _ports = new HashSet<>();
    private final Set<String> _hosts = new HashSet<>();
    private final ConcurrentMap<String, PrimaryResource> _cache = new ConcurrentHashMap<>();
    private long _associatePeriod = 4000L;
    private int _maxAssociations = 16;
    private long _renew = System.nanoTime();

    @Override
    public void init(FilterConfig config) throws ServletException
    {
        String associatePeriod = config.getInitParameter("associatePeriod");
        if (associatePeriod != null)
            _associatePeriod = Long.parseLong(associatePeriod);

        String maxAssociations = config.getInitParameter("maxAssociations");
        if (maxAssociations != null)
            _maxAssociations = Integer.parseInt(maxAssociations);

        String hosts = config.getInitParameter("hosts");
        if (hosts != null)
            Collections.addAll(_hosts, StringUtil.csvSplit(hosts));

        String ports = config.getInitParameter("ports");
        if (ports != null)
            for (String p : StringUtil.csvSplit(ports))
                _ports.add(Integer.parseInt(p));

        // Expose for JMX.
        config.getServletContext().setAttribute(config.getFilterName(), this);

        if (LOG.isDebugEnabled())
            LOG.debug("period={} max={} hosts={} ports={}", _associatePeriod, _maxAssociations, _hosts, _ports);
    }

    @Override
    public void doFilter(ServletRequest req, ServletResponse resp, FilterChain chain) throws IOException, ServletException
    {
        if (HttpVersion.fromString(req.getProtocol()).getVersion() < 20)
        {
            chain.doFilter(req, resp);
            return;
        }

        long now = System.nanoTime();
        HttpServletRequest request = (HttpServletRequest)req;

        // Iterating over fields is more efficient than multiple gets
        HttpFields fields = Request.getBaseRequest(request).getHttpFields();
        boolean conditional = false;
        String referrer = null;
        loop:
        for (int i = 0; i < fields.size(); i++)
        {
            HttpField field = fields.getField(i);
            HttpHeader header = field.getHeader();
            if (header == null)
                continue;

            switch (header)
            {
                case IF_MATCH:
                case IF_MODIFIED_SINCE:
                case IF_NONE_MATCH:
                case IF_UNMODIFIED_SINCE:
                    conditional = true;
                    break loop;

                case REFERER:
                    referrer = field.getValue();
                    break;

                default:
                    break;
            }
        }

        if (LOG.isDebugEnabled())
            LOG.debug("{} {} referrer={} conditional={} synthetic={}", request.getMethod(), request.getRequestURI(), referrer, conditional, isPushRequest(request));

        String path = URIUtil.addPaths(request.getServletPath(), request.getPathInfo());
        String query = request.getQueryString();
        if (query != null)
            path += "?" + query;
        if (referrer != null)
        {
            HttpURI referrerURI = new HttpURI(referrer);
            String host = referrerURI.getHost();
            int port = referrerURI.getPort();
            if (port <= 0)
                port = request.isSecure() ? 443 : 80;

            boolean referredFromHere = _hosts.size() > 0 ? _hosts.contains(host) : host.equals(request.getServerName());
            referredFromHere &= _ports.size() > 0 ? _ports.contains(port) : port == request.getServerPort();

            if (referredFromHere)
            {
                if ("GET".equalsIgnoreCase(request.getMethod()))
                {
                    String referrerPath = referrerURI.getPath();
                    if (referrerPath == null)
                        referrerPath = "/";
                    if (referrerPath.startsWith(request.getContextPath()))
                    {
                        String referrerPathNoContext = referrerPath.substring(request.getContextPath().length());
                        if (!referrerPathNoContext.equals(path))
                        {
                            PrimaryResource primaryResource = _cache.get(referrerPathNoContext);
                            if (primaryResource != null)
                            {
                                long primaryTimestamp = primaryResource._timestamp.get();
                                if (primaryTimestamp != 0)
                                {
                                    if (now - primaryTimestamp < TimeUnit.MILLISECONDS.toNanos(_associatePeriod))
                                    {
                                        ConcurrentMap<String, String> associated = primaryResource._associated;
                                        // Not strictly concurrent-safe, just best effort to limit associations.
                                        if (associated.size() <= _maxAssociations)
                                        {
                                            if (associated.putIfAbsent(path, path) == null)
                                            {
                                                if (LOG.isDebugEnabled())
                                                    LOG.debug("Associated {} to {}", path, referrerPathNoContext);
                                            }
                                        }
                                        else
                                        {
                                            if (LOG.isDebugEnabled())
                                                LOG.debug("Not associated {} to {}, exceeded max associations of {}", path, referrerPathNoContext, _maxAssociations);
                                        }
                                    }
                                    else
                                    {
                                        if (LOG.isDebugEnabled())
                                            LOG.debug("Not associated {} to {}, outside associate period of {}ms", path, referrerPathNoContext, _associatePeriod);
                                    }
                                }
                            }
                        }
                        else
                        {
                            if (LOG.isDebugEnabled())
                                LOG.debug("Not associated {} to {}, referring to self", path, referrerPathNoContext);
                        }
                    }
                }
            }
            else
            {
                if (LOG.isDebugEnabled())
                    LOG.debug("External referrer {}", referrer);
            }
        }

        PrimaryResource primaryResource = _cache.get(path);
        if (primaryResource == null)
        {
            PrimaryResource r = new PrimaryResource();
            primaryResource = _cache.putIfAbsent(path, r);
            primaryResource = primaryResource == null ? r : primaryResource;
            primaryResource._timestamp.compareAndSet(0, now);
            if (LOG.isDebugEnabled())
                LOG.debug("Cached primary resource {}", path);
        }
        else
        {
            long last = primaryResource._timestamp.get();
            if (last < _renew && primaryResource._timestamp.compareAndSet(last, now))
            {
                primaryResource._associated.clear();
                if (LOG.isDebugEnabled())
                    LOG.debug("Clear associated resources for {}", path);
            }
        }

        // Push associated resources.
        if (!isPushRequest(request) && !conditional && !primaryResource._associated.isEmpty())
        {
<<<<<<< HEAD
            PushBuilder builder = Request.getBaseRequest(request).getPushBuilder();

            for (String associated : primaryResource._associated.values())
            {
                if (LOG.isDebugEnabled())
                    LOG.debug("Pushing {} for {}", associated, path);

                builder.path(associated).push();
=======
            // Breadth-first push of associated resources.
            Queue<PrimaryResource> queue = new ArrayDeque<>();
            queue.offer(primaryResource);
            while (!queue.isEmpty())
            {
                PrimaryResource parent = queue.poll();
                for (Map.Entry<String, RequestDispatcher> entry : parent._associated.entrySet())
                {
                    PrimaryResource child = _cache.get(entry.getKey());
                    if (child != null)
                        queue.offer(child);

                    Dispatcher dispatcher = (Dispatcher)entry.getValue();
                    if (LOG.isDebugEnabled())
                        LOG.debug("Pushing {} for {}", dispatcher, path);
                    dispatcher.push(request);
                }
>>>>>>> 0eef227e
            }
        }

        chain.doFilter(request, resp);
    }

    private boolean isPushRequest(HttpServletRequest request)
    {
        return Boolean.TRUE.equals(request.getAttribute("org.eclipse.jetty.pushed"));
    }

    @Override
    public void destroy()
    {
        clearPushCache();
    }

    @ManagedAttribute("The push cache contents")
    public Map<String, String> getPushCache()
    {
        Map<String, String> result = new HashMap<>();
        for (Map.Entry<String, PrimaryResource> entry : _cache.entrySet())
        {
            PrimaryResource resource = entry.getValue();
            String value = String.format("size=%d: %s", resource._associated.size(), new TreeSet<>(resource._associated.keySet()));
            result.put(entry.getKey(), value);
        }
        return result;
    }

    @ManagedOperation(value = "Renews the push cache contents", impact = "ACTION")
    public void renewPushCache()
    {
        _renew = System.nanoTime();
    }

    @ManagedOperation(value = "Clears the push cache contents", impact = "ACTION")
    public void clearPushCache()
    {
        _cache.clear();
    }

    private static class PrimaryResource
    {
        private final ConcurrentMap<String, String> _associated = new ConcurrentHashMap<>();
        private final AtomicLong _timestamp = new AtomicLong();
    }
}<|MERGE_RESOLUTION|>--- conflicted
+++ resolved
@@ -191,11 +191,11 @@
                                 {
                                     if (now - primaryTimestamp < TimeUnit.MILLISECONDS.toNanos(_associatePeriod))
                                     {
-                                        ConcurrentMap<String, String> associated = primaryResource._associated;
+                                        Set<String> associated = primaryResource._associated;
                                         // Not strictly concurrent-safe, just best effort to limit associations.
                                         if (associated.size() <= _maxAssociations)
                                         {
-                                            if (associated.putIfAbsent(path, path) == null)
+                                            if (associated.add(path))
                                             {
                                                 if (LOG.isDebugEnabled())
                                                     LOG.debug("Associated {} to {}", path, referrerPathNoContext);
@@ -254,34 +254,24 @@
         // Push associated resources.
         if (!isPushRequest(request) && !conditional && !primaryResource._associated.isEmpty())
         {
-<<<<<<< HEAD
-            PushBuilder builder = Request.getBaseRequest(request).getPushBuilder();
-
-            for (String associated : primaryResource._associated.values())
-            {
-                if (LOG.isDebugEnabled())
-                    LOG.debug("Pushing {} for {}", associated, path);
-
-                builder.path(associated).push();
-=======
+            PushBuilder pushBuilder = Request.getBaseRequest(request).getPushBuilder();
+
             // Breadth-first push of associated resources.
             Queue<PrimaryResource> queue = new ArrayDeque<>();
             queue.offer(primaryResource);
             while (!queue.isEmpty())
             {
                 PrimaryResource parent = queue.poll();
-                for (Map.Entry<String, RequestDispatcher> entry : parent._associated.entrySet())
+                for (String childPath : parent._associated)
                 {
-                    PrimaryResource child = _cache.get(entry.getKey());
+                    PrimaryResource child = _cache.get(childPath);
                     if (child != null)
                         queue.offer(child);
 
-                    Dispatcher dispatcher = (Dispatcher)entry.getValue();
                     if (LOG.isDebugEnabled())
-                        LOG.debug("Pushing {} for {}", dispatcher, path);
-                    dispatcher.push(request);
+                        LOG.debug("Pushing {} for {}", childPath, path);
+                    pushBuilder.path(childPath).push();
                 }
->>>>>>> 0eef227e
             }
         }
 
@@ -306,7 +296,7 @@
         for (Map.Entry<String, PrimaryResource> entry : _cache.entrySet())
         {
             PrimaryResource resource = entry.getValue();
-            String value = String.format("size=%d: %s", resource._associated.size(), new TreeSet<>(resource._associated.keySet()));
+            String value = String.format("size=%d: %s", resource._associated.size(), new TreeSet<>(resource._associated));
             result.put(entry.getKey(), value);
         }
         return result;
@@ -326,7 +316,7 @@
 
     private static class PrimaryResource
     {
-        private final ConcurrentMap<String, String> _associated = new ConcurrentHashMap<>();
+        private final Set<String> _associated = Collections.newSetFromMap(new ConcurrentHashMap<>());
         private final AtomicLong _timestamp = new AtomicLong();
     }
 }