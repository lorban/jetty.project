--- conflicted
+++ resolved
@@ -407,43 +407,6 @@
                 _channel.getState().sendError(code, message);
                 break;
         }
-<<<<<<< HEAD
-
-        _outputType = OutputType.NONE;
-        setContentType(null);
-        setCharacterEncoding(null);
-        setHeader(HttpHeader.EXPIRES, null);
-        setHeader(HttpHeader.LAST_MODIFIED, null);
-        setHeader(HttpHeader.CACHE_CONTROL, null);
-        setHeader(HttpHeader.CONTENT_TYPE, null);
-        setHeader(HttpHeader.CONTENT_LENGTH, null);
-
-        setStatus(code);
-
-        Request request = _channel.getRequest();
-        Throwable cause = (Throwable)request.getAttribute(Dispatcher.ERROR_EXCEPTION);
-        _reason = HttpStatus.getMessage(code);
-        if (message == null)
-            message = cause == null ? _reason : cause.toString();
-
-        // If we are allowed to have a body, then produce the error page.
-        if (code != SC_NO_CONTENT && code != SC_NOT_MODIFIED &&
-            code != SC_PARTIAL_CONTENT && code >= SC_OK)
-        {
-            ContextHandler.Context context = request.getContext();
-            ContextHandler contextHandler = context == null ? _channel.getState().getContextHandler() : context.getContextHandler();
-            request.setAttribute(RequestDispatcher.ERROR_STATUS_CODE, code);
-            request.setAttribute(RequestDispatcher.ERROR_MESSAGE, message);
-            request.setAttribute(RequestDispatcher.ERROR_REQUEST_URI, request.getRequestURI());
-            request.setAttribute(RequestDispatcher.ERROR_SERVLET_NAME, request.getServletName());
-            ErrorHandler errorHandler = ErrorHandler.getErrorHandler(_channel.getServer(), contextHandler);
-            if (errorHandler != null)
-                errorHandler.handle(null, request, request, this);
-        }
-        if (!request.isAsyncStarted())
-            closeOutput();
-=======
->>>>>>> bde86467
     }
 
     /**
