//
// ========================================================================
// Copyright (c) 1995-2020 Mort Bay Consulting Pty Ltd and others.
//
// This program and the accompanying materials are made available under
// the terms of the Eclipse Public License 2.0 which is available at
// https://www.eclipse.org/legal/epl-2.0
//
// This Source Code may also be made available under the following
// Secondary Licenses when the conditions for such availability set
// forth in the Eclipse Public License, v. 2.0 are satisfied:
// the Apache License v2.0 which is available at
// https://www.apache.org/licenses/LICENSE-2.0
//
// SPDX-License-Identifier: EPL-2.0 OR Apache-2.0
// ========================================================================
//

package org.eclipse.jetty.server;

import java.io.FileNotFoundException;
import java.io.IOException;
import java.io.InputStream;
import java.io.OutputStream;
import java.nio.ByteBuffer;
import java.util.Collection;
import java.util.Enumeration;
import java.util.List;
import java.util.Map;
import java.util.concurrent.ConcurrentHashMap;
import java.util.function.Supplier;
import javax.servlet.AsyncContext;
import javax.servlet.RequestDispatcher;
import javax.servlet.ServletContext;
import javax.servlet.ServletException;
import javax.servlet.http.HttpServletRequest;
import javax.servlet.http.HttpServletResponse;

import org.eclipse.jetty.http.CompressedContentFormat;
import org.eclipse.jetty.http.DateParser;
import org.eclipse.jetty.http.HttpContent;
import org.eclipse.jetty.http.HttpField;
import org.eclipse.jetty.http.HttpFields;
import org.eclipse.jetty.http.HttpHeader;
import org.eclipse.jetty.http.PreEncodedHttpField;
import org.eclipse.jetty.http.QuotedCSV;
import org.eclipse.jetty.http.QuotedQualityCSV;
import org.eclipse.jetty.io.WriterOutputStream;
import org.eclipse.jetty.server.resource.HttpContentRangeWriter;
import org.eclipse.jetty.server.resource.InputStreamRangeWriter;
import org.eclipse.jetty.server.resource.RangeWriter;
import org.eclipse.jetty.util.BufferUtil;
import org.eclipse.jetty.util.Callback;
import org.eclipse.jetty.util.IO;
import org.eclipse.jetty.util.MultiPartOutputStream;
import org.eclipse.jetty.util.URIUtil;
import org.eclipse.jetty.util.resource.Resource;
import org.slf4j.Logger;
import org.slf4j.LoggerFactory;

import static java.util.Arrays.stream;
import static java.util.Collections.emptyList;
import static org.eclipse.jetty.http.HttpHeaderValue.IDENTITY;

/**
 * Abstract resource service, used by DefaultServlet and ResourceHandler
 */
public class ResourceService
{
    private static final Logger LOG = LoggerFactory.getLogger(ResourceService.class);

    private static final PreEncodedHttpField ACCEPT_RANGES = new PreEncodedHttpField(HttpHeader.ACCEPT_RANGES, "bytes");

    private HttpContent.ContentFactory _contentFactory;
    private WelcomeFactory _welcomeFactory;
    private boolean _acceptRanges = true;
    private boolean _dirAllowed = true;
    private boolean _redirectWelcome = false;
    private CompressedContentFormat[] _precompressedFormats = new CompressedContentFormat[0];
    private String[] _preferredEncodingOrder = new String[0];
    private final Map<String, List<String>> _preferredEncodingOrderCache = new ConcurrentHashMap<>();
    private int _encodingCacheSize = 100;
    private boolean _pathInfoOnly = false;
    private boolean _etags = false;
    private HttpField _cacheControl;
    private List<String> _gzipEquivalentFileExtensions;

    public HttpContent.ContentFactory getContentFactory()
    {
        return _contentFactory;
    }

    public void setContentFactory(HttpContent.ContentFactory contentFactory)
    {
        _contentFactory = contentFactory;
    }

    public WelcomeFactory getWelcomeFactory()
    {
        return _welcomeFactory;
    }

    public void setWelcomeFactory(WelcomeFactory welcomeFactory)
    {
        _welcomeFactory = welcomeFactory;
    }

    public boolean isAcceptRanges()
    {
        return _acceptRanges;
    }

    public void setAcceptRanges(boolean acceptRanges)
    {
        _acceptRanges = acceptRanges;
    }

    public boolean isDirAllowed()
    {
        return _dirAllowed;
    }

    public void setDirAllowed(boolean dirAllowed)
    {
        _dirAllowed = dirAllowed;
    }

    public boolean isRedirectWelcome()
    {
        return _redirectWelcome;
    }

    public void setRedirectWelcome(boolean redirectWelcome)
    {
        _redirectWelcome = redirectWelcome;
    }

    public CompressedContentFormat[] getPrecompressedFormats()
    {
        return _precompressedFormats;
    }

    public void setPrecompressedFormats(CompressedContentFormat[] precompressedFormats)
    {
        _precompressedFormats = precompressedFormats;
        _preferredEncodingOrder = stream(_precompressedFormats).map(f -> f._encoding).toArray(String[]::new);
    }

    public void setEncodingCacheSize(int encodingCacheSize)
    {
        _encodingCacheSize = encodingCacheSize;
    }

    public int getEncodingCacheSize()
    {
        return _encodingCacheSize;
    }

    public boolean isPathInfoOnly()
    {
        return _pathInfoOnly;
    }

    public void setPathInfoOnly(boolean pathInfoOnly)
    {
        _pathInfoOnly = pathInfoOnly;
    }

    public boolean isEtags()
    {
        return _etags;
    }

    public void setEtags(boolean etags)
    {
        _etags = etags;
    }

    public HttpField getCacheControl()
    {
        return _cacheControl;
    }

    public void setCacheControl(HttpField cacheControl)
    {
        _cacheControl = cacheControl;
    }

    public List<String> getGzipEquivalentFileExtensions()
    {
        return _gzipEquivalentFileExtensions;
    }

    public void setGzipEquivalentFileExtensions(List<String> gzipEquivalentFileExtensions)
    {
        _gzipEquivalentFileExtensions = gzipEquivalentFileExtensions;
    }

    public boolean doGet(HttpServletRequest request, HttpServletResponse response)
        throws ServletException, IOException
    {
        String servletPath = null;
        String pathInfo = null;
        Enumeration<String> reqRanges = null;
        boolean included = request.getAttribute(RequestDispatcher.INCLUDE_REQUEST_URI) != null;
        if (included)
        {
            servletPath = _pathInfoOnly ? "/" : (String)request.getAttribute(RequestDispatcher.INCLUDE_SERVLET_PATH);
            pathInfo = (String)request.getAttribute(RequestDispatcher.INCLUDE_PATH_INFO);
            if (servletPath == null)
            {
                servletPath = request.getServletPath();
                pathInfo = request.getPathInfo();
            }
        }
        else
        {
            servletPath = _pathInfoOnly ? "/" : request.getServletPath();
            pathInfo = request.getPathInfo();

            // Is this a Range request?
            reqRanges = request.getHeaders(HttpHeader.RANGE.asString());
            if (!hasDefinedRange(reqRanges))
                reqRanges = null;
        }

        String pathInContext = URIUtil.addPaths(servletPath, pathInfo);

        boolean endsWithSlash = (pathInfo == null ? (_pathInfoOnly ? "" : servletPath) : pathInfo).endsWith(URIUtil.SLASH);
        boolean checkPrecompressedVariants = _precompressedFormats.length > 0 && !endsWithSlash && !included && reqRanges == null;

        HttpContent content = null;
        boolean releaseContent = true;
        try
        {
            // Find the content
            content = _contentFactory.getContent(pathInContext, response.getBufferSize());
            if (LOG.isDebugEnabled())
                LOG.debug("content={}", content);

            // Not found?
            if (content == null || !content.getResource().exists())
            {
                if (included)
                    throw new FileNotFoundException("!" + pathInContext);
                notFound(request, response);
                return response.isCommitted();
            }

            // Directory?
            if (content.getResource().isDirectory())
            {
                sendWelcome(content, pathInContext, endsWithSlash, included, request, response);
                return true;
            }

            // Strip slash?
            if (!included && endsWithSlash && pathInContext.length() > 1)
            {
                String q = request.getQueryString();
                pathInContext = pathInContext.substring(0, pathInContext.length() - 1);
                if (q != null && q.length() != 0)
                    pathInContext += "?" + q;
                response.sendRedirect(response.encodeRedirectURL(URIUtil.addPaths(request.getContextPath(), pathInContext)));
                return true;
            }

            // Conditional response?
            if (!included && !passConditionalHeaders(request, response, content))
                return true;

            // Precompressed variant available?
            Map<CompressedContentFormat, ? extends HttpContent> precompressedContents = checkPrecompressedVariants ? content.getPrecompressedContents() : null;
            if (precompressedContents != null && precompressedContents.size() > 0)
            {
                // Tell caches that response may vary by accept-encoding
                response.addHeader(HttpHeader.VARY.asString(), HttpHeader.ACCEPT_ENCODING.asString());

                List<String> preferredEncodings = getPreferredEncodingOrder(request);
                CompressedContentFormat precompressedContentEncoding = getBestPrecompressedContent(preferredEncodings, precompressedContents.keySet());
                if (precompressedContentEncoding != null)
                {
                    HttpContent precompressedContent = precompressedContents.get(precompressedContentEncoding);
                    if (LOG.isDebugEnabled())
                        LOG.debug("precompressed={}", precompressedContent);
                    content = precompressedContent;
                    response.setHeader(HttpHeader.CONTENT_ENCODING.asString(), precompressedContentEncoding._encoding);
                }
            }

            // TODO this should be done by HttpContent#getContentEncoding
            if (isGzippedContent(pathInContext))
                response.setHeader(HttpHeader.CONTENT_ENCODING.asString(), "gzip");

            // Send the data
            releaseContent = sendData(request, response, included, content, reqRanges);
        }
        catch (IllegalArgumentException e)
        {
            LOG.warn("Failed to serve resource: {}", pathInContext, e);
            if (!response.isCommitted())
                response.sendError(500, e.getMessage());
        }
        finally
        {
            if (releaseContent)
            {
                if (content != null)
                    content.release();
            }
        }

        return true;
    }

    private List<String> getPreferredEncodingOrder(HttpServletRequest request)
    {
        Enumeration<String> headers = request.getHeaders(HttpHeader.ACCEPT_ENCODING.asString());
        if (!headers.hasMoreElements())
            return emptyList();

        String key = headers.nextElement();
        if (headers.hasMoreElements())
        {
            StringBuilder sb = new StringBuilder(key.length() * 2);
            do
            {
                sb.append(',').append(headers.nextElement());
            }
            while (headers.hasMoreElements());
            key = sb.toString();
        }

        List<String> values = _preferredEncodingOrderCache.get(key);
        if (values == null)
        {
            QuotedQualityCSV encodingQualityCSV = new QuotedQualityCSV(_preferredEncodingOrder);
            encodingQualityCSV.addValue(key);
            values = encodingQualityCSV.getValues();

            // keep cache size in check even if we get strange/malicious input
            if (_preferredEncodingOrderCache.size() > _encodingCacheSize)
                _preferredEncodingOrderCache.clear();

            _preferredEncodingOrderCache.put(key, values);
        }

        return values;
    }

    private CompressedContentFormat getBestPrecompressedContent(List<String> preferredEncodings, Collection<CompressedContentFormat> availableFormats)
    {
        if (availableFormats.isEmpty())
            return null;

        for (String encoding : preferredEncodings)
        {
            for (CompressedContentFormat format : availableFormats)
            {
                if (format._encoding.equals(encoding))
                    return format;
            }

            if ("*".equals(encoding))
                return availableFormats.iterator().next();

            if (IDENTITY.asString().equals(encoding))
                return null;
        }
        return null;
    }

    protected void sendWelcome(HttpContent content, String pathInContext, boolean endsWithSlash, boolean included, HttpServletRequest request, HttpServletResponse response)
        throws ServletException, IOException
    {
        // Redirect to directory
        if (!endsWithSlash)
        {
            StringBuffer buf = request.getRequestURL();
            synchronized (buf)
            {
                int param = buf.lastIndexOf(";");
                if (param < 0)
                    buf.append('/');
                else
                    buf.insert(param, '/');
                String q = request.getQueryString();
                if (q != null && q.length() != 0)
                {
                    buf.append('?');
                    buf.append(q);
                }
                response.setContentLength(0);
                response.sendRedirect(response.encodeRedirectURL(buf.toString()));
            }
            return;
        }

        // look for a welcome file
        String welcome = _welcomeFactory == null ? null : _welcomeFactory.getWelcomeFile(pathInContext);

        if (welcome != null)
        {
            String servletPath = included ? (String)request.getAttribute(RequestDispatcher.INCLUDE_SERVLET_PATH)
                    : request.getServletPath();

            if (_pathInfoOnly)
                welcome = URIUtil.addPaths(servletPath, welcome);

            if (LOG.isDebugEnabled())
                LOG.debug("welcome={}", welcome);

            ServletContext context = request.getServletContext();

            if (_redirectWelcome || context == null)
            {
                // Redirect to the index
                response.setContentLength(0);

                String uri = URIUtil.encodePath(URIUtil.addPaths(request.getContextPath(), welcome));
                String q = request.getQueryString();
                if (q != null && !q.isEmpty())
                    uri += "?" + q;

                response.sendRedirect(response.encodeRedirectURL(uri));
                return;
            }

            RequestDispatcher dispatcher = context.getRequestDispatcher(welcome);
            if (dispatcher != null)
            {
                // Forward to the index
                if (included)
                    dispatcher.include(request, response);
                else
                {
                    request.setAttribute("org.eclipse.jetty.server.welcome", welcome);
                    dispatcher.forward(request, response);
                }
            }
            return;
        }

        if (included || passConditionalHeaders(request, response, content))
            sendDirectory(request, response, content.getResource(), pathInContext);
    }

    protected boolean isGzippedContent(String path)
    {
        if (path == null || _gzipEquivalentFileExtensions == null)
            return false;

        for (String suffix : _gzipEquivalentFileExtensions)
        {
            if (path.endsWith(suffix))
                return true;
        }
        return false;
    }

    private boolean hasDefinedRange(Enumeration<String> reqRanges)
    {
        return (reqRanges != null && reqRanges.hasMoreElements());
    }

    protected void notFound(HttpServletRequest request, HttpServletResponse response) throws IOException
    {
        response.sendError(HttpServletResponse.SC_NOT_FOUND);
    }

    protected void sendStatus(HttpServletResponse response, int status, Supplier<String> etag) throws IOException
    {
        response.setStatus(status);
        if (_etags && etag != null)
            response.setHeader(HttpHeader.ETAG.asString(), etag.get());
        response.flushBuffer();
    }

    /* Check modification date headers.
     */
    protected boolean passConditionalHeaders(HttpServletRequest request, HttpServletResponse response, HttpContent content)
        throws IOException
    {
        try
        {
            String ifm = null;
            String ifnm = null;
            String ifms = null;
            long ifums = -1;

            if (request instanceof Request)
            {
                // Find multiple fields by iteration as an optimization 
                for (HttpField field : ((Request)request).getHttpFields())
                {
                    if (field.getHeader() != null)
                    {
                        switch (field.getHeader())
                        {
                            case IF_MATCH:
                                ifm = field.getValue();
                                break;
                            case IF_NONE_MATCH:
                                ifnm = field.getValue();
                                break;
                            case IF_MODIFIED_SINCE:
                                ifms = field.getValue();
                                break;
                            case IF_UNMODIFIED_SINCE:
                                ifums = DateParser.parseDate(field.getValue());
                                break;
                            default:
                        }
                    }
                }
            }
            else
            {
                ifm = request.getHeader(HttpHeader.IF_MATCH.asString());
                ifnm = request.getHeader(HttpHeader.IF_NONE_MATCH.asString());
                ifms = request.getHeader(HttpHeader.IF_MODIFIED_SINCE.asString());
                ifums = request.getDateHeader(HttpHeader.IF_UNMODIFIED_SINCE.asString());
            }

            if (_etags)
            {
                String etag = content.getETagValue();
                if (ifm != null)
                {
                    boolean match = false;
                    if (etag != null)
                    {
                        QuotedCSV quoted = new QuotedCSV(true, ifm);
                        for (String tag : quoted)
                        {
                            if (CompressedContentFormat.tagEquals(etag, tag))
                            {
                                match = true;
                                break;
                            }
                        }
                    }

                    if (!match)
                    {
                        sendStatus(response, HttpServletResponse.SC_PRECONDITION_FAILED, null);
                        return false;
                    }
                }

                if (ifnm != null && etag != null)
                {
                    // Handle special case of exact match OR gzip exact match
                    if (CompressedContentFormat.tagEquals(etag, ifnm) && ifnm.indexOf(',') < 0)
                    {
                        sendStatus(response, HttpServletResponse.SC_NOT_MODIFIED, ifnm::toString);
                        return false;
                    }

                    // Handle list of tags
                    QuotedCSV quoted = new QuotedCSV(true, ifnm);
                    for (String tag : quoted)
                    {
                        if (CompressedContentFormat.tagEquals(etag, tag))
                        {
                            sendStatus(response, HttpServletResponse.SC_NOT_MODIFIED, tag::toString);
                            return false;
                        }
                    }

                    // If etag requires content to be served, then do not check if-modified-since
                    return true;
                }
            }

            // Handle if modified since
            if (ifms != null)
            {
                //Get jetty's Response impl
                String mdlm = content.getLastModifiedValue();
                if (ifms.equals(mdlm))
                {
                    sendStatus(response, HttpServletResponse.SC_NOT_MODIFIED, content::getETagValue);
                    return false;
                }

                long ifmsl = request.getDateHeader(HttpHeader.IF_MODIFIED_SINCE.asString());
                if (ifmsl != -1 && content.getResource().lastModified() / 1000 <= ifmsl / 1000)
                {
                    sendStatus(response, HttpServletResponse.SC_NOT_MODIFIED, content::getETagValue);
                    return false;
                }
            }

            // Parse the if[un]modified dates and compare to resource
            if (ifums != -1 && content.getResource().lastModified() / 1000 > ifums / 1000)
            {
                response.sendError(HttpServletResponse.SC_PRECONDITION_FAILED);
                return false;
            }
        }
        catch (IllegalArgumentException iae)
        {
            if (!response.isCommitted())
                response.sendError(400, iae.getMessage());
            throw iae;
        }

        return true;
    }

    protected void sendDirectory(HttpServletRequest request,
                                 HttpServletResponse response,
                                 Resource resource,
                                 String pathInContext)
        throws IOException
    {
        if (!_dirAllowed)
        {
            response.sendError(HttpServletResponse.SC_FORBIDDEN);
            return;
        }

        byte[] data = null;
        String base = URIUtil.addEncodedPaths(request.getRequestURI(), URIUtil.SLASH);
        String dir = resource.getListHTML(base, pathInContext.length() > 1, request.getQueryString());
        if (dir == null)
        {
            response.sendError(HttpServletResponse.SC_FORBIDDEN,
                "No directory");
            return;
        }

        data = dir.getBytes("utf-8");
        response.setContentType("text/html;charset=utf-8");
        response.setContentLength(data.length);
        response.getOutputStream().write(data);
    }

    protected boolean sendData(HttpServletRequest request,
                               HttpServletResponse response,
                               boolean include,
                               final HttpContent content,
                               Enumeration<String> reqRanges)
        throws IOException
    {
        final long content_length = content.getContentLengthValue();

        // Get the output stream (or writer)
        OutputStream out;
        boolean written;
        try
        {
            out = response.getOutputStream();

            // has something already written to the response?
            written = out instanceof HttpOutput
                ? ((HttpOutput)out).isWritten()
                : true;
        }
        catch (IllegalStateException e)
        {
            out = new WriterOutputStream(response.getWriter());
            written = true; // there may be data in writer buffer, so assume written
        }

        if (LOG.isDebugEnabled())
            LOG.debug(String.format("sendData content=%s out=%s async=%b", content, out, request.isAsyncSupported()));

        if (reqRanges == null || !reqRanges.hasMoreElements() || content_length < 0)
        {
            //  if there were no ranges, send entire entity
            if (include)
            {
                // write without headers
                writeContent(content, out, 0, content_length);
            }
            // else if we can't do a bypass write because of wrapping
            else if (written)
            {
                // write normally
<<<<<<< HEAD
                putHeaders(response, content, written ? -1 : 0);
                writeContent(content, out, 0, content_length);
=======
                putHeaders(response, content, Response.NO_CONTENT_LENGTH);
                ByteBuffer buffer = content.getIndirectBuffer();
                if (buffer != null)
                    BufferUtil.writeTo(buffer, out);
                else
                    content.getResource().writeTo(out, 0, content_length);
>>>>>>> 5fef1401
            }
            // else do a bypass write
            else
            {
                // write the headers
                putHeaders(response, content, Response.USE_KNOWN_CONTENT_LENGTH);

                // write the content asynchronously if supported
                if (request.isAsyncSupported() && content.getContentLengthValue() > response.getBufferSize())
                {
                    final AsyncContext context = request.startAsync();
                    context.setTimeout(0);

                    ((HttpOutput)out).sendContent(content, new Callback()
                    {
                        @Override
                        public void succeeded()
                        {
                            context.complete();
                            content.release();
                        }

                        @Override
                        public void failed(Throwable x)
                        {
                            String msg = "Failed to send content";
                            if (x instanceof IOException)
                                LOG.debug(msg, x);
                            else
                                LOG.warn(msg, x);
                            context.complete();
                            content.release();
                        }

                        @Override
                        public String toString()
                        {
                            return String.format("ResourceService@%x$CB", ResourceService.this.hashCode());
                        }
                    });
                    return false;
                }
                // otherwise write content blocking
                ((HttpOutput)out).sendContent(content);
            }
        }
        else
        {
            // Parse the satisfiable ranges
            List<InclusiveByteRange> ranges = InclusiveByteRange.satisfiableRanges(reqRanges, content_length);

            //  if there are no satisfiable ranges, send 416 response
            if (ranges == null || ranges.size() == 0)
            {
                putHeaders(response, content, Response.USE_KNOWN_CONTENT_LENGTH);
                response.setHeader(HttpHeader.CONTENT_RANGE.asString(),
                    InclusiveByteRange.to416HeaderRangeString(content_length));
                sendStatus(response, HttpServletResponse.SC_REQUESTED_RANGE_NOT_SATISFIABLE, null);
                return true;
            }

            //  if there is only a single valid range (must be satisfiable
            //  since were here now), send that range with a 216 response
            if (ranges.size() == 1)
            {
                InclusiveByteRange singleSatisfiableRange = ranges.iterator().next();
                long singleLength = singleSatisfiableRange.getSize();
                putHeaders(response, content, singleLength);
                response.setStatus(HttpServletResponse.SC_PARTIAL_CONTENT);
                if (!response.containsHeader(HttpHeader.DATE.asString()))
                    response.addDateHeader(HttpHeader.DATE.asString(), System.currentTimeMillis());
                response.setHeader(HttpHeader.CONTENT_RANGE.asString(),
                    singleSatisfiableRange.toHeaderRangeString(content_length));
                writeContent(content, out, singleSatisfiableRange.getFirst(), singleLength);
                return true;
            }

            //  multiple non-overlapping valid ranges cause a multipart
            //  216 response which does not require an overall
            //  content-length header
            //
            putHeaders(response, content, Response.NO_CONTENT_LENGTH);
            String mimetype = content.getContentTypeValue();
            if (mimetype == null)
                LOG.warn("Unknown mimetype for {}", request.getRequestURI());
            response.setStatus(HttpServletResponse.SC_PARTIAL_CONTENT);
            if (!response.containsHeader(HttpHeader.DATE.asString()))
                response.addDateHeader(HttpHeader.DATE.asString(), System.currentTimeMillis());

            // If the request has a "Request-Range" header then we need to
            // send an old style multipart/x-byteranges Content-Type. This
            // keeps Netscape and acrobat happy. This is what Apache does.
            String ctp;
            if (request.getHeader(HttpHeader.REQUEST_RANGE.asString()) != null)
                ctp = "multipart/x-byteranges; boundary=";
            else
                ctp = "multipart/byteranges; boundary=";
            MultiPartOutputStream multi = new MultiPartOutputStream(out);
            response.setContentType(ctp + multi.getBoundary());

            // calculate the content-length
            int length = 0;
            String[] header = new String[ranges.size()];
            int i = 0;
            final int CRLF = "\r\n".length();
            final int DASHDASH = "--".length();
            final int BOUNDARY = multi.getBoundary().length();
            final int FIELD_SEP = ": ".length();
            for (InclusiveByteRange ibr : ranges)
            {
                header[i] = ibr.toHeaderRangeString(content_length);
                if (i > 0) // in-part
                    length += CRLF;
                length += DASHDASH + BOUNDARY + CRLF;
                if (mimetype != null)
                    length += HttpHeader.CONTENT_TYPE.asString().length() + FIELD_SEP + mimetype.length() + CRLF;
                length += HttpHeader.CONTENT_RANGE.asString().length() + FIELD_SEP + header[i].length() + CRLF;
                length += CRLF;
                length += ibr.getSize();
                i++;
            }
            length += CRLF + DASHDASH + BOUNDARY + DASHDASH + CRLF;
            response.setContentLength(length);

            try (RangeWriter rangeWriter = HttpContentRangeWriter.newRangeWriter(content))
            {
                i = 0;
                for (InclusiveByteRange ibr : ranges)
                {
                    multi.startPart(mimetype, new String[]{HttpHeader.CONTENT_RANGE + ": " + header[i]});
                    rangeWriter.writeTo(multi, ibr.getFirst(), ibr.getSize());
                    i++;
                }
            }

            multi.close();
        }
        return true;
    }

    private static void writeContent(HttpContent content, OutputStream out, long start, long contentLength) throws IOException
    {
        // Is the write for the whole content?
        if (start == 0 && content.getResource().length() == contentLength)
        {
            // attempt efficient ByteBuffer based write for whole content
            ByteBuffer buffer = content.getIndirectBuffer();
            if (buffer != null)
            {
                BufferUtil.writeTo(buffer, out);
                return;
            }

            try (InputStream input = content.getResource().getInputStream())
            {
                IO.copy(input, out);
                return;
            }
        }

        // Use a ranged writer
        try (InputStreamRangeWriter rangeWriter = new InputStreamRangeWriter(() -> content.getInputStream()))
        {
            rangeWriter.writeTo(out, start, contentLength);
        }
    }

    protected void putHeaders(HttpServletResponse response, HttpContent content, long contentLength)
    {
        if (response instanceof Response)
        {
            Response r = (Response)response;
            r.putHeaders(content, contentLength, _etags);
            HttpFields.Mutable f = r.getHttpFields();
            if (_acceptRanges)
                f.put(ACCEPT_RANGES);

            if (_cacheControl != null)
                f.put(_cacheControl);
        }
        else
        {
            Response.putHeaders(response, content, contentLength, _etags);
            if (_acceptRanges)
                response.setHeader(ACCEPT_RANGES.getName(), ACCEPT_RANGES.getValue());

            if (_cacheControl != null)
                response.setHeader(_cacheControl.getName(), _cacheControl.getValue());
        }
    }

    public interface WelcomeFactory
    {

        /**
         * Finds a matching welcome file for the supplied {@link Resource}.
         *
         * @param pathInContext the path of the request
         * @return The path of the matching welcome file in context or null.
         */
        String getWelcomeFile(String pathInContext);
    }
}<|MERGE_RESOLUTION|>--- conflicted
+++ resolved
@@ -679,17 +679,8 @@
             else if (written)
             {
                 // write normally
-<<<<<<< HEAD
-                putHeaders(response, content, written ? -1 : 0);
+                putHeaders(response, content, Response.NO_CONTENT_LENGTH);
                 writeContent(content, out, 0, content_length);
-=======
-                putHeaders(response, content, Response.NO_CONTENT_LENGTH);
-                ByteBuffer buffer = content.getIndirectBuffer();
-                if (buffer != null)
-                    BufferUtil.writeTo(buffer, out);
-                else
-                    content.getResource().writeTo(out, 0, content_length);
->>>>>>> 5fef1401
             }
             // else do a bypass write
             else
