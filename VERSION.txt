<<<<<<< HEAD
jetty-9.4.0-SNAPSHOT
=======
jetty-9.3.9-SNAPSHOT

jetty-9.3.8.v20160314 - 14 March 2016
 + 107 ResourceHandler range support testcase
 + 124 Don't produce text/html if the request doesn't accept it
 + 247 improving invalid buffer manipulation exception messages
 + 258 Http request to origin server over https proxy contains absolute URL
 + 266 jetty-client redirection process is aborted if redirect response have
   corrupt body
 + 305 NPE when notifying the session listener if the channel is closed before
   a session has been opened
 + 316 Add *.chm mimetype mapping
 + 343 ensure release deployment of test-jetty-webapp:war and
   test-proxy-webapp:war
 + 346 HttpParser RFC2616 Compliance mode
 + 353 Jetty Client doesn't forward authentication headers with redirects when
   using proxy
 + 356 Element error-page/location must start with a '/'
 + 362 Very slow page load and missing resources when using HTTP/2 with Jetty
   9.3.7
 + 365 Potential connection leakage in case of aborted request
 + 366 Avoid HTTP2Flusher reentrancy
 + 367 Resolve remaining git.eclipse.org build references
 + 372 Data race in HttpReceiverOverHTTP2
 + 377 HttpClient - No supported cipher suites leads to stuck requests
 + 378 Can't configure per nodes settings in start.ini
 + 379 Insufficient information on asyncNotSupported
 + 381 HttpClient does not send the Authorization header with authenticating
   proxy
 + 386 Explicit Authorization header is dropped when handling 407s
 + 397 Multipart EOF handling
 + 402 Don't use Thread.isAlive() in ShutdownMonitor
 + 405 adding testcase for problematic HttpURI parsing of path params
 + 406 GzipHandler: allow to override the Vary response header
 + 407 JSR356 Server WebSocket Sessions no longer being tracked
 + 408 Http client does not work on https with proxy
 + 411 Add more debug log for mongosessionmanager and remove debug printlns
 + 413 HotSwapHandler null handlers
 + 416 Support HTTPS forward proxies
 + 417 HttpClient: review support for OPTIONS *
 + 423 Duplicate Content-Length header not handled correctly
>>>>>>> ca5bedb9

jetty-9.3.8.RC0 - 25 February 2016
 + 81 Exception not always thrown in Jetty to application when upload part is
   too big
 + 82 Request.getPart() that results in Exception still allows other parts to
   be fetched
 + 251 Removing SSLEngine.beginHandshake() calls
 + 285 PathContentProvider - Use of Direct buffers without pooling
 + 298 qtp threads spin-locked in MBeanContainer.beanAdded
 + 342 Reintroducing Response parameter to logExtended
 + 344 init script does not properly display status of a non running service
 + 346 HttpParser RFC2616 Compliance mode
 + 347 Avoid sending request using a connection that is idle timing out
 + 352 Integrate session idling for MongoSessionManager
 + 354 Spin loop in case of exception thrown during accept()
 + 355 Improve close behavior for failed pending writes
 + 478918 Change javax.servlet.error,forward,include literals to
   RequestDispatcher constants
 + 484446 InputStreamResponseListener's InputStream uses default read (3) and
   blocks early on never-ending response.
 + 485306 HttpParser (HttpURI) mistaking basic auth password as a port number
 + 485469 permessage-deflate extension causes protocol error in Firefox/Chrome
 + 486394 Restore MultiPartFilter behavior with regards to temp file access
 + 486497 NPE in MappedLoginService
 + 486511 Server.getURI() returns wrong scheme on SSL/HTTPS
 + 486530 Handler added to WebAppContext prevents ServletContext initialization
 + 486589 HttpRequest has a wrong HTTP Version in HTTP/2
 + 486604 Add debug logging of ErrorPageErrorHandler logic
 + 486674 Quickstart path attribute normalization should be based on longest
   path match
 + 486829 Cancel stream error after a failed request with the HTTP/2.0 client
 + 486877 Google Chrome flagging 'obsolete cipher suite' in Jetty and will soon
   issue broken padlock
 + 486930 Selector does not correctly handle rejected execution exception
 + 487158 Switched SCM URIs to github
 + 487197 Deflater/Inflater memory leak with WebSocket permessage-deflate
   extension
 + 487198 ContextScopeListener should be called on context start and stop
 + 487277 Introduce http-forwarded module for X-Forwarded support
 + 487354 Aborted request or response does not send RST_STREAM frame
 + 487511 Jetty HTTP won't work on turkish systems
 + 487714 Avoid NPE in close race for async write
 + 487750 HTTP/2 push must not be recursive

jetty-9.2.15.v20160210 - 10 February 2016
 + 482042 New API, Allow customization of ServletHandler path mapping
 + 482243 Fixed GzipHandler for Include
 + 482270 Expose upgrade request locales
 + 482855 Content-Length omitted for POST requests with empty body
 + 483620 Servlet annotation mapping to "/" should override webdefault.xml
   mapping
 + 483857 jetty-client onComplete isn't called in case of exception in
   GZIPContentDecoder.
 + 484349 Promote WebSocket PathMappings / PathSpec to Jetty Http
 + 484350 Allow GzipHandler path include/exclude to use regex
 + 484397 Unavoidable NullPointerException in onMessage-Handler for
   PongMessages
 + 484603 HashLoginService does not stop its PropertyUserStore
 + 484612 Restore WebSocket Session.close() sending 1000/Normal status code
 + 484621 Client hangs till timeout when Authentication.authenticate() throws
   exception.
 + 487511 Jetty HTTP won't work on turkish systems
 + 485535 jetty.sh results in FAILED when running service restart
 + 485663 NullPointerException in WebSocketSession during upgrade with DEBUG
   logging
 + 485712 Quickstart web.xml is absolute

jetty-9.3.7.v20160115 - 15 January 2016
 + 471171 Support SYNC_FLUSH in GzipHandler
 + 485469 permessage-deflate extension causes protocol error in Firefox/Chrome
 + 485714 Update SSL configuration to mitigate SLOTH vulnerability
 + 485884 WebAppContext defaults should be same for xml or war deployment
 + 485969 WebSocket upgrade response should honor HttpConfiguration server
   version settings

jetty-9.3.7.RC1 - 13 January 2016
 + 481986 Dead JSR 356 Server Session still being tracked after
   Session/Connection closure
 + 484616 Outdated version of javaee_web_services_client_1_2.xsd
 + 485031 two PathWatcher threads running after automatically restarting webapp
 + 485063 After stopping JettyWebAppContext, it still contains reference to old
   WebAppClassLoader via ServerContainer bean
 + 485064 HashSessionManager leaks ScheduledExecutorScheduler with reference to
   un-deployed webapp
 + 485376 Multiple charset attributes in Content-Type
 + 485535 jetty.sh results in FAILED when running service restart
 + 485663 NullPointerException in WebSocketSession during upgrade with DEBUG
   logging
 + 485712 Quickstart web.xml is absolute

jetty-9.3.7.RC0 - 05 January 2016
 + 458745 Async ISE in async Echo
 + 481567 permessage-deflate causing data-dependent ju.zip.DataFormatException:
   invalid stored block lengths
 + 482173 Track original Query string in Rewrite RuleContainer too
 + 482243 Fixed GzipHandler for Include
 + 482270 Expose upgrade request locales
 + 482272 Fixed relative symlink checking
 + 482506 HTTP/2 load test with h2load fails
 + 482670 HttpURI wrongly parser URI paths starting with /@
 + 482855 Content-Length omitted for POST requests with empty body
 + 482959 Local stream count never decrements when closing a stream causing
   IllegalStateException.
 + 483009 MultiPartContentProvider may send wrong Content-Length
 + 483039 HTTP2 Upgrade case sensitivity on Connection header
 + 483344 text/csv Mime Type For CSV in mime properties File
 + 483413 Warn on @Deprecated servlet/filter use
 + 483422 Empty chunked body in 304 Response
 + 483620 Servlet annotation mapping to "/" should override webdefault.xml
   mapping
 + 483857 jetty-client onComplete isn't called in case of exception in
   GZIPContentDecoder.
 + 483878 Parallel requests stuck via the http client transport over HTTP/2
 + 484167 GOAWAY frames aren't handling disconnects appropriately on Client
 + 484210 HttpClient over HTTP/2 should honor maxConcurrentStreams
 + 484262 Race condition between GOAWAY disconnect and ability to make new
   request.
 + 484349 Promote WebSocket PathMappings / PathSpec to Jetty Http
 + 484350 Allow GzipHandler path include/exclude to use regex
 + 484397 Unavoidable NullPointerException in onMessage-Handler for
   PongMessages
 + 484440 Swap WebSocket PathMappings for new jetty-http PathMappings
 + 484585 Avoid sending request using a connection that is idle timing out
 + 484603 HashLoginService does not stop its PropertyUserStore
 + 484612 Restore WebSocket Session.close() sending 1000/Normal status code
 + 484621 Client hangs till timeout when Authentication.authenticate() throws
   exception.
 + 484622 Improve handling of Direct and Mapped buffers for static content
 + 484624 Disable CachingWebAppClassLoader
 + 484657 Support HSTS rfc6797
 + 484683 FastCGI request idle timeout is handled incorrectly
 + 484718 Review idle timeout handling
 + 484801 Avoid non-cached memory mapped files
 + 484818 Expose interesting HTTP/2 attributes and operations via JMX
 + 484822 Jetty ThreadMonitor memory leak
 + 484861 Improve FlowControlStrategy stall handling
 + 484876 Make simpler to customize the FlowControlStrategy
 + 484878 Make BufferingFlowControlStrategy.bufferRatio configurable via JMX

jetty-9.3.6.v20151106 - 06 November 2015
 + 419966 Add ContentProvider that submits multipart/form-data
 + 472675 No main manifest attribute, in jetty-runner regression
 + 476641 Proxy rewriteTarget() null return does not call error handler
 + 478757 DebugHandler thread name is mangled
 + 479179 Fixed NPE from debug
 + 479378 Incorrect REQUEST_URI
 + 479712 Documented --approve-all-licenses
 + 479832 Use system properties for gcloud config for GCloudDatastore session
   manager
 + 479839 Regression when starting application with excessive scan times
 + 479865 IllegalStateException: Multiple servlets map to path: *.jsp: jsp,jsp
 + 480061 HTTP/2 server doesn't send GOAWAY frame when shutting down
 + 480162 Continuations behavior differences due to HttpURI behavior
 + 480260 HPack decode error for buffers with offset
 + 480272 Update to newer jdt ecj version
 + 480452 Large downloads via FastCGI proxy keep HttpClient connections active
 + 480764 Error parsing empty multipart
 + 481006 SSL requests intermittently fail with EOFException when SSL
   renegotiation is disallowed.
 + 481203 Add ability to set configurations to apply to WebAppContext for
   jetty-maven-plugin
 + 481225 Secondary resources with query parameters are not properly pushed
 + 481236 Make ShutdownMonitor java security manager friendly
 + 481355 Nested Symlinks
 + 481373 Corner cases where session may remain in JDBCSessionManager memory
 + 481385 Incorrect parsing of END_REQUEST frames
 + 481418 ResourceHandler sets last modified
 + 481437 Port ConnectHandler connect and context functionality from Jetty 8
 + 481554 DispatcherType reset race

jetty-9.2.14.v20151106 - 06 November 2015
 + 428474 Expose batch mode in the Jetty WebSocket API
 + 471055 Restore legacy/experimental WebSocket extensions (deflate-frame)
 + 472082 isOpen returns true on CLOSING Connection
 + 474068 Update WebSocket Extension for permessage-deflate draft-22
 + 474319 Reintroduce blocking connect()
 + 474321 Allow synchronous address resolution
 + 474453 Tiny buffers (under 7 bytes) fail to compress in permessage-deflate
 + 474454 Backport permessage-deflate from Jetty 9.3.x to 9.2.x
 + 474936 WebSocketSessions are not always cleaned out from openSessions
 + 476023 Incorrect trimming of WebSocket close reason
 + 476049 When using WebSocket Session.close() there should be no status code
   or reason sent
 + 477385 Problem in MANIFEST.MF with version 9.2.10 / 9.2.13
 + 477817 Fixed memory leak in QueuedThreadPool
 + 481006 SSL requests intermittently fail with EOFException when SSL
   renegotiation is disallowed.
 + 481236 Make ShutdownMonitor java security manager friendly
 + 481437 Port ConnectHandler connect and context functionality from Jetty 8

jetty-9.3.5.v20151012 - 12 October 2015
 + 479343 calls to MetaData#orderFragments() with relative ordering adds
   duplicate jars
 + 479537 Server preface sent after client preface reply
 + 479584 WS Session does not contain UpgradeRequest information in
   WebSocketAdapter.onWebSocketConnect callback

jetty-9.3.4.v20151007 - 07 October 2015
 + 428474 Expose batch mode in the Jetty WebSocket API
 + 472082 isOpen returns true on CLOSING Connection
 + 474936 WebSocketSessions are not always cleaned out from openSessions
 + 475209 WebSocketServerFactory should not hand null object to
   DecoratedObjectFactory
 + 476023 Incorrect trimming of WebSocket close reason
 + 476049 When using WebSocket Session.close() there should be no status code
   or reason sent
 + 476170 Support servers that close connections without sending Connection:
   close header.
 + 476720 getTrustStoreResource fixed
 + 477087 Enforce that the preface contains a SETTINGS frame
 + 477123 AsyncListener callbacks need context scope
 + 477270 Add ability to send a single PRIORITY frame
 + 477278 Refactored DefaultServlet for cached Gzip & Etags
 + 477385 Make jetty osgi manifests only resolve jetty packages against a
   single distro version
 + 477641 ALPN classes exposed to webapps - fixed typo
 + 477680 Encode merged query parameters
 + 477737 Improve handling of etags with dynamic and static gzip
 + 477757 Null args in TypeUtil .call & .construct result in confusing
   exceptions
 + 477817 Fixed memory leak in QueuedThreadPool
 + 477878 HttpClient over HTTP/2 doesn't close upload stream
 + 477885 Jetty HTTP2 client fails to connect with Netty server - HTTP2 client
   preface missing or corrupt.
 + 477890 Overwhelmed HTTP/2 server discards data
 + 477895 Prevent leak of handles to deleted files after redeploy
 + 477900 Increase client authentication default max content size
 + 478008 Do not reset current value of CounterStatistics
 + 478021 Client sending Connection: close does not shutdown output
 + 478105 prependFilterMapping check for null FilterHolder
 + 478239 Remove pointless synchronize in infinispan scavenging
 + 478247 WebappClassLoader pinned after redeploy
 + 478275 Priority information in HEADERS frame is not sent
 + 478280 property file in temp directory
 + 478372 JavaUtilLog setSourceClass and setSourceMethod
 + 478434 Priority weights should be between 1 and 256 inclusive
 + 478752 Clarify support for HttpServletRequest.upgrade()
 + 478757 DebugHandler thread name is mangled
 + 478829 WebsocketSession not cleaned up / memory leak
 + 478862 Update to jstl 1.2.5
 + 478923 threads stuck at SharedBlockingCallback$Blocker.block
 + 479026 Wrong CONNECT request idle timeout
 + 479277 HttpClient with HTTP/2 transport does not work for "https" URLs

jetty-9.3.3.v20150827 - 27 August 2015
 + 470311 Introduce a proxy-protocol module
 + 471055 Restore legacy/experimental WebSocket extensions (deflate-frame)
 + 472411 PathResource.checkAliasPath() typo
 + 473321 Overriding SSL context KeyStoreType requires explicit override of
   TrustStoreType
 + 474025 SslContextFactory does not work with JCEKS Keystore
 + 474068 Update WebSocket Extension for permessage-deflate draft-22
 + 474319 Reintroduce blocking connect()
 + 474321 Allow synchronous address resolution
 + 474344 apache-jstl includes test dependencies
 + 474358 DefaultServlet bad Content-Type on compressed content
 + 474361 Handle JVM version extensions like -internal
 + 474453 Tiny buffers (under 7 bytes) fail to compress in permessage-deflate
 + 474454 Backport permessage-deflate from Jetty 9.3.x to 9.2.x
 + 474455 Enable permessage-deflate WebSocket extension
 + 474558 Debug log ServletContainerInitializer @HandlesTypes contents
 + 474617 AsyncListener.onError not called for errors
 + 474618 AsyncListener.onComplete not called when error occurs
 + 474634 AsyncListener.onError() handling
 + 474685 GzipHandler configuration supports csv paths and mimetypes
 + 474888 HttpClient JMX support
 + 474936 WebSocketSessions are not always cleaned out from openSessions
 + 474961 Close input stream for classes in AnnotationParser after scanning
 + 475195 SNI matching fails when keystore does not contain wild certificates
 + 475483 Starting Jetty with [exec] should use properties file
 + 475546 ClosedChannelException when connecting to HTTPS over HTTP proxy with
   CONNECT.
 + 475605 Add support for multi-homed destinations
 + 475927 SecureRequestCustomizer fails to match host

jetty-9.3.2.v20150730 - 30 July 2015
 + 470351 Fixed SNI matching of wildcard certificates
 + 470727 Thread Starvation of selector wakeups
 + 472601 org.eclipse.jetty.util.log.Log.setLog() does not work as before
 + 472621 Unjustified timeout when serving static content
 + 472781 GzipHandler isMimeTypeGzipable() bad logic
 + 472859 ConcatServlet may expose protected resources
 + 472931 HttpConfiguration copy constructor incomplete
 + 472974 Improved StatisticsHandler 503 generation
 + 473006 Encode addPath in URLResource
 + 473118 HTTP/2 server does not retrieve Host header from client
 + 473243 Delay resource close for async default content
 + 473266 Better handling of MultiException
 + 473294 Fixed include cipher suites support for wildcards
 + 473307 Add 301 Moved Permanently Rules to jetty-rewrite
 + 473309 Add special (non-replacement) Terminating rules to jetty-rewrite
 + 473319 Parameterize status code on Redirect Rules for alternate use
 + 473321 Overriding SSL context KeyStoreType requires explicit override of
   TrustStoreType
 + 473322 GatherWrite limit handling
 + 473624 ProxyServlet.Transparent / TransparentDelegate add trailing slash
   before query when using prefix.
 + 473832 SslConnection flips back buffers on handshake exception

jetty-9.2.13.v20150730 - 30 July 2015
 + 472859 ConcatServlet may expose protected resources
 + 473006 Encode addPath in URLResource
 + 473243 Delay resource close for async default content
 + 473266 Better handling of MultiException
 + 473322 GatherWrite limit handling
 + 473624 ProxyServlet.Transparent / TransparentDelegate add trailing slash
   before query when using prefix.
 + 473832 SslConnection flips back buffers on handshake exception

jetty-9.3.1.v20150714 - 14 July 2015
 + 441020 Support HEADERS followed by CONTINUATION+
 + 460671 Rationalize property names (fix for jetty.sh)
 + 462346 Change classesPattern to scanClassesPattern and testClassesPattern to
   scanTestClassesPattern to clarify purpose
 + 464294 AsyncNCSARequestLog blocks JVM exit after failure
 + 464741 HttpFields declares IllegalArgumentException as checked exception
 + 464745 Remove @org.apache.xbean.XBean references
 + 469384 Improved javadoc for ClasspathPattern
 + 470184 Send the proxy-to-server request more lazily
 + 470327 Problem with scope provided dependencies with jspc plugin
 + 470505 jetty-maven-plugin JettyWebAppContext#setQuickStartWebDescriptor
   should accept a Maven-friendly type
 + 470664 Handle multiple RequestLogHandler in chain
 + 470727 Thread Starvation of selector wakeups
 + 470803 If a webapp is not fully started do not fully stop it
 + 470855 Only log warning for duplicate path mappings to same servlet in same
   descriptor
 + 470963 Update jetty-maven-plugin mojo annotations for maven 3
 + 471071 jetty-infinispan.xml incorrect syntax for remote named cache
 + 471076 Apache jspc ignores empty list of files to precompile and scans
   anyway
 + 471251 Improved debugging on async timeout
 + 471272 ArrayIndexOutOfBoundsException in
   org.eclipse.jetty.quickstart.PreconfigureQuickStartWar
 + 471388 StringIndexOutOfBoundsException when using <c:url> with parameters
 + 471464 Parsing issues with HttpURI
 + 471604 Extend CrossOriginFilter to provide a Timing-Allow-Origin header
 + 471623 Update to apache jsp 8.0.23 Use 8.0.23.M1 for jetty version of apache
   jsp 8.0.23
 + 471985 NPE in HttpFields.putField
 + 472310 Improved logging when no supported included ciphers
 + 472411 PathResource.checkAliasPath typo
 + 472422 Custom status codes result in a NumberFormatException while using
   http2.

jetty-9.3.0.v20150612 - 12 June 2015
 + 414479 Add WebSocketPingPongListener for those that want PING/PONG payload
   data
 + 420678 Add WebSocketPartialListener to support receiving partial WebSocket
   TEXT/BINARY messages
 + 420944 Hot Deployment of WAR when Context XML exists doesn't trigger
   redeploy
 + 423974 Optimize flow control
 + 424368 Add CONTRIBUTING.md
 + 430951 Support SNI with ExtendedSslContextFactory
 + 436345 Refactor AbstractSession to minimize burden on subclasses to
   implement behaviour
 + 437303 Serving of static filenames with "unwise" characters causes 404 error
 + 437395 Start / Properties in template sections should be default applied for
   enabled modules
 + 438204 getServerName returns IPv6 addresses wrapped in []
 + 439369 Remove unused class CrossContextPsuedoSession
 + 439374 Use utf-8 as default charset for html
 + 439375 preferred rfc7231 format is mime;charset=lowercase-9
 + 440106 Improve ProtocolHandler APIs
 + 440506 Jetty OSGi boot bundle does not support OSGi framework Eclipse
   Concierge
 + 442083 Client resets stream, pending server data is failed, connection
   closed.
 + 442086 Review HttpOutput blocking writes
 + 442477 Allow Symlink aliases by default
 + 442495 Bad Context ClassLoader in JSR356 WebSocket onOpen
 + 442950 Embedded Jetty client requests to localhost hangs with high cpu usage
   (NIO OP_CONNECT Solaris/Sparc).
 + 443652 Remove dependency on java.lang.management classes
 + 443661 Rename manifest and service constants for jetty osgi resource
   fragment code
 + 443662 Consume buffer in write(ByteBuffer)
 + 443713 Reduce number of SelectionKey.setInterestOps() calls
 + 443893 Make a module for weld
 + 444124 JSP include with <servlet><jsp-file> can cause infinite recursion
 + 444214 Socks4Proxy fails when reading less than 8 bytes
 + 444222 replace CRLF in header values with whitespace rather than ?
 + 444416 AsyncProxyServlet recursion
 + 444485 Client resets stream, pending server data is failed, write hangs
 + 444517 Ensure WebSocketUpgradeFilter is always first in filter chain
 + 444547 Format exception in ResourceCache.Content.toString()
 + 444617 Expose local and remote socket address to applications
 + 444721 PushCacheFilter cleanup/improvements
 + 444748 WebSocketClient.stop() does not unregister from ShutdownThread
 + 444764 HttpClient notifies callbacks for last chunk of content twice
 + 444771 JSR356 / EndPointConfig.userProperties are not unique per endpoint
   upgrade
 + 445167 Allow configuration of dispatch after select
 + 445823 Moved RequestLog calling to HttpChannel
 + 446559 Avoid spin consuming extra data
 + 446564 Refactored RequestLog Mechanism
 + 446944 ServletTester and HttpTester should be in
   <classifier>tests</classifier>
 + 447216 putAll Properties in XmlConfiguration
 + 447515 Remove GzipFilter
 + 448156 Fixed INACTIVE race in IteratingCallback
 + 448675 Impossible to set own Threadpool when using jetty-maven-plugin
 + 449003 WARNING: Cannot enable requested module [protonego-impl]: not a valid
   module name
 + 449811 handle unquoted etags when gzipping
 + 450467 Integer overflow in Session expiry calculation in MongoSessionManager
 + 451973 Ambiguous module init location when mixing --add-to-start &
   --add-to-startd in the same exec
 + 451974 Combine multiple start license acknowledgement into one
 + 452188 Delay dispatch until content optimisation
 + 452322 Restore progress messages for --add-to-start(d) use
 + 452323 Start --list-config makes no hint on transitive enabled modules
 + 452329 Transitive modules in start.jar --add-to-start(d) are not added if
   enabled already in tree
 + 452465 100% CPU spin on page reload
 + 452503 Start.jar --add-to-start=jstl results in GraphException: Unable to
   expand property in name: jsp-impl/${jsp-impl}-jstl
 + 453487 Recycle HttpChannelOverHTTP2
 + 453627 Fixed FileSystem test for nanosecond filesystems
 + 453636 Improved spin detection on test
 + 453829 Added HeaderRegexRule
 + 453834 CDI Support for WebSocket
 + 454152 Remove mux remnants from WebSocketClient
 + 454934 WebSocketClient / connectToServer can block indefinitely during
   upgrade failure
 + 454952 Allow Jetty to run in Java 8 compact 3 profile
 + 456209 Bad ContextClassLoader in WebSocket onMessage
 + 456956 Reduce ThreadLocal.remove() weak reference garbage
 + 457130 HTTPS request with IP host and HTTP proxy throws
   IllegalArgumentException.
 + 457309 Add test to ensure GET and HEAD response headers same for gzip
 + 457508 Add flag to scan exploded jars in jetty-jspc-maven-plugin
 + 457788 Powered By in o.e.j.util.Jetty conditional on sendServerVersion
 + 458478 JarFileResource improve performance of exist method
 + 458527 Implement an async proxy servlet that can perform content
   transformations.
 + 458663 Handle null header values
 + 459081 http2 push failures
 + 459542 AsyncMiddleManServlet race condition on first download content
 + 459655 Remove SPDY and NPN
 + 459681 Remove dead code after removal of glassfish jasper support
 + 459731 Update for drafts hpack-11 and http2-17
 + 459734 Update to apache jsp 8.0.20
 + 459845 Support upgrade from http1 to http2
 + 460187 infinite recursion in sending error
 + 460210 ExecutionStragegy producer for SelectManager calls onOpen from
   produce method
 + 460211 Fixed Idle race in ExecuteProduceRun
 + 460297 Parameterize infinispan.mod
 + 460670 Support multiple names in <Property> elements
 + 460671 Rationalize property names
 + 460746 HttpConfiguration#setPersistentConnectionsEnabled(boolean)
 + 461052 Local streams created after INITIAL_WINDOW_SIZE setting have wrong
   send window.
 + 461350 Update HttpParser IllegalCharacter handling to RFC7230
 + 461415 Maven Jetty Plugin ignores ZIP overlays
 + 462040 reverted and deprecated getStringField methods
 + 462098 Support setting ThreadGroup in ScheduledExecutorScheduler
 + 462162 StackOverflowException when response commit fails
 + 462193 Asynchronous HttpOutput.close()
 + 463036 system properties to set ssl password and keypasword
 + 463144 modules do not see pre-downloaded ALPN libs
 + 464419 Removed xinetd support
 + 464438 ClassFileTransformer support in
   org.eclipse.jetty.webapp.WebAppClassLoader broken
 + 464442 Enable parallel class loading
 + 464528 NPE protection in getIncludedCipher suites
 + 464537 Updated setuid dependency to 1.0.3
 + 464555 ALPN module download attempts to download jar before dir exists
 + 464556 Restrict start module downloads to ${jetty.base} paths only
 + 464564 NoSql sessions created inside a forward not persisted correctly
 + 464606 Support property expansion in "default" attribute of Property
 + 464629 JDK8 Socket customization
 + 464630 Cannot configure Configuration classlist in osgi
 + 464633 Change Selection.how to Selection.criteria
 + 464706 HTTP/2 and async I/O: onDataAvailable() not called
 + 464708 Support HttpConfiguration.delayDispatchUntilContent in HTTP/2
 + 464724 MultiPartInputStreamParser.parse ServletException never thrown
 + 464727 Update Javadoc for Java 8 DocLint
 + 464744 PathMap.match() never throws IllegalArgumentException
 + 464837 Large META-INF/resources/ jars can significantly impact startup speed
 + 464839 Add limit to MongoSessionIdManager purge queries
 + 464869 org.eclipse.jetty.util.resource.PathResource do not work
 + 465118 Fixed GzipHandler handling of multiple closes
 + 465606 IteratingCallback.close() does not fail pending callback
 + 465754 Unchecked PrintWriter errors
 + 465854 Provide java.nio.file.WatchService alternative for Scanner
 + 465857 Support HTTP/2 clear-text server-side upgrade
 + 465867 Implement --skip-file-validation=<module>
 + 466005 Use Files.move(src,trgt) instead of File.rename for
   Part.write(filename)
 + 466283 Support specifying ALPN protocols in HTTP2Client
 + 466618 Partial WebSocket Text delivery does not like incomplete UTF8
   sequences
 + 466619 Add WebSocketFrameListener for receiving WebSocket Frame information
 + 466628 Improve IllegalStateException on ServletInputStream.setReadListener()
 + 466645 Allow XmlConfiguration Properties to use Elements or Attributes
 + 466647 Add ${jetty.tag.version} property and expand URL properties
 + 466648 jetty-ssl download of keystore should be from tags, not master
 + 466669 Add nosql.mod into jetty distro
 + 466678 Make a .mod file for jdbc session management
 + 466774 Update jetty-all module for Jetty 9.3
 + 467036 WebSocketClient fails to process immediate frames from server
 + 467043 WebSocketClient close codes on protocol violation reported as policy
   violation
 + 467055 Mongodb session scavenging can result in very slow query
 + 467165 Add --skip-file-validation to start.jar --help output
 + 467281 Remove Java 1.7 support from Jetty 9.3
 + 467289 Not possible to specify jmxrmi port value
 + 467702 SslContextFactory not backward compatible
 + 467730 HTTP2 requires enabled ciphers to be sorted by blacklist
 + 467790 Update default etc files inside jetty-osgi-boot bundle
 + 468313 PushCacheFilter wrongly associates primary resources to themselves
 + 468347 Fix modules/debuglog.mod
 + 469241 Use null WatchService as loop terminator for PathWatcher
 + 469341 Not possible to use old/deprecated start properties
 + 469414 Proxied redirects expose upstream server name
 + 469633 Make SpinLock behavior pluggable
 + 469799 Transitive module dependencies without ini templates are still added
   to ini
 + 469860 Add module metadata versioning to support backwards compat
 + 469863 fixed setNeedClientAuth/setWantClientAuth
 + 469936 Remove usages of SpinLock
 + 469982 Produce warning for dynamic modules with ini-templates seen during
   --add-to-start
 + 469991 Fix logging levels in websocket client UpgradeConnection

jetty-9.2.12.v20150709 - 09 July 2015
 + 469414 Proxied redirects expose upstream server name
 + 469936 Remove usages of SpinLock
 + 470184 Send the proxy-to-server request more lazily

jetty-9.2.11.v20150529 - 29 May 2015
 + 461499 ConnectionPool may leak connections
 + 463579 Add support for 308 status code
 + 464292 Implement stream-based transformer for AsyncMiddleManServlet
 + 464438 ClassFileTransformer support in
   org.eclipse.jetty.webapp.WebAppClassLoader broken
 + 464740 DosFilter whiteList check improvement
 + 464869 PathResource.addPath allows absolute resolution
 + 464989 AbstractSessionManager.removeEventListener() should remove
   HttpSessionIdListener
 + 465053 Prevent gzip buffer overflow on complete
 + 465181 HttpParser parse full end chunk
 + 465202 Forked Mojo does not extract war overlays/dependencies
 + 465359 Resource.newResource(String res, boolean useCache) does not use
   useCache argument
 + 465360 URLResource.addPath should use _useCaches setting to create new
   Resource
 + 465700 NullPointerException in ResourceHandler with welcome files
 + 465734 DosFilter whitelist bit pattern fix
 + 465747 Jetty is failing to process all HTTP OPTIONS requests
 + 466329 Fixed local only TestFilter
 + 467276 NPE protection in SslContextFactory
 + 467603 Response 401 from server hangs client
 + 467936 w Check HttpOutput aggregateSize is < bufferSize
 + 468008 Scanner ignores directory length
 + 468421 HttpClient#send fails with IllegalArgumentException on non-lowercase
   schemes.
 + 468714 SelectorManager updateKey race without submit
 + 468747 XSS vulnerability in HttpSpiContextHandler

jetty-9.3.0.RC1 - 22 May 2015
 + 464839 Add limit to MongoSessionIdManager purge queries
 + 465053 Prevent gzip buffer overflow on complete
 + 466774 Update jetty-all module for Jetty 9.3
 + 467055 Mongodb session scavenging can result in very slow query
 + 467165 Add --skip-file-validation to start.jar --help output
 + 467276 NPE protection in SslContextFactory
 + 467281 Remove Java 1.7 support from Jetty 9.3
 + 467289 Not possible to specify jmxrmi port value
 + 467603 Response 401 from server hangs client
 + 467702 SslContextFactory not backward compatible
 + 467730 HTTP2 requires enabled ciphers to be sorted by blacklist
 + 467790 Update default etc files inside jetty-osgi-boot bundle
 + 467936 w Check HttpOutput aggregateSize is < bufferSize

jetty-9.3.0.RC0 - 12 May 2015
 + 414479 Add WebSocketPingPongListener for those that want PING/PONG payload
   data
 + 420678 Add WebSocketPartialListener to support receiving partial WebSocket
   TEXT/BINARY messages
 + 423974 Optimize flow control
 + 430951 Support SNI with ExtendedSslContextFactory
 + 436345 Refactor AbstractSession to minimize burden on subclasses to
   implement behaviour
 + 440106 Improve ProtocolHandler APIs
 + 444721 PushCacheFilter cleanup/improvements
 + 446564 Refactored RequestLog Mechanism
 + 451973 Ambiguous module init location when mixing --add-to-start &
   --add-to-startd in the same exec
 + 453834 CDI Support for WebSocket
 + 454934 WebSocketClient / connectToServer can block indefinitely during
   upgrade failure
 + 457309 Add test to ensure GET and HEAD response headers same for gzip
 + 457508 Add flag to scan exploded jars in jetty-jspc-maven-plugin
 + 457788 Powered By in o.e.j.util.Jetty conditional on sendServerVersion
 + 458478 JarFileResource improve performance of exist method
 + 459273 Redundant license notices
 + 459734 Update to apache jsp 8.0.20
 + 459845 Support upgrade from http1 to http2
 + 460187 infinite recursion in sending error
 + 460297 Parameterize infinispan.mod
 + 460671 Rationalize property names
 + 460746 HttpConfiguration#setPersistentConnectionsEnabled(boolean)
 + 461415 Maven Jetty Plugin ignores ZIP overlays
 + 461499 ConnectionPool may leak connections
 + 461919 Use osgi-friendly serviceloader mechanism for WebSocketServletFactory
 + 461941 JMX Remote host:port set from start properties
 + 462040 reverted and deprecated getStringField methods
 + 462098 Support setting ThreadGroup in ScheduledExecutorScheduler
 + 462162 StackOverflowException when response commit fails
 + 462193 Asynchronous HttpOutput.close()
 + 462546 ShutdownMonitor should bind to jetty.host
 + 462616 Race between finishing a connect and timing it out
 + 463036 system properties to set ssl password and keypasword
 + 463144 modules do not see pre-downloaded ALPN libs
 + 463579 Add support for 308 status code
 + 464292 Implement stream-based transformer for AsyncMiddleManServlet
 + 464419 Removed xinetd support
 + 464438 ClassFileTransformer support in
   org.eclipse.jetty.webapp.WebAppClassLoader broken
 + 464442 Enable parallel class loading
 + 464528 NPE protection in getIncludedCipher suites
 + 464537 Updated setuid dependency to 1.0.3
 + 464555 ALPN module download attempts to download jar before dir exists
 + 464556 Restrict start module downloads to ${jetty.base} paths only
 + 464564 NoSql sessions created inside a forward not persisted correctly
 + 464606 Support property expansion in "default" attribute of Property
 + 464629 JDK8 Socket customization
 + 464630 Cannot configure Configuration classlist in osgi
 + 464633 Change Selection.how to Selection.criteria
 + 464706 HTTP/2 and async I/O: onDataAvailable() not called
 + 464708 Support HttpConfiguration.delayDispatchUntilContent in HTTP/2
 + 464724 MultiPartInputStreamParser.parse ServletException never thrown
 + 464727 Update Javadoc for Java 8 DocLint
 + 464740 DosFilter whiteList check improvement
 + 464744 PathMap.match() never throws IllegalArgumentException
 + 464837 Large META-INF/resources/ jars can significantly impact startup speed
 + 464869 org.eclipse.jetty.util.resource.PathResource do not work
 + 464989 AbstractSessionManager.removeEventListener() should remove
   HttpSessionIdListener
 + 465181 HttpParser parse full end chunk
 + 465202 Forked Mojo does not extract war overlays/dependencies
 + 465359 Resource.newResource(String res, boolean useCache) does not use
   useCache argument
 + 465360 URLResource.addPath should use _useCaches setting to create new
   Resource
 + 465606 IteratingCallback.close() does not fail pending callback
 + 465700 NullPointerException in ResourceHandler with welcome files
 + 465734 DosFilter whitelist bit pattern fix
 + 465747 Jetty is failing to process all HTTP OPTIONS requests
 + 465754 Unchecked PrintWriter errors
 + 465854 Provide java.nio.file.WatchService alternative for Scanner
 + 465857 Support HTTP/2 clear-text server-side upgrade
 + 465867 Implement --skip-file-validation=<module>
 + 466005 Use Files.move(src,trgt) instead of File.rename for
   Part.write(filename)
 + 466283 Support specifying ALPN protocols in HTTP2Client
 + 466329 Fixed local only TestFilter
 + 466618 Partial WebSocket Text delivery does not like incomplete UTF8
   sequences
 + 466619 Add WebSocketFrameListener for receiving WebSocket Frame information
 + 466628 Improve IllegalStateException on ServletInputStream.setReadListener()
 + 466645 Allow XmlConfiguration Properties to use Elements or Attributes
 + 466647 Add ${jetty.tag.version} property and expand URL properties
 + 466648 jetty-ssl download of keystore should be from tags, not master
 + 466669 Add nosql.mod into jetty distro
 + 466678 Make a .mod file for jdbc session management
 + 466774 Update jetty-all module for Jetty 9.3
 + 467036 WebSocketClient fails to process immediate frames from server
 + 467043 WebSocketClient close codes on protocol violation reported as policy
   violation

jetty-9.2.11.M0 - 25 March 2015
 + 454934 WebSocketClient / connectToServer can block indefinitely during
   upgrade failure
 + 459273 Redundant license notices
 + 461499 ConnectionPool may leak connections
 + 461919 Use osgi-friendly serviceloader mechanism for WebSocketServletFactory
 + 461941 JMX Remote host:port set from start properties
 + 462546 ShutdownMonitor should bind to jetty.host
 + 462616 Race between finishing a connect and timing it out

jetty-9.3.0.M2 - 11 March 2015
 + 383207 Use BundleFileLocatorHelperFactory to obtain BundleFileLocatorHelper
 + 420944 Hot Deployment of WAR when Context XML exists doesn't trigger
   redeploy
 + 423974 Optimize flow control
 + 424368 Add CONTRIBUTING.md
 + 430951 Improved ordering of SSL ciphers
 + 439374 Use utf-8 as default charset for html
 + 440506 Jetty OSGi boot bundle does not support OSGi framework Eclipse
   Concierge
 + 443652 Remove dependency on java.lang.management classes
 + 445518 Provide different error callbacks to ProxyServlet
 + 446564 Refactored RequestLog Mechanism
 + 447472 Clear async context timeout on async static content
 + 448446 org.eclipse.jetty.start.Main create classloader duplicate
 + 448944 Provide m2e lifecycle mapping metadata for jetty-jspc-maven-plugin
 + 449594 Handle ArrayTrie overflow with false return
 + 449811 handle unquoted etags when gzipping
 + 450467 Integer overflow in Session expiry calculation in MongoSessionManager
 + 450483 Missing parameterization of etc/jetty-deploy.xml
 + 450484 Missing parameterization of etc/jetty-http[s].xml
 + 450855 GzipFilter MIGHT_COMPRESS exception
 + 450873 Disable tests that downcaste wrapped GzipFilterResponses
 + 450894 jetty.sh does not delete JETTY_STATE at start
 + 451092 Connector will fail if HeaderListener return false
 + 451529 Change sentinel class for finding jstl on classpath to
   org.apache.taglibs.standard.tag.rt.core.WhenTag
 + 451634 DefaultServlet: useFileMappedBuffer javadoc is misleading
 + 451973 Ambiguous module init location when mixing --add-to-start &
   --add-to-startd in the same exec
 + 451974 Combine multiple start license acknowledgement into one
 + 452188 Delay dispatch until content optimisation
 + 452201 Set the container classloader for osgi during webbundle undeploy
 + 452246 Fixed SSL hang on last chunk
 + 452261 Ensure <jsp-file> works with new JettyJspServlet
 + 452322 Restore progress messages for --add-to-start(d) use
 + 452323 Start --list-config makes no hint on transitive enabled modules
 + 452329 Transitive modules in start.jar --add-to-start(d) are not added if
   enabled already in tree
 + 452424 Do not add Date header if already set
 + 452465 100% CPU spin on page reload
 + 452503 Start.jar --add-to-start=jstl results in GraphException: Unable to
   expand property in name: jsp-impl/${jsp-impl}-jstl
 + 452516 Make HttpOutput aggregation size configurable
 + 453386 Jetty not working when configuring QueuedThreadPool with
   minThreads=0.
 + 453487 Recycle HttpChannelOverHTTP2
 + 453627 Fixed FileSystem test for nanosecond filesystems
 + 453629 Fixed big write test
 + 453636 Improved spin detection on test
 + 453793 _maxHeaderBytes>0 is not verified in parseNext() when in
   State.CLOSED.
 + 453801 Jetty does not check for already registered services when
   bootstrapping
 + 453829 removed code with yahoo copyright
 + 454152 Remove mux remnants from WebSocketClient
 + 454157 HttpInput.consumeAll spins if input is in async mode
 + 454291 Added busy threads JMX attribute to QueuedThreadPool
 + 454773 SSLConnection use on Android client results in loop
 + 454952 Allow Jetty to run in Java 8 compact 3 profile
 + 454954 Jetty osgi should skip fragment and required bundles that are in the
   uninstalled state
 + 454955 OSGi AnnotationParser should skip resources that are not in the
   classpath and close the class inputstream when done scanning it
 + 454983 Source bundles should not be singleton
 + 455047 Update JASPI
 + 455174 jetty-plus JNDI tests should use unique JNDI paths
 + 455330 Multiple Jetty-ContextFilePath entries separated by commas doesn't
   work
 + 455436 ProxyServlet sends two User-Agent values
 + 455476 Persist updated session expiry time for MongoSessionManager
 + 455655 ensure multipart form-data parsing exception thrown to servlet
 + 455863 Fixed jetty.sh handling of multiple JETTY_ARGS
 + 456209 Bad ContextClassLoader in WebSocket onMessage
 + 456426 Exception on context undeploy from EnvConfiguration
 + 456486 Jar containing ServiceContainerInitializer impl not found in TCCL in
   osgi
 + 456521 ShutdownHandler should shut down more gracefully
 + 456956 Reduce ThreadLocal.remove() weak reference garbage
 + 457017 Reflective call to websocket methods that fail have ambiguous
   exceptions
 + 457032 Request sent from a failed CompleteListener due to connect timeout is
   failed immediately.
 + 457130 HTTPS request with IP host and HTTP proxy throws
   IllegalArgumentException.
 + 457696 JMX implementation should not be overridden by WebApp classes
 + 457893 Close temp jar resource
 + 458101 added test for maxFormContentSize
 + 458140 Added DispatcherType support to RewriteHandler
 + 458174 Example Jar Server
 + 458175 multipart annotation on lazily loaded servlet does not work
 + 458209 Length check for HttpMethod MOVE lookahead
 + 458354 ALPNServerConnection.select negotiation
 + 458495 CompletableCallback may not notify failures
 + 458527 Implement an async proxy servlet that can perform content
   transformations.
 + 458568 JDBCLoginService javadoc incorrectly references HashLoginService
 + 458663 Handle null header values
 + 458849 org.eclipse.jetty.util.Uptime.DefaultImpl() not available on GAE
 + 459006 master branch does not build on norwegian locale
 + 459081 http2 push failures
 + 459125 GzipHandler default mimeType behavior incorrect
 + 459273 Redundant license notices
 + 459352 AsyncMiddleManServlet should set "Host:" header correctly in proxy to
   remote request headers.
 + 459490 Defining a duplicate error page in webdefault.xml and web.xml results
   in an error
 + 459542 AsyncMiddleManServlet race condition on first download content
 + 459560 jetty.sh handles start.d and no start.ini
 + 459655 Remove SPDY and NPN
 + 459681 Remove dead code after removal of glassfish jasper support
 + 459731 Update for drafts hpack-11 and http2-17
 + 459769 AsyncMiddleManServlet race condition on last download content
 + 459845 Support upgrade from http1 to http2/websocket
 + 459963 Failure writing content of a committed request leaks connections
 + 460176 When checking for precompiled jsp, ensure classname is present
 + 460180 Jaas demo has wrong doco in html
 + 460210 ExecutionStragegy producer for SelectManager calls onOpen from
   produce method
 + 460211 Fixed Idle race in ExecuteProduceRun
 + 460291 AsyncGzipFilter Mappings
 + 460371 AsyncMiddleManServlet.GZipContentTransformer fails if last transform
   has no output
 + 460372 if web.xml does not contain jspc maven plugin insertionMarker
   behavior is wrong
 + 460443 Race condition releasing the response buffer
 + 460642 HttpParser error 400 can expose previous buffer contents in HTTP
   status reason message
 + 460670 Support multiple names in <Property> elements
 + 460769 ClientUpgradeRequest sends cookies in the wrong format
 + 460905 Make sure TimeoutCompleteListener is cancelled if the request cannot
   be sent.
 + 461052 Local streams created after INITIAL_WINDOW_SIZE setting have wrong
   send window.
 + 461070 Handle setReadListener on request with no content
 + 461133 allow stop port to reuse address
 + 461350 Update HttpParser IllegalCharacter handling to RFC7230
 + 461452 Double release of buffer by HttpReceiverOverHTTP
 + 461499 ConnectionPool may leak connections
 + 461623 BufferUtil.writeTo does not update position consistently
 + 461643 HttpContent.advance() race

jetty-9.2.10.v20150310 - 10 March 2015
 + 445518 Provide different error callbacks to ProxyServlet
 + 456521 ShutdownHandler should shut down more gracefully
 + 458140 Added DispatcherType support to RewriteHandler
 + 460769 ClientUpgradeRequest sends cookies in the wrong format
 + 460905 Make sure TimeoutCompleteListener is cancelled if the request cannot
   be sent.
 + 461070 Handle setReadListener on request with no content
 + 461133 allow stop port to reuse address
 + 461452 Double release of buffer by HttpReceiverOverHTTP
 + 461499 ConnectionPool may leak connections
 + 461623 BufferUtil.writeTo does not update position consistently
 + 461643 HttpContent.advance() race

jetty-9.2.9.v20150224 - 24 February 2015
 + 459273 Redundant license notices
 + 460176 When checking for precompiled jsp, ensure classname is present
 + 460180 Jaas demo has wrong doco in html
 + 460291 AsyncGzipFilter Mappings
 + 460371 AsyncMiddleManServlet.GZipContentTransformer fails if last transform
   has no output
 + 460372 if web.xml does not contain jspc maven plugin insertionMarker
   behavior is wrong
 + 460443 Race condition releasing the response buffer
 + 460642 HttpParser error 400 can expose previous buffer contents in HTTP
   status reason message

jetty-9.2.8.v20150217 - 17 February 2015
 + 451092 Connector will fail if HeaderListener return false
 + 455436 ProxyServlet sends two User-Agent values
 + 457893 Close temp jar resource
 + 458101 added test for maxFormContentSize
 + 458174 Example Jar Server
 + 458175 multipart annotation on lazily loaded servlet does not work
 + 458209 Length check for HttpMethod MOVE lookahead
 + 458354 ALPNServerConnection.select negotiation
 + 458495 CompletableCallback may not notify failures
 + 458527 Implement an async proxy servlet that can perform content
   transformations.
 + 458568 JDBCLoginService javadoc incorrectly references HashLoginService
 + 458849 org.eclipse.jetty.util.Uptime.DefaultImpl() not available on GAE
 + 459006 master branch does not build on norwegian locale
 + 459125 GzipHandler default mimeType behavior incorrect
 + 459352 AsyncMiddleManServlet should set "Host:" header correctly in proxy to
   remote request headers.
 + 459490 Defining a duplicate error page in webdefault.xml and web.xml results
   in an error
 + 459542 AsyncMiddleManServlet race condition on first download content
 + 459560 jetty.sh handles start.d and no start.ini
 + 459769 AsyncMiddleManServlet race condition on last download content
 + 459845 Support upgrade
 + 459963 Failure writing content of a committed request leaks connections

jetty-9.2.7.v20150116 - 16 January 2015
 + 420944 Hot Deployment of WAR when Context XML exists doesn't trigger
   redeploy
 + 448944 Provide m2e lifecycle mapping metadata for jetty-jspc-maven-plugin
 + 452201 Set the container classloader for osgi during webbundle undeploy
 + 454291 Added busy threads JMX attribute to QueuedThreadPool
 + 454773 SSLConnection use on Android client results in loop
 + 454954 Jetty osgi should skip fragment and required bundles that are in the
   uninstalled state
 + 454955 OSGi AnnotationParser should skip resources that are not in the
   classpath and close the class inputstream when done scanning it
 + 454983 Source bundles should not be singleton
 + 455047 Update JASPI
 + 455174 jetty-plus JNDI tests should use unique JNDI paths
 + 455330 Multiple Jetty-ContextFilePath entries separated by commas doesn't
   work
 + 455476 Persist updated session expiry time for MongoSessionManager
 + 455655 ensure multipart form-data parsing exception thrown to servlet
 + 455863 Fixed jetty.sh handling of multiple JETTY_ARGS
 + 456426 Exception on context undeploy from EnvConfiguration
 + 456486 Jar containing ServiceContainerInitializer impl not found in TCCL in
   osgi
 + 456956 Reduce ThreadLocal.remove() weak reference garbage
 + 457017 Reflective call to websocket methods that fail have ambiguous
   exceptions
 + 457032 Request sent from a failed CompleteListener due to connect timeout is
   failed immediately.
 + 457130 HTTPS request with IP host and HTTP proxy throws
   IllegalArgumentException.
 + 457696 JMX implementation should not be overridden by WebApp classes

jetty-9.2.6.v20141205 - 05 December 2014
 + 383207 Use BundleFileLocatorHelperFactory to obtain BundleFileLocatorHelper
 + 443652 Remove dependency on java.lang.management classes
 + 447472 Clear async context timeout on async static content
 + 451529 Change sentinel class for finding jstl on classpath to
   org.apache.taglibs.standard.tag.rt.core.WhenTag
 + 451634 DefaultServlet: useFileMappedBuffer javadoc is misleading
 + 452188 Delay dispatch until content optimisation
 + 452201 EnvConfiguration.destroy() should set the classloader
 + 452246 Fixed SSL hang on last chunk
 + 452261 Multiple servlets map to path *.jsp when using jsp-property-group
 + 452424 Do not add Date header if already set
 + 452516 Make HttpOutput aggregation size configurable
 + 453386 Jetty not working when configuring QueuedThreadPool with
   minThreads=0.
 + 453629 Fixed big write test
 + 453793 _maxHeaderBytes>0 is not verified in parseNext() when in
   State.CLOSED.
 + 453801 Jetty does not check for already registered services when
   bootstrapping
 + 454157 HttpInput.consumeAll spins if input is in async mode

jetty-9.2.5.v20141112 - 12 November 2014
 + 448446 org.eclipse.jetty.start.Main create classloader duplicate
 + 449594 Handle ArrayTrie overflow with false return
 + 449811 handle unquoted etags when gzipping
 + 450467 Integer overflow in Session expiry calculation in MongoSessionManager
 + 450483 Missing parameterization of etc/jetty-deploy.xml
 + 450484 Missing parameterization of etc/jetty-http[s].xml
 + 450855 GzipFilter MIGHT_COMPRESS exception
 + 450873 Disable tests that downcaste wrapped GzipFilterResponses
 + 450894 jetty.sh does not delete JETTY_STATE at start

jetty-9.3.0.M1 - 03 November 2014
 + 376365 "jetty.sh start" returns 0 on failure
 + 396569 'bin/jetty.sh stop' reports 'OK' even when jetty was not running
 + 396572 Starting jetty from cygwin is not working properly
 + 437303 Serving of static filenames with "unwise" characters causes 404 error
 + 440729 SSL requests often fail with EOFException or IllegalStateException
 + 440925 NPE when using relative paths for --start-log-file
 + 442419 CrossOriginFilter javadoc says "exposeHeaders", but should be
   "exposedHeaders"
 + 442942 Content sent with status 204 (No Content)
 + 443529 CrossOriginFilter does not accept wildcard for allowedHeaders
 + 443530 CrossOriginFilter does not set the Vary header
 + 443550 improved FileResource encoded alias checking
 + 444031 Ensure exceptions do not reduce threadpool below minimum
 + 444595 nosql/mongodb - Cleanup process/Refreshing does not respect encoding
   of attribute keys
 + 444676 Goal jetty:deploy-war produces errors with version 9.2.3
 + 444722 Fixed order of setReuseAddress call
 + 444896 Overriding of web-default servlet mapping in web.xml not working with
   quickstart
 + 445157 First redeployed servlet leaks WebAppContext
 + 445167 Allow configuration of dispatch after select
 + 445239 Rename weld.mod to cdi.mod to be consistent with past module namings
 + 445258 STOP.WAIT is not really respected
 + 445374 Reevaluate org.eclipse.jetty.websocket.jsr356 enablement concepts
 + 445495 Improve Exception message when no jndi resource to bind for a name in
   web.xml
 + 445542 Add SecuredRedirectHandler for embedded jetty use to redirect to
   secure port/scheme
 + 445821 Error 400 should be logged with RequestLog
 + 445823 Moved RequestLog calling to HttpChannel
 + 445830 Support setting environment variables on forked jetty with
   jetty:run-forked
 + 445979 jetty.sh fails to start when start-stop-daemon does not exist and the
   user is not root
 + 446033 org.eclipse.jetty.websocket.server.WebSocketServerFactory not
   available in OSGi
 + 446063 ALPN Fail SSL Handshake if no supported Application Protocols
 + 446107 NullPointerException in ProxyServlet when extended by Servlet without
   a package
 + 446425 Oracle Sql error on JettySessions table when this table do not exist
   already
 + 446506 getAsyncContext ISE before startAsync on async dispatches
 + 446559 Avoid spin consuming extra data
 + 446563 Null HttpChannel.getCurrentHttpChannel() in
   ServletHandler.doFilter().
 + 446564 Refactored RequestLog Mechanism
 + 446672 NPN Specification issue in the case no protocols are selected
 + 446923 SharedBlockingCallback does not handle connector max idle time of
   Long.MAX_VALUE; BlockerTimeoutException not serializable
 + 446944 ServletTester and HttpTester should be in
   <classifier>tests</classifier>
 + 447216 putAll Properties in XmlConfiguration
 + 447381 Disable SSLv3 by default
 + 447472 test harness for slow large writes
 + 447515 Remove GzipFilter
 + 447627 MultiPart file always created when "filename" set in
   Content-Disposition
 + 447629 getPart()/getParts() fails on Multipart request if getParameter is
   called in a filter first
 + 447746 HttpClient is always going to send User-Agent header even though I do
   not want it to.
 + 447979 Refactor to make MetaData responsible for progressively ordering
   web-inf jars
 + 448156 Fixed INACTIVE race in IteratingCallback
 + 448225 Removed unnecessary synchronize on initParser
 + 448675 Impossible to set own Threadpool when using jetty-maven-plugin
 + 448841 Clarified selectors==0 javadoc 448840 Clarified ServerConnector
   javadoc 448839 Fixed javadoc typo in ServerConnector
 + 449001 Remove start.d directory from JETTY_HOME
 + 449003 WARNING: Cannot enable requested module [protonego-impl]: not a valid
   module name
 + 449038 WebSocketUpgradeFilter must support async
 + 449175 Removed extra space in NCSA log
 + 449372 Make jvmArgs of jetty:run-forked configurable from command line

jetty-9.2.4.v20141103 - 03 November 2014
 + 376365 "jetty.sh start" returns 0 on failure
 + 396569 'bin/jetty.sh stop' reports 'OK' even when jetty was not running
 + 396572 Starting jetty from cygwin is not working properly
 + 438387 NullPointerException after ServletUpgradeResponse.sendForbidden is
   called during WebSocketCreator.createWebSocket
 + 440729 SSL requests often fail with EOFException or IllegalStateException
 + 440925 NPE when using relative paths for --start-log-file
 + 442419 CrossOriginFilter javadoc says "exposeHeaders", but should be
   "exposedHeaders"
 + 442495 Bad Context ClassLoader in JSR356 WebSocket onOpen
 + 442942 Content sent with status 204 (No Content)
 + 443529 CrossOriginFilter does not accept wildcard for allowedHeaders
 + 443530 CrossOriginFilter does not set the Vary header
 + 443550 improved FileResource encoded alias checking
 + 444031 Ensure exceptions do not reduce threadpool below minimum
 + 444124 JSP include with <servlet><jsp-file> can cause infinite recursion
 + 444214 Socks4Proxy fails when reading less than 8 bytes
 + 444222 replace CRLF in header values with whitespace rather than ?
 + 444415 iterative WriteFlusher
 + 444416 AsyncProxyServlet recursion
 + 444517 Ensure WebSocketUpgradeFilter is always first in filter chain
 + 444547 Format exception in ResourceCache.Content.toString()
 + 444595 nosql/mongodb - Cleanup process/Refreshing does not respect encoding
   of attribute keys
 + 444617 Expose local and remote socket address to applications
 + 444676 Goal jetty:deploy-war produces errors with version 9.2.3
 + 444722 Fixed order of setReuseAddress call
 + 444748 WebSocketClient.stop() does not unregister from ShutdownThread
 + 444764 HttpClient notifies callbacks for last chunk of content twice
 + 444771 JSR356 / EndPointConfig.userProperties are not unique per endpoint
   upgrade
 + 444863 ProxyServlet does not filter headers listed by the Connection header
 + 444896 Overriding of web-default servlet mapping in web.xml not working with
   quickstart
 + 445157 First redeployed servlet leaks WebAppContext
 + 445167 Allow configuration of dispatch after select
 + 445239 Rename weld.mod to cdi.mod to be consistent with past module namings
 + 445258 STOP.WAIT is not really respected
 + 445374 Reevaluate org.eclipse.jetty.websocket.jsr356 enablement concepts
 + 445495 Improve Exception message when no jndi resource to bind for a name in
   web.xml
 + 445542 Add SecuredRedirectHandler for embedded jetty use to redirect to
   secure port/scheme
 + 445821 Error 400 should be logged with RequestLog
 + 445823 RequestLogHandler at end of HandlerCollection doesn't work
 + 445830 Support setting environment variables on forked jetty with
   jetty:run-forked
 + 445979 jetty.sh fails to start when start-stop-daemon does not exist and the
   user is not root
 + 446033 org.eclipse.jetty.websocket.server.WebSocketServerFactory not
   available in OSGi
 + 446063 ALPN Fail SSL Handshake if no supported Application Protocols
 + 446107 NullPointerException in ProxyServlet when extended by Servlet without
   a package
 + 446425 Oracle Sql error on JettySessions table when this table do not exist
   already
 + 446506 getAsyncContext ISE before startAsync on async dispatches
 + 446559 Avoid spin consuming extra data
 + 446563 Null HttpChannel.getCurrentHttpChannel() in
   ServletHandler.doFilter().
 + 446564 Refactored RequestLog Mechanism
 + 446672 NPN Specification issue in the case no protocols are selected
 + 446923 SharedBlockingCallback does not handle connector max idle time of
   Long.MAX_VALUE; BlockerTimeoutException not serializable
 + 446944 ServletTester and HttpTester should be in
   <classifier>tests</classifier>
 + 447216 putAll Properties in XmlConfiguration
 + 447381 Disable SSLv3 by default
 + 447472 test harness for slow large writes
 + 447515 Remove GzipFilter
 + 447627 MultiPart file always created when "filename" set in
   Content-Disposition
 + 447629 getPart()/getParts() fails on Multipart request if getParameter is
   called in a filter first
 + 447746 HttpClient is always going to send User-Agent header even though I do
   not want it to.
 + 447979 Refactor to make MetaData responsible for progressively ordering
   web-inf jars
 + 448156 Fixed INACTIVE race in IteratingCallback
 + 448225 Removed unnecessary synchronize on initParser
 + 448675 Impossible to set own Threadpool when using jetty-maven-plugin
 + 448841 Clarified selectors==0 javadoc 448840 Clarified ServerConnector
   javadoc 448839 Fixed javadoc typo in ServerConnector
 + 449001 Remove start.d directory from JETTY_HOME
 + 449003 WARNING: Cannot enable requested module [protonego-impl]: not a valid
   module name
 + 449038 WebSocketUpgradeFilter must support async
 + 449175 Removed extra space in NCSA log
 + 449291 create-files downloads without license
 + 449372 Make jvmArgs of jetty:run-forked configurable from command line
 + 449603 OutputStreamContentProvider hangs when host is not available

jetty-9.3.0.M0 - 24 September 2014
 + 437395 Start / Properties in template sections should be default applied for
   enabled modules
 + 438204 getServerName returns IPv6 addresses wrapped in []
 + 438387 NullPointerException after ServletUpgradeResponse.sendForbidden is
   called during WebSocketCreator.createWebSocket
 + 439369 Remove unused class CrossContextPsuedoSession
 + 439375 preferred rfc7231 format is mime;charset=lowercase-9
 + 442083 Client resets stream, pending server data is failed, connection
   closed.
 + 442086 Review HttpOutput blocking writes
 + 442477 Allow Symlink aliases by default
 + 442495 Bad Context ClassLoader in JSR356 WebSocket onOpen
 + 442950 Embedded Jetty client requests to localhost hangs with high cpu usage
   (NIO OP_CONNECT Solaris/Sparc).
 + 443652 Remove dependency on java.lang.management classes
 + 443661 Rename manifest and service constants for jetty osgi resource
   fragment code
 + 443662 Consume buffer in write(ByteBuffer)
 + 443713 Reduce number of SelectionKey.setInterestOps() calls
 + 443893 Make a module for weld
 + 444124 JSP include with <servlet><jsp-file> can cause infinite recursion
 + 444214 Socks4Proxy fails when reading less than 8 bytes
 + 444222 replace CRLF in header values with whitespace rather than ?
 + 444415 iterative WriteFlusher
 + 444416 AsyncProxyServlet recursion
 + 444485 Client resets stream, pending server data is failed, write hangs
 + 444517 Ensure WebSocketUpgradeFilter is always first in filter chain
 + 444547 Format exception in ResourceCache.Content.toString()
 + 444617 Expose local and remote socket address to applications
 + 444748 WebSocketClient.stop() does not unregister from ShutdownThread
 + 444764 HttpClient notifies callbacks for last chunk of content twice
 + 444771 JSR356 / EndPointConfig.userProperties are not unique per endpoint
   upgrade
 + 444863 ProxyServlet does not filter headers listed by the Connection header

jetty-9.2.3.v20140905 - 05 September 2014
 + 347110 renamed class transformer methods
 + 411163 Add embedded jetty code example with JSP enabled
 + 435322 Added a idleTimeout to the SharedBlockerCallback
 + 435533 Handle 0 sized async gzip
 + 435988 ContainerLifeCycle: beans never stopped on remove
 + 436862 Update jetty-osgi to asm-5 and spifly-1.0.1
 + 438500 Odd NoClassDef errors when shutting down the jetty-maven-plugin via
   the stop goal
 + 440255 ensure 500 is logged on thrown Errors
 + 441073 isEarlyEOF on HttpInput
 + 441475 org.eclipse.jetty.server.ResourceCache exceptions under high load
 + 441479 Jetty hangs due to deadlocks in session manager
 + 441649 Update to jsp and el Apache Jasper 8.0.9
 + 441756 Ssl Stackoverflow on renegotiate
 + 441897 Fixed etag handling in gzipfilter
 + 442048 fixed sendRedirect %2F encoding
 + 442383 Improved insufficient threads message
 + 442628 Update example xml file for second server instance to extract wars
 + 442642 Quickstart generates valid XML
 + 442759 Allow specific ServletContainerInitializers to be excluded
 + 442950 Embedded Jetty client requests to localhost hangs with high cpu usage
   (NIO OP_CONNECT Solaris/Sparc).
 + 443049 Improved HttpParser illegal character messages
 + 443158 Fixed HttpOutput spin
 + 443172 web-fragment.xml wrongly parsed for applications running in serlvet
   2.4 mode
 + 443231 java.lang.NullPointerException on scavenge scheduling when session id
   manager declared before shared scheduler
 + 443262 Distinguish situation where jetty looks for tlds in META-INF but
   finds none vs does not look

jetty-8.1.16.v20140903 - 03 September 2014
 + 409788 Large POST body causes java.lang.IllegalStateException: SENDING =>
   HEADERS.
 + 433689 Evict idle HttpDestinations from client
 + 433802 check EOF in send1xx
 + 438996 Scavenger-Timer in HashSessionManager can die because of
   IllegalStateException from getMaxInactiveInterval
 + 442048 fixed sendRedirect %2F encoding
 + 442839 highly fragmented websocket messages can result in corrupt binary
   messages

jetty-7.6.16.v20140903 - 03 September 2014
 + 409788 Large POST body causes java.lang.IllegalStateException: SENDING =>
   HEADERS.
 + 433802 check EOF in send1xx
 + 442839 highly fragmented websocket messages can result in corrupt binary
   messages

jetty-9.2.2.v20140723 - 23 July 2014
 + 411323 DosFilter/QoSFilter should use AsyncContext rather than
   Continuations.
 + 432815 Fixed selector stop race
 + 434536 Improved Customizer javadoc
 + 435322 Fixed Iterating Callback close
 + 435653 encode async dispatched requestURI
 + 435895 jetty spring module is not in distribution
 + 436874 WebSocket client throwing a NullPointer when handling a pong
 + 436894 GzipFilter code cleanup
 + 436916 CGI: "Search docroot for a matching execCmd" logic is wrong
 + 436987 limited range of default acceptors and selectors
 + 437051 Refactor Filter chain handling of Request.isAsyncSupported
 + 437395 Start / Properties in template sections should be default applied for
   enabled modules
 + 437419 Allow scanning of META-INF for resources,fragments,tlds for unpacked
   jars
 + 437430 jettyXml not consistent between jetty:run and jetty:run-forked
 + 437462 consistent test failure in jetty-start under windows
 + 437706 ServletTester calls LocalConnector method with hardcoded timeout
 + 437800 URLs with single quote and spaces return 404
 + 437996 avoid async status race by not setting 200 on handled
 + 438079 Review garbage creation in 9.2.x series
 + 438190 findbug improvements
 + 438204 leave IPv6 addresses [] wrapped in getServerName
 + 438327 Remove hard coded Allow from OPTIONS *
 + 438331 AbstractLogger.debug(String,long) infinite loop
 + 438434 ResourceHandler checks aliases
 + 438895 Add mvn jetty:effective-web-xml goal
 + 439066 javadoc setStopAtShutdown
 + 439067 Improved graceful stop timeout handling
 + 439194 Do not configure fake server for jetty:run-forked
 + 439201 GzipFilter and AsyncGzipFilter should strip charset from Content-Type
   before making exclusion comparison in doFilter
 + 439369 Deprecate CrossContextPseudoSession
 + 439387 Ensure empty servlet-class never generated for quickstart
 + 439390 Ensure jsp scratchdir is created same way for quickstart and
   non-quickstart
 + 439394 load-on-startup with value 0 not preserved for quickstart
 + 439399 Scan tlds for apache jasper standard taglib with jetty-maven-plugin
 + 439438 DataSourceLoginService does not refresh passwords when changed in
   database
 + 439507 Possible timing side-channel when comparing MD5-Credentials
 + 439540 setReuseAddress() in ServerConnector.java is not coded properly
 + 439652 GzipHandler super.doStart
 + 439663 Allow mappings to be declared before servlet/filter
 + 439672 support using Apache commons daemon for managing Jetty
 + 439753 ConstraintSecurityHandler has dead code for processing constraints
 + 439788 CORS filter headers gone between 9.2.0.M0 and 9.2.1 .v20140609 for
   ProxyServlet requests.
 + 439809 mvn jetty:jspc cannot find taglibs in dependency jars
 + 439895 No event callback should be invoked after the "failure" callback
 + 440020 Abort bad proxy responses with sendError(-1)
 + 440038 Content decoding may fail
 + 440114 ContextHandlerCollection does not skip context wrappers
 + 440122 Remove usages of ForkInvoker

jetty-9.2.1.v20140609 - 09 June 2014
 + 347110 Supprt ClassFileTransormers in WebAppClassLoader
 + 432192 jetty-start / Allow JETTY_LOGS use for start-log-file
 + 432321 jetty-start / Allow defining extra start directories for common
   configurations
 + 435322 Improved debug
 + 436029 GzipFilter errors on asynchronous methods with message to
   AsyncGzipFilter
 + 436345 Refactor AbstractSession to minimize burden on subclasses to
   implement behaviour
 + 436388 Allow case-insensitive STOP.KEY and STOP.PORT use
 + 436405 ${jetty.base}/resources not on classpath with default configuration
 + 436520 Start / Allow https and file urls in jetty-start's module download
   mechanism
 + 436524 Start / Downloadable [files] references in modules cannot use ":"
   themselves

jetty-9.2.0.v20140526 - 26 May 2014
 + 429390 Decoders and Encoders are not registered for non-annotated
   ClientEndpoint
 + 434810 better handling of bad messages
 + 435086 ${jetty.base}/resources not on classpath when using
   --module=resources
 + 435088 lib/npn packaging of jetty-distribution is off
 + 435206 Can't add Cookie header on websocket ClientUpgradeRequest
 + 435217 Remove deprecated TagLibConfiguration
 + 435223 High cpu usage in
   FCGIHttpParser.parseContent(ResponseContentParser.java:314).
 + 435338 Incorrect handling of asynchronous content
 + 435412 Make AbstractSession.access() more amenable to customization

jetty-9.2.0.RC0 - 15 May 2014
 + 419972 Support sending forms (application/x-www-form-urlencoded)
 + 420368 Default content types for ContentProviders
 + 428966 Per-request cookie support
 + 430418 Jetty 9.1.3 and Chrome 33 permessage-deflate do not work together
 + 431333 NPE In logging of WebSocket ExtensionConfig
 + 432321 jetty-start / Allow defining extra start directories for common
   configurations
 + 432939 Jetty Client ContentResponse should have methods such as
   getContentType() and getMediaType().
 + 433089 Client should provide Request.accept() method, like JAX-RS 2.0
   Invocation.Builder.accept().
 + 433405 Websocket Session.setMaxIdleTimeout fails with zero
 + 433689 Evict old HttpDestinations from HttpClient
 + 434386 Request Dispatcher extracts args and prevents asyncIO
 + 434395 WebSocket / memory leak, WebSocketSession not cleaned up in abnormal
   closure cases
 + 434447 Able to create a session after a response.sendRedirect
 + 434505 Allow property files on start.jar command line Signed-off-by: Tom
   Zeller<tzeller@dragonacea.biz>
 + 434578 Complete listener not called if redirected to an invalid URI
 + 434679 Log static initialization via jetty-logging.properties fails
   sometimes
 + 434685 WebSocket read/parse does not discard remaining network buffer after
   unrecoverable error case
 + 434715 Avoid call to ServletHolder.getServlet() during handle() iff servlet
   is available and instantiated

jetty-9.2.0.M1 - 08 May 2014
 + 367680 jsp-file with load-on-startup not precompiled
 + 404511 removed deprecated StringMap
 + 409105 Upgrade jetty-osgi build/test to use more recent pax junit test
   framework
 + 424982 improved PID check in jetty.sh
 + 425421 ContainerLifeCycle does not start added beans in started state
 + 428904 Add logging of which webapp has path with uncovered http methods
 + 431094 Consistent handling of utf8 decoding errors
 + 431459 Jetty WebSocket compression extensions fails to handle big messages
   properly
 + 431519 Fixed NetworkTrafficListener
 + 431642 Implement ProxyServlet using Servlet 3.1 async I/O
 + 432145 Pending request is not failed when HttpClient is stopped
 + 432270 Slow requests with response content delimited by EOF fail
 + 432321 jetty-start / Allow defining extra start directories for common
   configurations
 + 432468 Improve command CGI path handling
 + 432473 web.xml declaration order of filters not preserved on calls to init()
 + 432483 make osgi.serviceloader support for
   javax.servlet.ServletContainerInitializer optional (cherry picked from
   commit 31043d25708edbea9ef31948093f4eaf2247919b)
 + 432528 IllegalStateException when using DeferredContentProvider
 + 432777 Async Write Loses Data with HTTPS Server
 + 432901 ensure a single onError callback only in pending and unready states
 + 432993 Improve handling of ProxyTo and Prefix parameters in
   ProxyServlet.Transparent.
 + 433244 Security manager lifecycle cleanup
 + 433262 WebSocket / Advanced close use cases
 + 433365 No such servlet:
   __org.eclipse.jetty.servlet.JspPropertyGroupServlet__
 + 433370 PATCH method does not work with ProxyServlet
 + 433431 Support ServletHandler fall through
 + 433479 Improved resource javadoc
 + 433483 sync log initialize
 + 433512 Jetty throws RuntimeException when webapp compiled with jdk8
   -parameters
 + 433563 Jetty fails to startup on windows - InvalidPathException
 + 433572 default to sending date header
 + 433656 Change to Opcode.ASM5 breaks jetty-osgi
 + 433692 improved buffer resizing
 + 433708 Improve WebAppClassLoader.addClassPath() IllegalStateException
   message
 + 433793 WebSocket / empty protocol list in ServerEndpointConfig.Configurator
   when using non-exact header name
 + 433841 Resource.newResource() declares an exception it does not throw
 + 433849 FileResource string compare fix
 + 433916 HttpChannelOverHttp handles HTTP 1.0 connection reuse incorrectly
 + 434009 Improved javadoc for accessing HttpChannel and HttpConnection
 + 434027 ReadListener.onError() not invoked in case of read failures
 + 434056 Support content consumed asynchronously
 + 434074 Avoid double dispatch by returning false from messageComplete
 + 434077 AnnotatedServerEndpointTest emits strange exception
 + 434247 Redirect loop in FastCGI proxying for HTTPS sites

jetty-8.1.15.v20140411 - 11 April 2014
 + 397167 Remote Access documentation is wrong
 + 419799 complete after exceptions thrown from async error pages
 + 420776 complete error pages after startAsync
 + 421197 fix method comment and ensure close synchronized
 + 422137 Added maxQueued to QueuedThreadPool MBean
 + 424180 improve bad message errors
 + 425038 WebSocketClient leaks file handles when exceptions are thrown from
   open()
 + 425551 Memory Leak in SelectConnector$ConnectTimeout.expired
 + 426658 backport Bug 425930 to jetty-8
 + 427761 allow endpoints to be interrupted
 + 428708 JDBCSessionIdManager when clearing expired sessions failed, jetty
   should still be able to startup
 + 428710 JDBCSession(Id)Manager use 'read committed isolation level'
 + 430968 Use wrapped response with async dispatch
 + 432452 ConnectHandler does not timeout sockets in FIN_WAIT2

jetty-7.6.15.v20140411 - 11 April 2014
 + 422137 Added maxQueued to QueuedThreadPool MBean
 + 425038 WebSocketClient leaks file handles when exceptions are thrown from
   open()
 + 425551 Memory Leak in SelectConnector$ConnectTimeout.expired
 + 432452 ConnectHandler does not timeout sockets in FIN_WAIT2

jetty-9.2.0.M0 - 09 April 2014
 + 419801 Upgrade to asm5 for jdk8
 + 423392 Fix buffer overflow in AsyncGzipFilter
 + 425736 jetty-start / Jetty 9 fails to startup with --exec option if Java
   path contain
 + 426920 jetty-start / BaseHome.listFilesRegex() and .recurseDir() do not
   detect filesystem loops
 + 427188 Re-enable automatic detection of logging-dependencies with
   logging-module
 + 429734 Implemented the HA ProxyProtocol
 + 430341 use apache jsp/jstl for maven plugins
 + 430747 jetty-start / Allow --lib and module [lib] to recursively add jars
 + 430825 jetty-start / use of jetty-jmx.xml prevents configuration of
   ThreadPool in jetty.xml
 + 431279 jetty-start / Unable to start jetty if no properties are defined
 + 431892 DefaultFileLocatorHelper.getBundleInstallLocation fails for equinox
   3.10
 + 432122 ignore frequently failing test
 + 432145 Pending request is not failed when HttpClient is stopped
 + 432270 Slow requests with response content delimited by EOF fail

jetty-9.1.5.v20140505 - 05 May 2014
 + 431459 Jetty WebSocket compression extensions fails to handle big messages
   properly
 + 431519 Fixed NetworkTrafficListener
 + 432145 Pending request is not failed when HttpClient is stopped
 + 432270 Slow requests with response content delimited by EOF fail
 + 432473 web.xml declaration order of filters not preserved on calls to init()
 + 432483 make osgi.serviceloader support for
   javax.servlet.ServletContainerInitializer optional (cherry picked from
   commit 31043d25708edbea9ef31948093f4eaf2247919b)
 + 432528 IllegalStateException when using DeferredContentProvider
 + 432777 Async Write Loses Data with HTTPS Server
 + 432901 ensure a single onError callback only in pending and unready states
 + 432993 Improve handling of ProxyTo and Prefix parameters in
   ProxyServlet.Transparent.
 + 433365 No such servlet:
   __org.eclipse.jetty.servlet.JspPropertyGroupServlet__ (cherry picked from
   commit e2ed934978b958d6fccb28a8a5d04768f7c0432d)
 + 433370 PATCH method does not work with ProxyServlet
 + 433483 sync log initialize
 + 433692 improved buffer resizing
 + 433916 HttpChannelOverHttp handles HTTP 1.0 connection reuse incorrectly
 + 434027 ReadListener.onError() not invoked in case of read failures

jetty-9.1.4.v20140401 - 01 April 2014
 + 414206 Rewrite rules re-encode requestURI
 + 414885 Don't expose JDT classes by default
 + 417022 Access current HttpConnection from Request not ThreadLocal
 + 423619 set Request timestamp on startRequest
 + 423982 removed duplicate UrlResource toString
 + 424107 Jetty should not finish chunked encoding on exception
 + 425991 added qml mime type
 + 426897 improved ContainerLifeCycle javadoc
 + 427185 Add org.objectweb.asm. as serverClass
 + 427204 jetty-start / startup incorrectly requires directory in jetty.base
 + 427368 start.sh fails quietly on command line error
 + 428594 File upload with onMessage and InputStream fails
 + 428595 JSR-356 / ClientContainer does not support SSL
 + 428597 javax-websocket-client-impl and javax-websocket-server-impl jars
   Manifests do not export packages for OSGI
 + 428817 jetty-start / Allow for property to configure deploy manager
   `webapps` directory
 + 429180 Make requestlog filename parameterized
 + 429357 JDBCSessionManager.Session.removeAttribute don't set dirty flag if
   attribute already removed
 + 429409 osgi] jetty.websocket.servlet must import jetty.websocket.server
 + 429487 Runner code cleanups
 + 429616 Use UTF-8 encoding for XML
 + 429779 masked zero length websocket frame gives NullPointerException during
   streaming read
 + 430088 OnMessage*Callable decoding of streaming binary or text is not thread
   safe
 + 430242 added SharedBlockingCallback to support threadsafe blocking
 + 430273 Cancel async timeout breaks volatile link to avoid race with slow
   expire
 + 430341 add apache jsp and jstl optional modules
 + 430490 Added JETTY_SHELL 426738 Fixed JETTY_HOME comments
 + 430649 test form encoding
 + 430654 closing client connections can hang worker threads
 + 430808 OutputStreamContentProvider violates OutputStream contract
 + 430822 jetty-start / make soLingerTime configurable via property
 + 430823 jetty-start / make NeedClientAuth (ssl) configurable via property
 + 430824 jetty-start / use of jetty-logging.xml prevents configuration of
   ThreadPool in jetty.xml
 + 431103 Complete listener not called if request times out before processing
   exchange.
 + 431592 do not resolved forwarded-for address

jetty-9.1.3.v20140225 - 25 February 2014
 + 373952 Ensure MongoSessionManager un/binds session attributes on refresh
   only if necessary
 + 424899 Initialize GzipHandler mimeTypes
 + 426490 HttpServletResponse.setBufferSize(0) results in tight loop (100% cpu
   hog)
 + 427700 Outgoing extensions that create multiple frames should flush them in
   order and atomically.
 + 427738 fixed XSS in async-rest demo
 + 428157 Methods of anonymous inner classes can't be called via xml
 + 428232 Rework batch mode / buffering in websocket
 + 428238 Test HEAD request with async IO
 + 428266 HttpRequest mangles URI query string
 + 428383 limit white space between requests
 + 428418 JettyStopMojo prints some messages on System.err
 + 428435 Large streaming message fails in MessageWriter
 + 428660 Delay closing async HttpOutput until after UNREADY->READY
 + 428710 JDBCSession(Id)Manager use read committed isolation level
 + 428859 Do not auto initialise jsr356 websocket if no annotations or
   EndPoints discovered

jetty-9.1.2.v20140210 - 10 February 2014
 + 408167 Complex object as session attribute not necessarily persisted
 + 423421 remove org.slf4j and org.ow2.asm from jetty-all artifact
 + 424171 Old javax.activation jar interferes with email sending
 + 424562 JDBCSessionManager.setNodeIdInSessionId(true) does not work
 + 425275
   org.eclipse.jetty.osgi.annotations.AnnotationConfiguration.BundleParserTask.getStatistic()
   returns null when debug is enabled.
 + 425638 Fixed monitor module/xml typos
 + 425696 start.jar --add-to-start={module} results in error
 + 425703 Review [Queued]HttpInput
 + 425837 Upgrade to jstl 1.2.2
 + 425930 JDBC Session Manager constantly reloading session if save intervall
   expired once
 + 425998 JDBCSessionIdManager fails to create maxinterval column
 + 426250 jetty-all should be deployed on release
 + 426358 NPE generating temp dir name if no resourceBase or war
 + 426481 fix < java 1.7.0_10 npn files
 + 426739 Response with Connection: keep-alive truncated
 + 426750 isReady() returns true at EOF
 + 426870 HTTP 1.0 Request with Connection: keep-alive and response content
   hangs.
 + 427068 ServletContext.getClassLoader should only check privileges if a
   SecurityManager exists
 + 427128 Cookies are not sent to the server
 + 427245 StackOverflowError when session cannot be de-idled from disk
 + 427254 Cookies are not sent to the client
 + 427512 ReadPendingException in case of HTTP Proxy tunnelling
 + 427570 externalize common http config to start.ini
 + 427572 Default number of acceptors too big
 + 427587 MessageInputStream must copy the payload
 + 427588 WebSocket Parser leaks ByteBuffers
 + 427690 Remove Mux Extension and related support
 + 427699 WebSocket upgrade response sends Sec-WebSocket-Protocol twice

jetty-9.1.1.v20140108 - 08 January 2014
 + 408912 JDBCSessionIdManager should allow configuration of schema
 + 410750 NPE Protection in Mongo save session
 + 417202 Start / command line arguments with ${variable} should be expanded
 + 418622 WebSocket / When rejecting old WebSocket protocols, log client
   details
 + 418769 Allow resourceBases in run-forked Mojo
 + 418888 Added strict mode to HttpGenerator
 + 419309 encode alias URIs from File.toURI
 + 419911 Empty chunk causes ArrayIndexOutOfBoundsException in
   InputStreamResponseListener.
 + 421189 WebSocket / AbstractExtension's WebSocketPolicy is not
   Session-specific
 + 421314 Websocket / Connect attempt with Chrome 32+ fails with "Some
   extension already uses the compress bit"
 + 421697 IteratingCallback improvements
 + 421775 CookiePatternRule only sets cookie if not set already
 + 421794 Iterator from InputStreamProvider is not implemented properly
 + 421795 ContentProvider should have a method to release resources
 + 422192 ClientContainer.getOpenSessions() always returns null
 + 422264 OutputStreamContentProvider does not work with Basic Authentication
 + 422308 Change all session/sessionid managers to use shared Scheduler
 + 422386 Comma-separated <param-value>s not trimmed in GzipFilter
 + 422388 Test for GzipFilter apply to resources with charset appended to the
   MIME type
 + 422398 moved jmx remote config to jmx-remote.mod
 + 422427 improved TestConnection
 + 422703 Support reentrant HttpChannel and HttpConnection
 + 422723 Dispatch failed callbacks to avoid blocking selector
 + 422734 messages per second in ConnectorStatistics
 + 422807 fragment large written byte arrays to protect from JVM OOM bug
 + 423005 reuse gzipfilter buffers
 + 423048 Receiving a PING while sending a message kills the connection
 + 423060 Allow ${jetty.base}/work
 + 423118 ServletUpgradeRequest.getUserPrincipal() does not work
 + 423185 Update permessage-deflate for finalized spec
 + 423255 MBeans of SessionIdManager can leak memory on redeploy
 + 423361 Ensure ServletContainerInitializers called before injecting Listeners
 + 423373 Correct namespace use for JEE7 Schemas
 + 423392 GzipFilter without wrapping or blocking
 + 423395 Ensure @WebListeners are injected
 + 423397 Jetty server does not run on Linux server startup because of  a bug
   in jetty.sh script.
 + 423476 WebSocket / JSR / @OnMessage(maxMessageSize=20000000) not properly
   supported
 + 423556 HttpSessionIdListener should be resource injectable
 + 423646 WebSocket / JSR / WebSocketContainer (Client) should have its
   LifeCycle stop on standalone use
 + 423692 use UrlEncoded.ENCODING for merging forwarded query strings
 + 423695 <HT> Horizontal-tab used as HTTP Header Field separator unsupported
 + 423724 WebSocket / Rename MessageAppender.appendMessage to .appendFrame
 + 423739 Start checks module files
 + 423804 WebSocket / JSR improper use of
   ServerEndpointConfig.Configurator.getNegotiatedSubprotocol()
 + 423875 Update jetty-distro build to use jetty-toolchain jetty-schemas 3.1.M0
 + 423915 WebSocket / Active connection from IOS that goes into airplane mode
   not disconnected on server side
 + 423926 Remove code duplication in class IdleTimeout
 + 423930 SPDY streams are leaked
 + 423948 Cleanup and consolidate testing utilities in WebSocket
 + 424014 PathContentProvider does not close its internal SeekableByteChannel
 + 424043 IteratingCallback Idle race
 + 424051 Using --list-config can result in NPE
 + 424168 Module [ext] should load libraries recursively from lib/ext/
 + 424180 extensible bad message content
 + 424183 Start does not find LIB (Classpath) when on non-English locale
 + 424284 Identify conflicts in logging when error "Multiple servlets map to
   {pathspec}" occurs
 + 424303 @ServletSecurity not applied on non load-on-startup servlets
 + 424307 obfuscate unicode
 + 424380 Augment class / Jar scanning timing log events
 + 424390 Allow enabling modules via regex
 + 424398 Servlet load-on-startup ordering is not obeyed
 + 424497 Allow concurrent async sends
 + 424498 made bytebufferendpoint threadsafe
 + 424588 org.eclipse.jetty.ant.AntWebInfConfiguration does not add
   WEB-INF/classes for annotation scanning
 + 424598 Module [npn] downloads wrong npn jar
 + 424651 org.eclipse.jetty.spdy.Flusher use of non-growable ArrayQueue yield
   java.lang.IllegalStateException: Full.
 + 424682 Session cannot be deserialized with form authentication
 + 424706 The setMaxIdleTimeout of javax.websocket.Session does not take any
   affect
 + 424734 WebSocket / Expose Locale information from ServletUpgradeRequest
 + 424735 WebSocket / Make ServletUpgradeRequest expose its HttpServletRequest
 + 424743 Verify abort behavior in case the total timeout expires before the
   connect timeout.
 + 424762 ShutdownHandler hardcodes "127.0.0.1" and cannot be used with IPv6
 + 424847 Deadlock in deflate-frame (webkit binary)
 + 424863 IllegalStateException "Unable to find decoder for type
   <javax.websocket.PongMessage>"
 + 425038 WebSocketClient leaks file handles when exceptions are thrown from
   open()
 + 425043 Track whether pools are used correctly
 + 425049 add json mime mapping to mime.properties

jetty-9.1.0.v20131115 - 15 November 2013
 + 397167 Remote Access documentation is wrong
 + 416477 QueuedThreadPool does not reuse interrupted threads
 + 420776 complete error pages after startAsync
 + 421362 When using the jetty.osgi.boot ContextHandler service feature the
   wrong ContextHandler can be undeployed

jetty-9.1.0.RC2 - 07 November 2013
 + 410656 WebSocketSession.suspend() hardcoded to return null
 + 417223 removed deprecated ThreadPool.dispatch
 + 418741 Threadlocal cookie buffer in response
 + 420359 fixed thread warnings
 + 420572 IOTest explicitly uses 127.0.0.1
 + 420692 set soTimeout to try to avoid hang
 + 420844 Connection:close on exceptional errors
 + 420930 Use Charset to specify character encoding
 + 421197 synchronize gzip output finish
 + 421198 onComplete never call onComplete in BufferingResponseListener in 9.1

jetty-9.0.7.v20131107 - 07 November 2013
 + 407716 fixed logs
 + 416597 Allow classes and jars on the webappcontext extraclasspath to be
   scanned for annotations by jetty-maven-plugin
 + 418636 Name anonymous filter and holders with classname-hashcode
 + 418732 Add whiteListByPath mode to IPAccessHandler
 + 418767 run-forked goal ingores test scope dependencies with
   useTestScope=true
 + 418792 Session getProtocolVersion always returns null
 + 418892 SSL session caching so unreliable it effectively does not work
 + 419309 Added symlink checker to test webapp
 + 419333 treat // as an alias in path
 + 419344 NPNServerConnection does not close the EndPoint if it reads -1
 + 419350 Do not borrow space from passed arrays
 + 419655 AnnotationParser throws NullPointerException when scanning files from
   jar:file urls
 + 419687 HttpClient's query parameters must be case sensitive
 + 419799 Async timeout dispatches to error page
 + 419814 Annotation properties maxMessageSize and inputBufferSize don't work
 + 419846 JDBCSessionManager doesn't determine dirty state correctly
 + 419901 Client always adds extra user-agent header
 + 419937 Request isSecure cleared on recycle
 + 419950 Provide constructor for StringContentProvider that takes Charset
 + 419964 InputStreamContentProvider does not close provided InputStream
 + 420033 AsyncContext.onTimeout exceptions passed to onError
 + 420039 BufferingResponseListener continues processing after aborting
   request.
 + 420048 DefaultServlet alias checks configured resourceBase
 + 420142 reimplemented graceful shutdown
 + 420362 Response/request listeners called too many times
 + 420374 Call super.close() in a finally block
 + 420530 AbstractLoginModule never fails a login
 + 420572 IOTest explicitly uses 127.0.0.1
 + 420776 complete error pages after startAsync
 + 420844 Connection:close on exceptional errors
 + 420930 Use Charset to specify character encoding
 + 421197 synchronize gzip output finish

jetty-8.1.14.v20131031 - 31 October 2013
 + 417772 fixed low resources idle timeout
 + 418636 Name anonymous filter and holders with classname-hashcode
 + 419432 Allow to override the SslContextFactory on a per-destination basis
 + 420048 DefaultServlet alias checks configured resourceBase
 + 420530 AbstractLoginModule never fails a login

jetty-7.6.14.v20131031 - 31 October 2013
 + 417772 fixed low resources idle timeout
 + 418636 Name anonymous filter and holders with classname-hashcode
 + 419432 Allow to override the SslContextFactory on a per-destination basis
 + 420048 DefaultServlet alias checks configured resourceBase
 + 420530 AbstractLoginModule never fails a login

jetty-9.1.0.RC1 - 31 October 2013
 + 294531 Unpacking webapp twice to the same directory name causes problems
   with updated jars in WEB-INF/lib
 + 397049 Cannot Provide Custom Credential to JDBCLoginService
 + 403591 improve the Blocking Q implementation
 + 407716 fixed logs
 + 410840 Change SSLSession.getPeerCertificateChain() to
   SSLSession.getPeerCertificates().
 + 415118 WebAppClassLoader.getResource(name) should strip .class from name
 + 415609 spdy replace SessionInvoker with IteratingCallback. Introduce Flusher
   class to separate queuing/flushing logic from StandardSession
 + 416300 Order ServletContainerInitializer callbacks
 + 416597 Allow classes and jars on the webappcontext extraclasspath to be
   scanned for annotations by jetty-maven-plugin
 + 417356 Add SOCKS support to jetty client
 + 417932 resources.mod should make ${jetty.base}/resources/ directory
 + 417933 logging.mod ini template should include commented log.class settings
 + 418212 org.eclipse.jetty.spdy.server.http.SSLExternalServerTest hangs
 + 418441 Use of OPTIONS= in Jetty 9.1 should display WARNING message
 + 418596 Faults in JARs during class scanning should report the jar that
   caused the problem
 + 418603 cannot specify a custom ServerEndpointConfig.Configurator
 + 418625 WebSocket / Jsr RemoteEndpoint.sendObject(java.nio.HeapByteBuffer)
   doesn't find encoder
 + 418632 WebSocket / Jsr annotated @OnMessage with InputStream fails to be
   called
 + 418636 Name anonymous filter and holders with classname-hashcode
 + 418732 Add whiteListByPath mode to IPAccessHandler
 + 418767 run-forked goal ingores test scope dependencies with
   useTestScope=true
 + 418792 Session getProtocolVersion always returns null
 + 418892 SSL session caching so unreliable it effectively does not work
 + 418922 Missing parameterization of etc/jetty-xinetd.xml
 + 418923 Missing parameterization of etc/jetty-proxy.xml
 + 419146 Parameterize etc/jetty-requestlog.xml values
 + 419309 Added symlink checker to test webapp
 + 419330 Allow access to setters on jetty-jspc-maven-plugin
 + 419333 treat // as an alias in path
 + 419344 NPNServerConnection does not close the EndPoint if it reads -1
 + 419350 Do not borrow space from passed arrays
 + 419655 AnnotationParser throws NullPointerException when scanning files from
   jar:file urls
 + 419687 HttpClient's query parameters must be case sensitive
 + 419799 Async timeout dispatches to error page
 + 419814 Annotation properties maxMessageSize and inputBufferSize don't work
 + 419846 JDBCSessionManager doesn't determine dirty state correctly
 + 419899 Do not wrap SSL Exception as EoFException
 + 419901 Client always adds extra user-agent header
 + 419904 Data corruption on proxy PUT requests
 + 419914 QueuedThreadPool uses nanoTime
 + 419937 Request isSecure cleared on recycle
 + 419950 Provide constructor for StringContentProvider that takes Charset
 + 419964 InputStreamContentProvider does not close provided InputStream
 + 420012 Improve ProxyServlet.Transparent configuration in case prefix="/"
 + 420033 AsyncContext.onTimeout exceptions passed to onError
 + 420034 Removed threads/timers from Date caching
 + 420039 BufferingResponseListener continues processing after aborting
   request.
 + 420048 DefaultServlet alias checks configured resourceBase
 + 420103 Split out jmx-remote module from existing jmx module
 + 420142 reimplemented graceful shutdown
 + 420362 Response/request listeners called too many times
 + 420364 Bad synchronization in HttpConversation
 + 420374 Call super.close() in a finally block
 + 420530 AbstractLoginModule never fails a login
 + 420687 XML errors in jetty-plus/src/test/resources/web-fragment-*.xml
 + 420776 complete error pages after startAsync

jetty-9.1.0.RC0 - 30 September 2013
 + 412469 make module for jetty-jaspi
 + 416453 Add comments to embedded SplitFileServer example
 + 416577 enhanced shutdown handler to send shutdown at startup
 + 416674 run all jetty-ant tests on random ports
 + 416940 avoid download of spring-beans.dtd
 + 417152 WebSocket / Do all setup in websocket specific
   ServletContainerInitializer
 + 417239 re-implemented Request.getContentRead()
 + 417284 Precompiled regex in HttpField
 + 417289 SPDY replace use of direct buffers with indirect buffers or make it
   configurable
 + 417340 Upgrade JDT compiler to one that supports source/target of Java 1.7
 + 417382 Upgrade to asm 4.1 and refactor annotation parsing
 + 417475 Do not null context Trie during dynamic deploy
 + 417490 WebSocket / @PathParam annotated parameters are null when the servlet
   mapping uses a wildcard
 + 417561 Refactor annotation related code: change log messages
 + 417574 Setting options with _JAVA_OPTIONS breaks run-forked with
   <waitForChild>true</waitForChild>
 + 417831 Remove jetty-logging.properties from distro/resources
 + 417938 Startup / Sort properties presented in --list-config alphabetically
 + 418014 Handle NTFS canonical exceptions during alias check
 + 418068 WebSocketClient has lazy or injected Executor
 + 418212 org.eclipse.jetty.spdy.server.http.SSLExternalServerTest hangs
 + 418227 Null cookie value test

jetty-9.0.6.v20130930 - 30 September 2013
 + 411069 better set compiler defaults to 1.7, including webdefault.xml for jsp
 + 411934 War overlay configuration assumes src/main/webapp exists
 + 413484 setAttribute in nosql session management better handles _dirty status
 + 413684 deprecated unsafe alias checkers
 + 413737 hide stacktrace in ReferrerPushStrategyTest
 + 414431 Avoid debug NPE race
 + 414898 Only upgrade v0 to v1 cookies on dquote , ; backslash space and tab
   in the value
 + 415192 <jsp-file> maps to JspPropertyGroupServlet instead of JspServlet
 + 415194 Deployer gives management of context to context collection
 + 415302
 + 415330 Avoid multiple callbacks at EOF
 + 415401 Add initalizeDefaults call to SpringConfigurationProcessor
 + 415548 migrate ProxyHTTPToSPDYTest to use HttpClient to avoid intermittent
   NPE part 2
 + 415605 fix status code logging for async requests
 + 415999 Fix some of FindBugs warnings
 + 416015 Handle null Accept-Language and other headers
 + 416096 DefaultServlet leaves open file descriptors with file sizes greater
   than response buffer
 + 416102 Clean up of async sendContent process
 + 416103 Added AllowSymLinkAliasChecker.java
 + 416251 ProxyHTTPToSPDYConnection now sends a 502 to the client if it
   receives a rst frame from the upstream spdy server
 + 416266 HttpServletResponse.encodeURL() encodes on first request when only
   SessionTrackingMode.COOKIE is used
 + 416314 jetty async client wrong behaviour for HEAD Method + Redirect
 + 416321 handle failure during blocked committing write
 + 416453 Add comments to embedded SplitFileServer example
 + 416477 Improved consumeAll error handling
 + 416568 Simplified servlet exception logging
 + 416577 enhanced shutdown handler to send shutdown at startup
 + 416585 WebInfConfiguration examines webapp classloader first instead of its
   parent when looking for container jars
 + 416597 Allow classes and jars on the webappcontext extraclasspath to be
   scanned for annotations
 + 416663 Content-length set by resourcehandler
 + 416674 run all jetty-ant tests on random ports
 + 416679 Change warning to debug if no transaction manager present
 + 416787 StringIndexOutOfBounds with a pathMap of ""
 + 416940 avoid download of spring-beans.dtd
 + 416990 JMX names statically unique
 + 417110 Demo / html body end tag missing in authfail.html
 + 417225 added Container.addEventListener method
 + 417260 Protected targets matched as true URI path segments
 + 417289 SPDY replace use of direct buffers with indirect buffers or make it
   configurable
 + 417475 Do not null context Trie during dynamic deploy
 + 417574 Setting options with _JAVA_OPTIONS breaks run-forked with
   <waitForChild>true</waitForChild>
 + 417831 Remove jetty-logging.properties from distro/resources
 + 418014 Handle NTFS canonical exceptions during alias check
 + 418212 org.eclipse.jetty.spdy.server.http.SSLExternalServerTest hangs
 + 418227 Null cookie value test

jetty-9.1.0.M0 - 16 September 2013
 + 393473 Add support for JSR-356 (javax.websocket) draft
 + 395444 Websockets not working with Chrome (deflate problem)
 + 396562 Add an implementation of RequestLog that supports Slf4j
 + 398467 Servlet 3.1 Non Blocking IO
 + 402984 WebSocket Upgrade must honor case insensitive header fields in
   upgrade request
 + 403280 Update to javax.el 2.2.4
 + 403380 Introduce WebSocketTimeoutException to differentiate between EOF on
   write and Timeout
 + 403510 HttpSession maxInactiveInterval is not serialized in HashSession
 + 403591 do not use the ConcurrentArrayBlockingQueue for thread pool, selector
   and async request log
 + 403817 Use of WebSocket Session.close() results in invalid status code
 + 405188 HTTP 1.0 with GET returns internal IP address
 + 405422 Implement servlet3.1 spec sections 4.4.3 and 8.1.4 for new
   HttpSessionIdListener class
 + 405432 Check implementation of section 13.4.1 @ServletSecurity for
   @HttpConstraint and HttpMethodConstraint clarifications
 + 405435 Implement servlet3.1 section 13.6.3 for 303 redirects for Form auth
 + 405437 Implement section 13.8.4 Uncovered HTTP methods
 + 405525 Throw IllegalArgumentException if filter or servlet name is null or
   empty string in ServletContext.addXXX() methods
 + 405526 Deployment must fail if more than 1 servlet maps to same url pattern
 + 405531 Implement Part.getSubmittedFileName()
 + 405533 Implement special role ** for security constraints
 + 405535 Implement Request.isUserInRole(role) check security-role-refs
   defaulting to security-role if no matching ref
 + 405944 Check annotation and resource injection is supported for
   AsyncListener
 + 406759 supressed stacktrace in ReferrerPushStrategyTest
 + 407708 HttpUpgradeHandler must support injection
 + 408782 Transparent Proxy - rewrite URL is ignoring query strings
 + 408904 Enhance CommandlineBuilder to not escape strings inside single quotes
 + 409403 fix IllegalStateException when SPDY is used and the response is
   written through BufferUtil.writeTo byte by byte
 + 409796 fix and cleanup ReferrerPushStrategy. There's more work to do here so
   it remains @Ignore for now
 + 409953 return buffer.slice() instead of buffer.asReadOnlyBuffer() in
   ResourceCache to avoid using inefficent path in BufferUtil.writeTo
 + 410083 Jetty clients submits incomplete URL to proxy
 + 410098 inject accept-encoding header for all http requests through SPDY as
   SPDY clients MUST support spdy. Also remove two new tests that have been to
   implementation agnostic and not needed anymore due to recent code changes
 + 410246 HttpClient with proxy does not tunnel HTTPS requests
 + 410341 suppress stacktraces that happen during test setup shutdown after
   successful test run
 + 410800 Make RewritePatternRule queryString aware
 + 411069 better set compiler defaults to 1.7, including webdefault.xml for jsp
 + 411934 War overlay configuration assumes src/main/webapp exists
 + 412205 SSL handshake failure leads to unresponsive UpgradeConnection
 + 412418 HttpTransportOverSPDY fix race condition while sending push streams
   that could cause push data not to be sent. Fixes intermittent test issues in
   ReferrerPushStrategyTest
 + 412729 SPDYClient needs a Promise-based connect() method
 + 412829 Allow any mappings from web-default.xml to be overridden by web.xml
 + 412830 Error Page match ServletException then root cause
 + 412840 remove Future in SPDYClient.connect() and return Session instead in
   blocking version
 + 412934 Ignore any re-definition of an init-param within a descriptor
 + 412935 setLocale is not an explicit set of character encoding
 + 412940 minor threadsafe fixes
 + 413018 ServletContext.addListener() should throw IllegalArgumentException if
   arg is not correct type of listener
 + 413020 Second call to HttpSession.invalidate() should throw exception
 + 413019 HttpSession.getCreateTime() should throw exception after session is
   invalidated
 + 413291 Avoid SPDY double dispatch
 + 413387 onResponseHeaders is not called multiple times when multiple
   redirects occur.
 + 413484 setAttribute in nosql session management better handles _dirty status
 + 413531 Introduce pluggable transports for HttpClient
 + 413684 deprecated unsafe alias checkers
 + 413737 hide stacktrace in ReferrerPushStrategyTest
 + 413901 isAsyncStarted remains true while original request is dispatched
 + 414167 WebSocket handshake upgrade from FireFox fails due to keep-alive
 + 414431 Avoid debug NPE race
 + 414635 Modular start.d and jetty.base property
 + 414640 HTTP header value encoding
 + 414725 Annotation Scanning should exclude webapp basedir from path
   validation checks
 + 414731 Request.getCookies() should return null if there are no cookies
 + 414740 Removed the parent peeking Loader
 + 414891 Errors thrown by ReadListener and WriteListener not handled
   correctly.
 + 414898 Only upgrade v0 to v1 cookies on dquote , ; backslash space and tab
   in the value
 + 414913 WebSocket / Performance - reduce ByteBuffer allocation/copying during
   generation/writing
 + 414923 CompactPathRule needs to also compact the uri
 + 415047 Create URIs lazily in HttpClient
 + 415062 SelectorManager wakeup optimisation
 + 415131 Avoid autoboxing on debug
 + 415192 <jsp-file> maps to JspPropertyGroupServlet instead of JspServlet
 + 415194 Deployer gives management of context to context collection
 + 415302
 + 415314 Jetty should not commit response on output if <
   Response.setBufferSize() bytes are written
 + 415330 Avoid multiple callbacks at EOF
 + 415401 WebAppProvider: override XmlConfiguration.initializeDefaults
 + 415548 migrate ProxyHTTPToSPDYTest to use HttpClient to avoid intermittent
   NPE part 2
 + 415605 fix status code logging for async requests
 + 415641 Remove remaining calls to deprecated HttpTranspoert.send
 + 415656 SPDY - add IdleTimeout per Stream functionality
 + 415744 Reduce Future usage in websocket
 + 415745 Include followed by forward using a PrintWriter incurs unnecessary
   delay
 + 415780 fix StreamAlreadyCommittedException in spdy build
 + 415825 fix stop support in modular start setup
 + 415826 modules initialised with --add-to-start and --add-to-startd
 + 415827 jetty-start / update --help text for new command line options
 + 415830 jetty-start / add more TestUseCases for home + base + modules
   configurations
 + 415831 rename ini keyword from MODULES= to --module=
 + 415832 jetty-start / fix ClassNotFound exception when starting from empty
   base directory
 + 415839 jetty-start / warning about need for --exec given when not needed by
   default configuration
 + 415899 jetty-start / add --lib=<cp> capability from Jetty 7/8
 + 415913 support bootlib and download in modules
 + 415999 Fix some of FindBugs warnings
 + 416015 Handle null Accept-Language and other headers
 + 416026 improve error handlig in SPDY parsers
 + 416096 DefaultServlet leaves open file descriptors with file sizes greater
   than response buffer
 + 416102 Clean up of async sendContent process
 + 416103 Added AllowSymLinkAliasChecker.java
 + 416143 mod file format uses [type]
 + 416242 respect persistence headers in ProxyHTTPSPDYConnection
 + 416251 ProxyHTTPToSPDYConnection now sends a 502 to the client if it
   receives a rst frame from the upstream spdy server
 + 416266 HttpServletResponse.encodeURL() encodes on first request when only
   SessionTrackingMode.COOKIE is used
 + 416314 jetty async client wrong behaviour for HEAD Method + Redirect
 + 416321 handle failure during blocked committing write
 + 416477 Improved consumeAll error handling
 + 416568 Simplified servlet exception logging
 + 416585 WebInfConfiguration examines webapp classloader first instead of its
   parent when looking for container jars
 + 416597 Allow classes and jars on the webappcontext extraclasspath to be
   scanned for annotations
 + 416663 Content-length set by resourcehandler
 + 416674 run all jetty-ant tests on random ports
 + 416679 Change warning to debug if no transaction manager present
 + 416680 remove uncovered constraint warning
 + 416681 Remove unnecessary security constraints in test-jetty-webapp
 + 416763 WebSocket / Jsr Session.getPathParameters() is empty
 + 416764 WebSocket / Jsr Session.getRequestURI() is missing scheme + host +
   port + query parameters
 + 416787 StringIndexOutOfBounds with a pathMap of ""
 + 416812 Don't start WebSocketClient for every context
 + 416990 JMX names statically unique
 + 417022 Request attribute access to Server,HttpChannel & HttpConnection
 + 417023 Add Default404Servlet if no default servlet set
 + 417108 demo-base uses HTTPS
 + 417109 Demo / Jaas test fails to find etc/login.conf
 + 417110 Demo / html body end tag missing in authfail.html
 + 417111 Demo / login with admin/admin fails
 + 417133 WebSocket / deflate-frame should accumulate decompress byte buffers
   properly
 + 417134 WebSocket / Jsr
   ServerEndpointConfig.Configurator.getNegotiatedExtensions() is never used
 + 417225 added Container.addEventListener method
 + 417260 Protected targets matched as true URI path segments

jetty-8.1.13.v20130916 - 16 September 2013
 + 412629 PropertyFileLoginModule doesn't cache user configuration file even
   for refreshInterval=0
 + 413484 setAttribute in nosql session management better handles _dirty status
 + 413684 deprecated unsafe alias checkers
 + 414235 RequestLogHandler configured on a context fails to handle forwarded
   requests
 + 414393 StringIndexOutofBoundsException with > 8k multipart content without
   CR or LF
 + 414431 Avoid debug NPE race
 + 414507 Ensure AnnotationParser ignores parent dir hierarchy when checking
   for hidden dirnames
 + 414652 WebSocket's sendMessage() may hang on congested connections
 + 415192 <jsp-file> maps to JspPropertyGroupServlet instead of JspServlet
 + 415401 Add XmlConfiguration.initializeDefaults that allows to set default
   values for any XmlConfiguration that may be overridden in the config file
 + 416266 HttpServletResponse.encodeURL() encodes on first request when only
   SessionTrackingMode.COOKIE is used
 + 416585 WebInfConfiguration examines webapp classloader first instead of its
   parent when looking for container jars
 + 416787 StringIndexOutOfBounds with a pathMap of ""
 + 416990 JMX names statically unique

jetty-7.6.13.v20130916 - 16 September 2013
 + 412629 PropertyFileLoginModule doesn't cache user configuration file even
   for refreshInterval=0
 + 413484 setAttribute in nosql session management better handles _dirty status
 + 413684 deprecated unsafe alias checkers
 + 414235 RequestLogHandler configured on a context fails to handle forwarded
   requests
 + 414393 StringIndexOutofBoundsException with > 8k multipart content without
   CR or LF
 + 414431 Avoid debug NPE race
 + 414507 Ensure AnnotationParser ignores parent dir hierarchy when checking
   for hidden dirnames
 + 414652 WebSocket's sendMessage() may hang on congested connections
 + 415192 <jsp-file> maps to JspPropertyGroupServlet instead of JspServlet
 + 415401 Add XmlConfiguration.initializeDefaults that allows to set default
   values for any XmlConfiguration that may be overridden in the config file
 + 416585 WebInfConfiguration examines webapp classloader first instead of its
   parent when looking for container jars
 + 416990 JMX names statically unique

jetty-9.0.5.v20130815 - 15 August 2013
 + 414898 Only upgrade v0 to v1 cookies on dquote , ; backslash space and tab
   in the value
 + 404468 Ported jetty-http-spi to Jetty-9
 + 405424 add X-Powered-By and Server header to SPDY
 + 405535 implement Request.isUserInRole(role) check security-role-refs
   defaulting to security-role if no matching ref
 + 408235 SPDYtoHTTP proxy fix: remove hop headers from upstream server
 + 409028 Jetty HttpClient does not work with proxy CONNECT method
 + 409282 fix intermittently failing MaxConcurrentStreamTest
 + 409845 add test that makes sure that DataFrameGenerator correctly prepends
   the header information
 + 410498 ignore type of exception in
   GoAwayTest.testDataNotProcessedAfterGoAway
 + 410668 HTTP client should support the PATCH method
 + 410800 Make RewritePatternRule queryString aware
 + 410805 StandardSession: remove all frameBytes for a given stream from queue
   if the stream is reset
 + 411216 RequestLogHandler handles async completion
 + 411458 MultiPartFilter getParameterMap doesn't preserve multivalued
   parameters 411459  MultiPartFilter.Wrapper getParameter should use charset
   encoding of part
 + 411538 Use Replacement character for bad parameter % encodings
 + 411545 SslConnection.DecryptedEndpoint.fill() sometimes misses a few network
   bytes
 + 411755 MultiPartInputStreamParser fails on base64 encoded content
 + 411844 ArrayIndexOutOfBoundsException on wild URL
 + 411909 GzipFilter flushbuffer() results in erroneous finish() call
 + 412234 fix bug where NetworkTrafficSelectChannelEndpoint counted bytes wrong
   on incomplete writes
 + 412318 HttpChannel fix multiple calls to _transport.completed() if handle()
   is called multiple times while the channel is COMPLETED
 + 412418 HttpTransportOverSPDY fix race condition while sending push streams
   that could cause push data not to be sent. Fixes intermittent test issues in
   ReferrerPushStrategyTest
 + 412442 Avoid connection timeout after FIN-FIN close
 + 412466 Improved search for unset JETTY_HOME
 + 412608 EOF Chunk not sent on inputstream static content
 + 412629 PropertyFileLoginModule doesn't cache user configuration file even
   for refreshInterval=0
 + 412637 ShutdownMonitorThread already started
 + 412712 HttpClient does not send the terminal chunk after partial writes
 + 412713 add dumpOnStart configuration to jetty-maven-plugin
 + 412750 HttpClient close expired connections fix
 + 412814 HttpClient calling CompleteListener.onComplete() twice
 + 412846 jetty Http Client Connection through Proxy is failing with Timeout
 + 412938 Request.setCharacterEncoding now throws UnsupportedEncodingException
   instead of UnsupportedCharsetException
 + 413034 Multiple webapps redeploy returns NamingException with AppDynamics
   javaagent
 + 413066 accept lower case method: head
 + 413108 HttpClient hardcodes dispatchIO=false when using SSL
 + 413113 Inconsistent Request.getURI() when adding parameters via
   Request.param().
 + 413154 ContextHandlerCollection defers virtual host handling to
   ContextHandler
 + 413155 HttpTransportOverSPDY remove constructor argument for version and get
   version from stream.getSession instead
 + 413371 Default JSON.Converters for List and Set
 + 413372 JSON Enum uses name rather than toString()
 + 413393 better logging of bad URLs in Resources
 + 413486 SessionCookieConfig setters should throw IllegalStateException if
   called after context started
 + 413568 Made AJP worker name generic
 + 413684 Trailing slash shows JSP source
 + 413901 isAsyncStarted remains true while original request is dispatched
 + 414085 Add jetty-continuations to plugin dependencies
 + 414101 Do not escape special characters in cookies
 + 414235 RequestLogHandler configured on a context fails to handle forwarded
   requests
 + 414393 StringIndexOutofBoundsException with > 8k multipart content without
   CR or LF
 + 414449 Added HttpParser strict mode for case sensitivity
 + 414507 Ensure AnnotationParser ignores parent dir hierarchy when checking
   for hidden dirnames
 + 414625 final static version fields
 + 414640 HTTP header value encoding
 + 414652 WebSocket's sendMessage() may hang on congested connections
 + 414727 Ensure asynchronously flushed resources are closed
 + 414763 Added org.eclipse.jetty.util.log.stderr.ESCAPE option
 + 414833 HttpSessionListener.destroy must be invoked in reverse order
 + 414840 Request.login() throws NPE if username is null
 + 414951 QueuedThreadPool fix constructor that missed to pass the idleTimeout
 + 414972 HttpClient may read bytes with pre-tunnelled connection

jetty-9.0.4.v20130625 - 25 June 2013
 + 396706 CGI support parameters
 + 397051 Make JDBCLoginService data members protected to facilitate
   subclassing
 + 397193 MongoSessionManager refresh updates last access time
 + 398467 Servlet 3.1 Non Blocking IO
 + 400503 WebSocket - squelch legitimate Exceptions during testing to avoid
   false positives
 + 401027 javadoc JMX annotations
 + 404508 enable overlay deployer
 + 405188 HTTP 1.0 with GET returns internal IP address
 + 405313 Websocket client SSL hostname verification is broken, always defaults
   to raw IP as String
 + 406759 supressed stacktrace in ReferrerPushStrategyTest
 + 406923 Accept CRLF or LF but not CR as line termination
 + 407246 Test harness checked results in callbacks ignored
 + 407325 Test Failure:
   org.eclipse.jetty.servlets.EventSourceServletTest.testEncoding
 + 407326 Test Failure:
   org.eclipse.jetty.client.HttpClientStreamTest.testInputStreamResponseListenerFailedBeforeResponse[0].
 + 407342 ReloadedSessionMissingClassTest uses class compiled with jdk7
 + 407386 Cookies not copied in ServletWebSocketRequest
 + 407469 Method parameters for @OnWebSocketError should support Throwable
 + 407470 Javadoc for @OnWebSocketFrame incorrectly references WebSocketFrame
   object
 + 407491 Better handle empty Accept-Language
 + 407614 added excludedMimeTypes to gzipFilter
 + 407812 jetty-maven-plugin can not handle whitespaces in equivalent of
   WEB-INF/classes paths
 + 407931 Add toggle for failing on servlet availability
 + 407976 JDBCSessionIdManager potentially leaves server in bad state after
   startup
 + 408077 HashSessionManager leaves file handles open after being stopped
 + 408117 isAsyncStarted is false on redispatch
 + 408118 NullPointerException when parsing request cookies
 + 408167 JDBCSessionManager don't mark session as dirty if same attribute
   value set
 + 408281 Inconsistent start/stop handling in ContainerLifeCycle
 + 408446 Multipart parsing issue with boundry and charset in ContentType
   header
 + 408529 Etags set in 304 response
 + 408600 set correct jetty.url in all pom files
 + 408642 setContentType from addHeader
 + 408662 In pax-web servlet services requests even if init() has not finished
   running
 + 408709 refactor test-webapp's chat application. Now there's only a single
   request for user login and initial chat message.
 + 408720 NPE in AsyncContext.getRequest()
 + 408723 Jetty Maven plugin reload ignores web.xml listeners
 + 408768 JSTL jars not scanned by jetty-ant
 + 408771 Problem with ShutdownMonitor for jetty-ant
 + 408782 Transparent Proxy - rewrite URL is ignoring query strings
 + 408806 getParameter returns null on Multipart request if called before
   request.getPart()/getParts()
 + 408904 Enhance CommandlineBuilder to not escape strings inside single quotes
 + 408909 GzipFilter setting of headers when reset and/or not compressed
 + 408910 META-INF/jetty-webapp-context.xml file should be able to refer to
   bundle-relative locations
 + 408923 Need to be able to configure the ThreadPool for the default jetty
   server in osgi
 + 408945 XML Args ignored without DTD
 + 409012 added reference to example rewrite rules
 + 409133 Empty <welcome-file> causes StackOverflowError
 + 409228 Set jetty.home property so config files work even if deployed inside
   a bundle
 + 409403 fix IllegalStateException when SPDY is used and the response is
   written through BufferUtil.writeTo byte by byte
 + 409436 NPE on context restart using dynamic servlet registration
 + 409441 jetty.xml threadpool arg injection
 + 409449 Ensure servlets, filters and listeners added via dynamic
   registration, annotations or descriptors are cleaned on context restarts
 + 409545 Change HttpChannel contract
 + 409556 Resource files not closed
 + 409598 spdy: Fix NPE when a broken client tried to create duplicate stream
   IDs
 + 409684 Ids and properties not set for execution of jetty xml config files
   with mvn plugin
 + 409796 fix intermittent test issue in
   ReferrerPushStrategy.testResourceOrder. Happened when the client got closed
   before the server finished sending all data frames. Client waits now until
   all data is received.
 + 409801 Jetty should allow webdefault to be specified using a relative
   location when running in OSGi
 + 409842 Suspended request completed by a request thread does not set read
   interest.
 + 409953 return buffer.slice() instead of buffer.asReadOnlyBuffer() in
   ResourceCache to avoid using inefficent path in BufferUtil.writeTo
 + 409978 Websocket shouldn't create HttpSession if not present
 + 410083 Jetty clients submits incomplete URL to proxy
 + 410098 inject accept-encoding header for all http requests through SPDY as
   SPDY clients MUST support spdy. Also remove two new tests that have been to
   implementation agnostic and not needed anymore due to recent code changes
 + 410175 WebSocketSession#isSecure() doesn't return true for SSL session on
   the server side
 + 410246 HttpClient with proxy does not tunnel HTTPS requests
 + 410337 throw EofException instead of EOFException in HttpOutput.write() if
   HttpOutpyt is closed
 + 410341 suppress stacktraces that happen during test setup shutdown after
   successful test run
 + 410370 WebSocketCreator.createWebSocket() should use servlet specific
   parameters
 + 410372 Make SSL client certificate information available to server
   websockets
 + 410386 WebSocket Session.getUpgradeRequest().getRequestURI() returns bad URI
   on server side
 + 410405 Avoid NPE for requestDispatcher(../)
 + 410469 UpgradeRequest is sent twice when using SSL, one fails warning about
   WritePendingException
 + 410522 jetty start broken for command line options
 + 410537 Exceptions during @OnWebSocketConnect not reported to
   @OnWebSocketError
 + 410559 Removed FillInterest race
 + 410630 MongoSessionManager conflicting session update op
 + 410693 ServletContextHandler.setHandler does not relink handlers - check for
   null
 + 410750 NoSQLSessions: implement session context data persistence across
   server restarts
 + 410799 errors while creating push streams in HttpTransportOverSPDY are now
   logged to debug instead of warn
 + 410893 async support defaults to false for spec created servlets and filters
 + 410911 Continuation isExpired handling
 + 410995 Avoid reverse DNS lookups when creating SSLEngines
 + 411061 fix cookie handling in spdy. If two different HTTP headers with the
   same name are set, they should be translated to a single multiheader value
   according to:
   http://www.chromium.org/spdy/spdy-protocol/spdy-protocol-draft3#TOC-2.6.10-Name-Value-Header-Block.
   That applies for Set-Cookie headers for example. Before this changed
   duplicate header names have overwritten the previous one
 + 411135 HttpClient may send proxied https requests to the proxy instead of
   the target server.
 + 411340 add comment why executeOnFillable defaults to true
 + 411545 SslConnection.DecryptedEndpoint.fill() sometimes misses a few network
   bytes

jetty-9.0.3.v20130506 - 06 May 2013
 + 404010 fix cast exception in mongodb session manager
 + 404911 WebSocketCloseTest fails spuriously
 + 405281 allow filemappedbuffers to not be used
 + 405327 Modular Start.ini
 + 405530 Wrap AsyncContext to throw ISE after complete
 + 405537 NPE in rendering JSP using SPDY and wrapped ServletRequest
 + 405570 spdy push: resource ordering and sequential push
 + 405631 Plugin gives error when its started twice
 + 405925 Redeploy with jetty-maven-plugin fails
 + 406015 Query parameters and POST queries. Fixed proxy case where the path is
   rewritten to be absolute.
 + 406202 re-enabled connector statistics
 + 406214 fix constructor for PushSynInfo ignores timeout, remove timeout for
   creating push streams in HttpTransportOverSPDY
 + 406272 Security constraints with multiple http-method-omissions can be
   incorrectly applied
 + 406390 406617 removed tiny race from handling of suspend and complete
 + 406437 Digest Auth supports out of order nc
 + 406449 Session's disconnect not detected
 + 406617 Spin in Request.recycle
 + 406618 Jetty startup in OSGi Equinox fails when using option
   jetty.home.bundle=org.eclipse.jetty.osgi.boot
 + 406753 jetty-runner contains invalid signature files
 + 406768 Improved handling of static content resources
 + 406861 IPv6 redirects fail
 + 406923 Accept CRLF or LF but not CR as line termination
 + 406962 Improve attribute names in Request
 + 407075 Do not dispatch from complete
 + 407135 Unauthorized response causes retry loop
 + 407136 @PreDestroy called after Servlet.destroy()
 + 407173 java.lang.IllegalStateException: null when using JDBCSessionManager
 + 407214 Reduce build logging of OSGi modules

jetty-9.0.2.v20130417 - 17 April 2013
 + 364921 FIN WAIT sockets
 + 402885 reuse Deflaters in GzipFilter
 + 403591 do not use the ConcurrentArrayBlockingQueue for thread pool, selector
   and async request log
 + 404511 fixed poor methods in ArrayTernaryTrie
 + 405119 Tidy up comments and code formatting for osgi
 + 405352 Servlet init-param always overridden by WebServlet annotation
 + 405364 spdy imeplement MAX_CONCURRENT_STREAMS
 + 405449 spdy improve handling of duplicate stream Ids
 + 405540 ServletContextListeners call in reverse in doStop
 + 405551 InputStreamResponseListener.await returns null when request fails
 + 405679 example other server for documentation

jetty-9.0.1.v20130408 - 08 April 2013
 + 384552 add comment to jetty-https.xml describing keymanager password
 + 385488 non existing resources in collection are just warnings
 + 392129 fixed merged of handling of timeouts after startAsync
 + 393971 Improve setParentLoaderPriorty javadoc
 + 393972 Improve WebAppContext classloading javadoc
 + 395620 do not managed inherited life cycle listeners
 + 396562 Add an implementation of RequestLog that supports Slf4j
 + 399967 Destroyables destroyed on undeploy and shutdown hook
 + 400142 ConcurrentModificationException in JDBC SessionManger
 + 400144 When loading a session fails the JDBCSessionManger produces duplicate
   session IDs
 + 400689 Add support for Proxy authentication
 + 401150 close input stream used from cached resource
 + 401806 spdy push properly pass through request and response headers for
   pushed resources
 + 402397 InputStreamResponseListener early close inputStream cause hold lock
 + 402485 reseed secure random
 + 402626 Do not required endpoint host checking by default in server and
   configure in client
 + 402666 Improve handling of TLS exceptions due to raw socket close
 + 402694 setuid as LifeCycle listener
 + 402706 HttpSession.setMaxInactiveInterval(int) does not change JDBCSession
   expiry
 + 402726 WebAppContext references old WebSocket packages in system and server
   classes
 + 402735 jetty.sh to support status which is == check
 + 402757 WebSocket client module can't be used with WebSocket server module in
   the same WAR.
 + 402833 Test harness for global error page and hide exception message from
   reason string
 + 402844 STOP.PORT & STOP.KEY behaviour has changed
 + 402982 Premature initialization of Servlets
 + 402984 WebSocket Upgrade must honor case insensitive header fields in
   upgrade request
 + 403122 Session replication fails with ClassNotFoundException when session
   attribute is Java dynamic proxy
 + 403280 Update to javax.el 2.2.4
 + 403281 jetty.sh waits for started or failure before returning
 + 403360 Named connectors
 + 403370 move frameBytes.fail() call in StandardSession.flush() outside the
   synchronized block to avoid deadlock
 + 403373 WebSocket change timeout log level from warn -> info
 + 403380 Introduce WebSocketTimeoutException to differentiate between EOF on
   write and Timeout
 + 403451 Review synchronization in SslConnection
 + 403510 HttpSession maxInactiveInterval is not serialized in HashSession
 + 403513 jetty:run goal cannot be executed twice during the maven build
 + 403570 Asynchronous Request Logging
 + 403591 do not use the ConcurrentArrayBlockingQueue for thread pool, selector
   and async request log
 + 403817 Use of WebSocket Session.close() results in invalid status code
 + 404029 port jetty-monitor to jetty-9 and activate it
 + 404036 JDBCSessionIdManager.doStart() method should not call
   cleanExpiredSessions() because Listeners can't be notified
 + 404067 If cannot connect to db fail startup of JDBCSessionIdManager
 + 404128 Add Vary headers rather than set them
 + 404176 Jetty's AnnotationConfiguration class does not scan non-jar resources
   on the container classpath
 + 404204 Exception from inputstream cause hang or timeout
 + 404283 org.eclipse.jetty.util.Scanner.scanFile() dies with an NPE if
   listFiles() returns null
 + 404323 Improved parameterization of https and SPDY
 + 404325 data constraint redirection does send default port
 + 404326 set status when Request.setHandled(true) is called
 + 404511 Replaced all StringMap usage with Tries
 + 404517 Close connection if request received after half close
 + 404610 Reintroduce ability to disallow TLS renegotiation
 + 404757 SPDY can only be built with the latest JDK version
 + 404789 Support IPv6 addresses in DoSFilter white list
 + 404881 Allow regexs for SslContextFactory.setIncludeCipherSuites() and
   .setExcludeCipherSuites()
 + 404889 SelectorManager accepts attachments with sockets
 + 404906 servlets with load-on-startup = 0 are not fired up on jetty 9 startup
 + 404958 Fixed Resource.newSystemResource striped / handling
 + 405044 Query parameters lost for non GET or POST

jetty-9.0.0.v20130308 - 08 March 2013
 + 399070 add updated version of npn-boot jar to start.ini
 + 399799 do not hold lock while calling invalidation listeners
 + 399967 Destroyables destroyed on undeploy and shutdown hook
 + 400312 ServletContextListener.contextInitialized() is not called when added
   in ServletContainerInitializer.onStartup
 + 401495 removed unused getOutputStream
 + 401531 StringIndexOutOfBoundsException for "/*" <url-pattern> of
   <jsp-property-group> fix for multiple mappings to *.jsp
 + 401641 Fixed MBean setter for String[]
 + 401642 Less verbose INFOs
 + 401643 Improved Authentication exception messages and provided quiet servlet
   exception
 + 401644 Dump does not login user already logged in
 + 401651 Abort request if maxRequestsQueuedPerDestination is reached
 + 401777 InputStreamResponseListener CJK byte (>=128) cause EOF
 + 401904 fixed getRemoteAddr to return IP instead of hostname
 + 401908 Enhance DosFilter to allow dynamic configuration of attributes
 + 401966 Ensure OSGI WebApp as Service (WebAppContext) can be deployed only
   through ServiceWebAppProvider
 + 402008 Websocket blocking write hangs when remote client dies (or is killed)
   without going thru Close handshake
 + 402048 org.eclipse.jetty.server.ShutdownMonitor doesn't stop after the jetty
   server is stopped
 + 402075 Massive old gen growth when hit by lots of non persistent
   connections.
 + 402090 httpsender PendingState cause uncertain data send to server
 + 402106 fixed URI resize in HttpParser
 + 402148 Update Javadoc for WebSocketServlet for new API
 + 402154 WebSocket / Session.setIdleTimeout(ms) should support in-place idle
   timeout changes
 + 402185 updated javascript mime-type
 + 402277 spdy proxy: fix race condition in nested push streams initiated by
   upstream server. Fix several other small proxy issues
 + 402316 HttpReceiver and null pointer exception
 + 402341 Host with default port causes redirects loop
 + 402726 WebAppContext references old WebSocket packages in system and server
   classes
 + 402757 WebSocket client module can't be used with WebSocket server module in
   the same WAR

jetty-8.1.12.v20130726 - 26 July 2013
 + 396706 CGI support parameters
 + 397193 MongoSessionManager refresh updates last access time
 + 407342 ReloadedSessionMissingClassTest uses class compiled with jdk7
 + 408529 Etags set in 304 response
 + 408600 set correct jetty.url in all pom files
 + 408642 setContentType from addHeader
 + 408662 In pax-web servlet services requests even if init() has not finished
   running
 + 408806 getParameter returns null on Multipart request if called before
   request.getPart()/getParts()
 + 408909 GzipFilter setting of headers when reset and/or not compressed
 + 409028 Jetty HttpClient does not work with proxy CONNECT method
 + 409133 Empty <welcome-file> causes StackOverflowError
 + 409436 NPE on context restart using dynamic servlet registration
 + 409449 Ensure servlets, filters and listeners added via dynamic
   registration, annotations or descriptors are cleaned on context restarts
 + 409556 FileInputStream not closed in DirectNIOBuffer
 + 410405 Avoid NPE for requestDispatcher(../)
 + 410630 MongoSessionManager conflicting session update op
 + 410750 NoSQLSessions: implement session context data persistence across
   server restarts
 + 410893 async support defaults to false for spec created servlets and filters
 + 411135 HttpClient may send proxied https requests to the proxy instead of
   the target server.
 + 411216 RequestLogHandler handles async completion
 + 411458 MultiPartFilter getParameterMap doesn't preserve multivalued
   parameters 411459  MultiPartFilter.Wrapper getParameter should use charset
   encoding of part
 + 411755 MultiPartInputStreamParser fails on base64 encoded content
 + 411909 GzipFilter flushbuffer() results in erroneous finish() call
 + 412712 HttpClient does not send the terminal chunk after partial writes
 + 412750 HttpClient close expired connections fix
 + 413371 Default JSON.Converters for List and Set
 + 413372 JSON Enum uses name rather than toString()
 + 413684 Trailing slash shows JSP source
 + 413812 Make RateTracker serializable

jetty-7.6.12.v20130726 - 26 July 2013
 + 396706 CGI support parameters
 + 397193 MongoSessionManager refresh updates last access time
 + 407342 ReloadedSessionMissingClassTest uses class compiled with jdk7
 + 408529 Etags set in 304 response
 + 408600 set correct jetty.url in all pom files
 + 408642 setContentType from addHeader
 + 408662 In pax-web servlet services requests even if init() has not finished
   running
 + 408909 GzipFilter setting of headers when reset and/or not compressed
 + 409028 Jetty HttpClient does not work with proxy CONNECT method
 + 409133 Empty <welcome-file> causes StackOverflowError
 + 409556 FileInputStream not closed in DirectNIOBuffer
 + 410630 MongoSessionManager conflicting session update op
 + 410750 NoSQLSessions: implement session context data persistence across
   server restarts
 + 411135 HttpClient may send proxied https requests to the proxy instead of
   the target server.
 + 411216 RequestLogHandler handles async completion
 + 411458 MultiPartFilter getParameterMap doesn't preserve multivalued
   parameters 411459  MultiPartFilter.Wrapper getParameter should use charset
   encoding of part
 + 411755 MultiPartInputStreamParser fails on base64 encoded content
 + 411909 GzipFilter flushbuffer() results in erroneous finish() call
 + 412712 HttpClient does not send the terminal chunk after partial writes
 + 412750 HttpClient close expired connections fix
 + 413371 Default JSON.Converters for List and Set
 + 413372 JSON Enum uses name rather than toString()
 + 413684 Trailing slash shows JSP source
 + 413812 Make RateTracker serializable

jetty-8.1.11.v20130520 - 20 May 2013
 + 402844 STOP.PORT & STOP.KEY behaviour has changed
 + 403281 jetty.sh waits for started or failure before returning
 + 403513 jetty:run goal cannot be executed twice during the maven build
 + 403570 Asynchronous Request Logging
 + 404010 fix cast exception in mongodb session manager
 + 404128 Add Vary headers rather than set them
 + 404283 org.eclipse.jetty.util.Scanner.scanFile() dies with an NPE if
   listFiles() returns null
 + 404325 data constraint redirection does send default port
 + 404517 Close connection if request received after half close
 + 404789 Support IPv6 addresses in DoSFilter white list
 + 404958 Fixed Resource.newSystemResource striped / handling
 + 405281 allow filemappedbuffers to not be used
 + 405537 NPE in rendering JSP using SPDY and wrapped ServletRequest
 + 406437 Digest Auth supports out of order nc
 + 406618 Jetty startup in OSGi Equinox fails when using option
   jetty.home.bundle=org.eclipse.jetty.osgi.boot
 + 406923 CR line termination
 + 407136 @PreDestroy called after Servlet.destroy()
 + 407173 java.lang.IllegalStateException: null when using JDBCSessionManager
 + 407931 Add toggle for failing on servlet availability
 + 407976 JDBCSessionIdManager potentially leaves server in bad state after
   startup
 + 408077 HashSessionManager leaves file handles open after being stopped
 + 408446 Multipart parsing issue with boundry and charset in ContentType
   header

jetty-8.1.10.v20130312 - 12 March 2013
 + 376273 Early EOF because of SSL Protocol Error on
   https://api-3t.paypal.com/nvp.
 + 381521 allow compress methods to be configured
 + 392129 fixed handling of timeouts after startAsync
 + 394064 ensure that JarFile instances are closed on JarFileResource.release()
 + 398649 ServletContextListener.contextDestroyed() is not called on
   ContextHandler unregistration
 + 399703 made encoding error handling consistent
 + 399799 do not hold lock while calling invalidation listeners
 + 399967 Shutdown hook calls destroy
 + 400040 NullPointerException in HttpGenerator.prepareBuffers
 + 400142 ConcurrentModificationException in JDBC SessionManger
 + 400144 When loading a session fails the JDBCSessionManger produces duplicate
   session IDs
 + 400312 ServletContextListener.contextInitialized() is not called when added
   in ServletContainerInitializer.onStartup
 + 400457 Thread context classloader hierarchy not searched when finding
   webapp's java:comp/env
 + 400859 limit max size of writes from cached content
 + 401211 Remove requirement for jetty-websocket.jar in WEB-INF/lib
 + 401317 Make Safari 5.x websocket support minVersion level error more clear
 + 401382 Prevent parseAvailable from parsing next chunk when previous has not
   been consumed. Handle no content-type in chunked request.
 + 401474 Performance problem in org.eclipse.jetty.annotation.AnnotationParser
 + 401485 zip file closed exception
 + 401531 StringIndexOutOfBoundsException for "/*" <url-pattern> of
   <jsp-property-group> fix for multiple mappings to *.jsp
 + 401908 Enhance DosFilter to allow dynamic configuration of attributes
 + 402048 org.eclipse.jetty.server.ShutdownMonitor doesn't stop after the jetty
   server is stopped
 + 402485 reseed secure random
 + 402735 jetty.sh to support status which is == check
 + 402833 Test harness for global error page and hide exception message from
   reason string

jetty-7.6.11.v20130520 - 20 May 2013
 + 402844 STOP.PORT & STOP.KEY behaviour has changed
 + 403281 jetty.sh waits for started or failure before returning
 + 403513 jetty:run goal cannot be executed twice during the maven build
 + 403570 Asynchronous Request Logging
 + 404010 fix cast exception in mongodb session manager
 + 404128 Add Vary headers rather than set them
 + 404283 org.eclipse.jetty.util.Scanner.scanFile() dies with an NPE if
   listFiles() returns null
 + 404325 data constraint redirection does send default port
 + 404517 Close connection if request received after half close
 + 404789 Support IPv6 addresses in DoSFilter white list
 + 404958 Fixed Resource.newSystemResource striped / handling
 + 405281 allow filemappedbuffers to not be used
 + 405537 NPE in rendering JSP using SPDY and wrapped ServletRequest
 + 406437 Digest Auth supports out of order nc
 + 406923 CR line termination
 + 407136 @PreDestroy called after Servlet.destroy()
 + 407173 java.lang.IllegalStateException: null when using JDBCSessionManager
 + 407976 JDBCSessionIdManager potentially leaves server in bad state after
   startup
 + 408077 HashSessionManager leaves file handles open after being stopped
 + 408446 Multipart parsing issue with boundry and charset in ContentType
   header

jetty-7.6.10.v20130312 - 12 March 2013
 + 376273 Early EOF because of SSL Protocol Error on
   https://api-3t.paypal.com/nvp.
 + 381521 allow compress methods to be configured
 + 394064 ensure that JarFile instances are closed on JarFileResource.release()
 + 398649 ServletContextListener.contextDestroyed() is not called on
   ContextHandler unregistration
 + 399703 made encoding error handling consistent
 + 399799 do not hold lock while calling invalidation listeners
 + 399967 Shutdown hook calls destroy
 + 400040 NullPointerException in HttpGenerator.prepareBuffers
 + 400142 ConcurrentModificationException in JDBC SessionManger
 + 400144 When loading a session fails the JDBCSessionManger produces duplicate
   session IDs
 + 400457 Thread context classloader hierarchy not searched when finding
   webapp's java:comp/env
 + 400859 limit max size of writes from cached content
 + 401211 Remove requirement for jetty-websocket.jar in WEB-INF/lib
 + 401317 Make Safari 5.x websocket support minVersion level error more clear
 + 401382 Prevent parseAvailable from parsing next chunk when previous has not
   been consumed. Handle no content-type in chunked request.
 + 401474 Performance problem in org.eclipse.jetty.annotation.AnnotationParser
 + 401531 StringIndexOutOfBoundsException for "/*" <url-pattern> of
   <jsp-property-group> fix for multiple mappings to *.jsp
 + 401908 Enhance DosFilter to allow dynamic configuration of attributes
 + 402048 org.eclipse.jetty.server.ShutdownMonitor doesn't stop after the jetty
   server is stopped
 + 402485 reseed secure random
 + 402735 jetty.sh to support status which is == check
 + 402833 Test harness for global error page and hide exception message from
   reason string

jetty-9.0.0.RC2 - 24 February 2013
 + Fix etc/jetty.xml TimerScheduler typo that is preventing normal startup
 + Fix etc/jetty-https.xml ExcludeCipherSuites typo that prevents SSL startup
 + Fix websocket memory use

jetty-9.0.0.RC1 - 22 February 2013
 + 227244 Remove import of backport-util-concurrent Arrays class
 + 362854 Continuation implementations may deadlock
 + 376273 Early EOF because of SSL Protocol Error on
   https://api-3t.paypal.com/nvp.
 + 381521 allow compress methods to be configured
 + 388103 Add API for tracking down upload progress
 + 394064 ensure that JarFile instances are closed on JarFileResource.release()
 + 398649 ServletContextListener.contextDestroyed() is not called on
   ContextHandler unregistration
 + 399463 add start.ini documentation for OPTIONS. Remove reference to
   start_config
 + 399520 Websocket Server Connection needs session idle timeouts
 + 399535 Websocket-client connect should have configurable connect timeout
 + 400014 Http async client DNS performance
 + 400040 NullPointerException in HttpGenerator.prepareBuffers
 + 400184 SslContextFactory change. Disable hostname verification if trustAll
   is set
 + 400255 Using WebSocket.maxMessageSize results in IllegalArgumentException
 + 400434 Add support for an OutputStream ContentProvider
 + 400457 Thread context classloader hierarchy not searched when finding
   webapp's java:comp/env
 + 400512 ClientUpgradeRequet.addExtension() should fail if extension is not
   installed
 + 400555 HttpProxyEngine: Add http version header in response
 + 400631 Calling flush() on HttpServletResponse.getOutputStream() after last
   byte of body causes EofException.
 + 400734 NPE for redirects with relative location
 + 400738 ResourceHandler doesn't support range requests
 + 400848 Redirect fails with non-encoded location URIs
 + 400849 Conversation hangs if non-first request fails when queued
 + 400859 limit max size of writes from cached content
 + 400864 Added LowResourcesMonitor
 + 401177 Make org.eclipse.jetty.websocket.api.WebSocketAdapter threadsafe
 + 401183 Handle push streams in new method StreamFrameListener.onPush()
   instead of SessionFrameListener.syn()
 + 401211 Remove requirement for jetty-websocket.jar in WEB-INF/lib
 + 401317 Make Safari 5.x websocket support minVersion level error more clear
 + 401382 Prevent parseAvailable from parsing next chunk when previous has not
   been consumed. Handle no content-type in chunked request.
 + 401414 Hostname verification fails
 + 401427 WebSocket messages sent from onConnect fail to be read by jetty
   websocket-client
 + 401474 Performance problem in org.eclipse.jetty.annotation.AnnotationParser
 + 401485 zip file closed exception

jetty-9.0.0.RC0 - 01 February 2013
 + 362226 HttpConnection "wait" call causes thread resource exhaustion
 + 370384 jetty-aggregate not used in jetty-distribution
 + 381351 defaults for keymanager and trustmanager come from their factories
   and not hardcoded
 + 381521 Only set Vary header when content could be compressed
 + 381689 Allow jetty-runner to specify listen host along with listen port
 + 382237 support non java JSON classes
 + 385306 added getURI method
 + 391248 fixing localhost checking in statistics servlet
 + 391249 fix for invalid XML node dispatchedTimeMean in statistics servlet
 + 391345 fix missing br tag in statistics servlet
 + 393933 remove deprecated classes/methods and consolidate some static methods
   to SslContextFactory
 + 393968 fix typo in javadoc
 + 394541 remove continuation jar from distro, add as dep to test-jetty-webapp
 + 395232 UpgradeRequest object passed to createWebSocket() has null Session
 + 395444 Disabling Websocket Compress Extensions (not working with Chrome /
   deflate problem)
 + 396428 Test for WebSocket masking on client fragments per RFC 6455 Sec 5.1
 + 396574 add JETTY_HOME as a location for pid to be found
 + 396606 make spdy proxy capable of receiving SPDY and talk HTTP to the
   upstream server
 + 397168 backed of test timing
 + 397769 TimerScheduler does not relinquish cancelled tasks
 + 398872 SslConnection should not be notified of idle timeouts. First
   solution. Merge branch 'ssl_idle_timeout_ignored'.
 + 399132 check parent dir of session store against file to be removed
 + 399173 UpgradeRequest.getParameterMap() should never return null
 + 399242 Reduce/eliminate false sharing in BlockingArrayQueue
 + 399319 Request.getURI() may return negative ports
 + 399324 HttpClient does not handle correctly UnresolvedAddressException
 + 399343 OnWebSocketConnect should use api.Session parameter instead
 + 399344 Add missing @OnWebSocketError annotation
 + 399397 websocket-client needs better upgrade failure checks
 + 399421 Add websocket.api.Session.disconnect() for harsh low level connection
   disconnect
 + 399515 Websocket-client connect issues should report to websocket onError
   handlers
 + 399516 Websocket UpgradeException should contain HTTP Request/Response
   information
 + 399566 Running org.eclipse.jetty.server.session.MaxInactiveMigrationTest
   produces stack trace
 + 399568 OSGi tests can't find websocket classes
 + 399576 Server dumpStdErr throws exception if server is stopping
 + 399669 Remove WebSocketConnection in favor of websocket.api.Session
 + 399689 Websocket RFC6455 extension handshake fails if server doesn't have
   extension
 + 399703 made encoding error handling consistent
 + 399721 Change <Ref id= ...> to <Ref refid= ...>

jetty-9.0.0.M5 - 19 January 2013
 + 367638 throw exception for excess form keys
 + 381521 Only set Vary header when content could be compressed
 + 391623 Making --stop with STOP.WAIT perform graceful shutdown
 + 393158 java.lang.IllegalStateException when sending an empty InputStream
 + 393220 remove dead code from ServletHandler and log ServletExceptions in
   warn instead of debug
 + 393733 WebSocketClient interface should support multiple connections
 + 395885 ResourceCache should honor useFileMappedBuffer if set
 + 396253 FilterRegistration wrong order
 + 396459 Log specific message for empty request body for multipart mime
   requests
 + 396500 HttpClient Exchange takes forever to complete when less content sent
   than Content-Length
 + 396886 MultiPartFilter strips bad escaping on filename="..."
 + 397110 Accept %uXXXX encodings in URIs
 + 397111 Tolerate empty or excessive whitespace preceeding MultiParts
 + 397112 Requests with byte-range throws NPE if requested file has no mimetype
   (eg no file extension)
 + 397114 run-forked with waitForChild=false can lock up
 + 397130 maxFormContentSize set in jetty.xml is ignored
 + 397190 improve ValidUrlRule to iterate on codepoints
 + 397321 Wrong condition in default start.config for annotations
 + 397535 Support pluggable alias checking to support symbolic links
 + 397769 TimerScheduler does not relinquish cancelled tasks
 + 398105 Clean up WebSocketPolicy
 + 398285 ProxyServlet mixes cookies from different clients
 + 398337 UTF-16 percent encoding in UTF-16 form content
 + 398582 Move lib/jta jar into lib/jndi
 + JETTY-1533 handle URL with no path

jetty-9.0.0.M4 - 21 December 2012
 + 392417 Prevent Cookie parsing interpreting unicode chars
 + 393220 remove dead code from ServletHandler and log ServletExceptions in
   warn instead of debug
 + 393770 Error in ContextHandler.setEventListeners(EventListener[])
 + 394210 spdy api rename stream.syn() to stream.push()
 + 394211 spdy: Expose RemoteServerAddress and LocalServerAddress in
   StandardSession
 + 394294 Start web-bundles started before jetty
 + 394370 Add integration test for client resetting SPDY push SYN's
 + 394514 Preserve URI parameters in sendRedirect
 + 394552 HEAD requests don't work for jetty-client
 + 394719 remove regex from classpath matching
 + 394829 Session can not be restored after SessionManager.setIdleSavePeriod
   has saved the session
 + 394839 Allow multipart mime with no boundary
 + 394854 optimised promise implementation
 + 394870 Make enablement of remote access to test webapp configurable in
   override-web.xml
 + 395168 fix unavailable attributes when return type has annotation on super
   class
 + 395215 Multipart mime with just LF and no CRLF: add test for legacy filter
 + 395220 New InputStream extension to allow a mix of EOL styles between
   headers and content
 + 395312 log.warn if a SPDY stream gets committed twice
 + 395313 HttpTransportOverSPDY.send() does not rethrow exceptions, but call
   Callback.failed() only
 + 395314 Add missing flush() call after StandardSession.complete() has been
   called. Some test cleanup.
 + 395344 Move JSR-356 (Java WebSocket API) work off to Jetty 9.1.x
 + 395380 add ValidUrlRule to jetty-rewrite
 + 395394 allow logging from boot classloader
 + 395574 port jetty-runner and StatisticsServlet to jetty-9
 + 395605 class cast exception in XMLConfiguration fixed
 + 395649 add jetty-setuid back into jetty 9 and distribution
 + 395794 slightly modified fix for empty file extenstion to mime type mapping
   Added a default, so it will also work with unknown file extensions
 + 396036 SPDY send controlFrames even if Stream is reset to avoid breaking the
   compression context
 + 396193 spdy remove timeout parameters from api and move them to the Info*
   classes
 + 396459 Log specific message for empty request body for multipart mime
   requests
 + 396460 Make ServerConnector configurable with jetty-maven-plugin
 + 396472 org.eclipse.jetty.websocket needs to be removed from serverclasses as
   it should only be a systemclass
 + 396473 JettyWebXMlConfiguration does not reset serverclasses
 + 396474 add websocket server classes to jetty-maven-plugin classpath
 + 396475 Remove unneeded websocket-server dependency from test-jetty-webapp
 + 396518 Websocket AB Tests should test for which side disconnected and
   closed.wasClean
 + 396687 missing jetty-io dependency in jetty-servlets
 + JETTY-796 jetty ant plugin improvements

jetty-9.0.0.M3 - 20 November 2012
 + 391623 Add option to --stop to wait for target jetty to stop
 + 392237 Port test-integration to jetty-9
 + 392492 expect headers only examined for requests>=HTTP/1.1
 + 392850 ContextLoaderListener not called in 9.0.0.M1 and M2
 + 393075 1xx, 204, 304 responses ignore headers that suggest content
 + 393832 start connectors last
 + 393947 additional tests
 + 394143 add jetty-all aggregate via release profile
 + 394144 add jetty-jaspi

jetty-8.1.9.v20130131 - 31 January 2013
 + 362226 HttpConnection "wait" call causes thread resource exhaustion
 + 367638 throw exception for excess form keys
 + 381521 Only set Vary header when content could be compressed
 + 382237 support non java JSON classes
 + 391248 fixing localhost checking in statistics servlet
 + 391249 fix for invalid XML node dispatchedTimeMean in statistics servlet
 + 391345 fix missing br tag in statistics servlet
 + 391623 Add option to --stop to wait for target jetty to stop
 + 392417 Prevent Cookie parsing interpreting unicode chars
 + 392492 expect headers only examined for requests>=HTTP/1.1
 + 393075 1xx 204 and 304 ignore all headers suggesting content
 + 393158 java.lang.IllegalStateException when sending an empty InputStream
 + 393220 remove dead code from ServletHandler and log ServletExceptions in
   warn instead of debug
 + 393947 additional tests
 + 393968 fix typo in javadoc
 + 394294 A web-bundle started before jetty-osgi should be deployed as a webapp
   when jetty-osgi starts
 + 394514 Preserve URI parameters in sendRedirect
 + 394541 remove continuation jar from distro, add as dep to test-jetty-webapp
 + 394719 remove regex from classpath matching
 + 394811 Make JAASLoginService log login failures to DEBUG instead of WARN
   Same for some other exceptions.
 + 394829 Session can not be restored after SessionManager.setIdleSavePeriod
   has saved the session
 + 394839 Allow multipart mime with no boundary
 + 394870 Make enablement of remote access to test webapp configurable in
   override-web.xml
 + 395215 Multipart mime with just LF and no CRLF
 + 395380 add ValidUrlRule to jetty-rewrite
 + 395394 allow logging from boot classloader
 + 396253 FilterRegistration wrong order
 + 396459 Log specific message for empty request body for multipart mime
   requests
 + 396500 HttpClient Exchange takes forever to complete when less content sent
   than Content-Length
 + 396574 add JETTY_HOME as a location for pid to be found
 + 396886 MultiPartFilter strips bad escaping on filename="..."
 + 397110 Accept %uXXXX encodings in URIs
 + 397111 Tolerate empty or excessive whitespace preceeding MultiParts
 + 397112 Requests with byte-range throws NPE if requested file has no mimetype
   (eg no file extension)
 + 397130 maxFormContentSize set in jetty.xml is ignored
 + 397190 improve ValidUrlRule to iterate on codepoints
 + 397321 Wrong condition in default start.config for annotations
 + 397535 Support pluggable alias checking to support symbolic links
 + 398337 UTF-16 percent encoding in UTF-16 form content
 + 399132 check parent dir of session store against file to be removed
 + JETTY-1533 handle URL with no path

jetty-7.6.9.v20130131 - 31 January 2013
 + 362226 HttpConnection "wait" call causes thread resource exhaustion
 + 367638 throw exception for excess form keys
 + 381521 Only set Vary header when content could be compressed
 + 382237 support non java JSON classes
 + 391248 fixing localhost checking in statistics servlet
 + 391249 fix for invalid XML node dispatchedTimeMean in statistics servlet
 + 391345 fix missing br tag in statistics servlet
 + 391623 Add option to --stop to wait for target jetty to stop
 + 392417 Prevent Cookie parsing interpreting unicode chars
 + 392492 expect headers only examined for requests>=HTTP/1.1
 + 393075 1xx 204 and 304 ignore all headers suggesting content
 + 393220 remove dead code from ServletHandler and log ServletExceptions in
   warn instead of debug
 + 393947 additional tests
 + 393968 fix typo in javadoc
 + 394514 Preserve URI parameters in sendRedirect
 + 394541 remove continuation jar from distro, add as dep to test-jetty-webapp
 + 394719 remove regex from classpath matching
 + 394811 Make JAASLoginService log login failures to DEBUG instead of WARN
   Same for some other exceptions.
 + 394829 Session can not be restored after SessionManager.setIdleSavePeriod
   has saved the session
 + 394839 Allow multipart mime with no boundary
 + 395215 Multipart mime with just LF and no CRLF
 + 395380 add ValidUrlRule to jetty-rewrite
 + 395394 allow logging from boot classloader
 + 396459 Log specific message for empty request body for multipart mime
   requests
 + 396500 HttpClient Exchange takes forever to complete when less content sent
   than Content-Length
 + 396574 add JETTY_HOME as a location for pid to be found
 + 396886 MultiPartFilter strips bad escaping on filename="..."
 + 397110 Accept %uXXXX encodings in URIs
 + 397111 Tolerate empty or excessive whitespace preceeding MultiParts
 + 397112 Requests with byte-range throws NPE if requested file has no mimetype
   (eg no file extension)
 + 397130 maxFormContentSize set in jetty.xml is ignored
 + 397190 improve ValidUrlRule to iterate on codepoints
 + 397321 Wrong condition in default start.config for annotations
 + 397535 Support pluggable alias checking to support symbolic links
 + 398337 UTF-16 percent encoding in UTF-16 form content
 + 399132 check parent dir of session store against file to be removed
 + JETTY-1533 handle URL with no path
 + 394215 Scheduled tasks throwing exceptions kill java.util.Timer thread
 + 394232 add jetty-ant into jetty9
 + 394357 Make JarResource constructors protected
 + 394370 Add unit tests for HttpTransportOverSPDY.send()
 + 394383 add logging of the SSLEngine
 + 394545 Add jetty-jaas dependency to jetty-maven-plugin
 + 394671 Fix setting loglevel on commandline, organize import, fix javadoc
 + JETTY-846 Support maven-war-plugin configuration for jetty-maven-plugin; fix
   NPE

jetty-9.0.0.M2 - 06 November 2012
 + 371170 MongoSessionManager LastAccessTimeTest fails
 + 391877 org.eclipse.jetty.webapp.FragmentDescriptor incorrectly reporting
   duplicate others for after ordering
 + 392237 Split jaas from jetty-plus into jetty-jaas and port the
   test-jaas-webapp from codehaus
 + 392239 Allow no error-code or exception for error-pages
 + 392304 fixed intermittent client SSL failure. Correctly compact in flip2fill
 + 392525 Add option to --stop-wait to specify timeout
 + 392641 JDBC Sessions not scavenged if expired during downtime
 + 392812 MongoSessionIDManager never purges old sessions
 + 392959 Review HttpClient.getConversation(long)
 + 393014 Mongodb purgevalid using query for purgeinvalid
 + 393015 Mongodb purge not rescheduled
 + 393075 Jetty WebSocket client cannot connect to Tomcat WebSocket Server
 + 393218 add xsd=application/xml mime mapping to defaults
 + 393291 Confusing log entry about (non) existing webAppSourceDirectory
 + 393303 use jetty-web.xml to explicitly add the jetty packages that need
   visability.   This commit also sucked in some changes made to help with the
   documentation process (improving deployer configuration management
 + 393363 Use Locale.ENGLISH for all toUpperCase and toLowerCase calls
 + 393368 min websocket version
 + 393383 delay onClose call until closeOut is done
 + 393494 HashSessionManager can't delete unrestorable sessions on Windows
 + JETTY-1547 Jetty does not honor web.xml
   web-app/jsp-config/jsp-property-group/default-content-type
 + JETTY-1549 jetty-maven-plugin fails to reload the LoginService properly
 + JETTY-1550 virtual WEB-INF not created if project has overlays

jetty-8.1.8.v20121106 - 06 November 2012
 + 371170 MongoSessionManager LastAccessTimeTest fails
 + 388675 Non utf8 encoded query strings not decoded to parameter map using
   queryEncoding
 + 388706 Avoid unnecessary indirection through Charset.name
 + 389390 AnnotationConfiguration is ignored if the metadata-complete attribute
   is present in an override descriptor regardless of the value
 + 389452 if web-fragment metadata-complete==true still scan its related jar if
   there there is a ServletContainerInitializer, ensure webapp restarts work
 + 389686 Fix reference to org.eclipse.jetty.util.log.stderr.LONG system
   property in javadoc for StdErrLog
 + 389956 Bad __context set in WebAppContext.start sequence with respect to ENC
   setup
 + 389965 OPTIONS should allow spaces in comma separated list
 + 390108 Servlet 3.0 API for programmatic login doesn't appear to work
 + 390161 Apply DeferredAuthentication fix to jaspi
 + 390163 Implement ServletRegistration.Dynamic.setServletSecurity
 + 390503 http-method-omission element not being processed
 + 390560 The method AnnotationParser.getAnnotationHandlers(String) always
   returns a empty collection.
 + 391080 Multipart temp files can be left on disk from Request.getPart and
   getParts
 + 391082 No exception if multipart input stream incomplete
 + 391188 Files written with Request.getPart().write(filename) should not be
   auto-deleted
 + 391483 fix bad javadoc example in shutdown handler
 + 391622 Be lenient on RFC6265 restriction on duplicate cookie names in same
   response
 + 391623 Add option to --stop to wait for target jetty to stop
 + 391877 org.eclipse.jetty.webapp.FragmentDescriptor incorrectly reporting
   duplicate others for after ordering
 + 392239 Allow no error-code or exception for error-pages
 + 392525 Add option to --stop-wait to specify timeout
 + 392641 JDBC Sessions not scavenged if expired during downtime
 + 392812 MongoSessionIDManager never purges old sessions
 + 393014 Mongodb purgevalid using query for purgeinvalid
 + 393015 Mongodb purge not rescheduled
 + 393075 Jetty WebSocket client cannot connect to Tomcat WebSocket Server
 + 393218 add xsd=application/xml mime mapping to defaults
 + 393363 Use Locale.ENGLISH for all toUpperCase and toLowerCase calls
 + 393368 min websocket version
 + 393383 delay onClose call until closeOut is done
 + 393494 HashSessionManager can't delete unrestorable sessions on Windows
 + JETTY-1547 Jetty does not honor web.xml
   web-app/jsp-config/jsp-property-group/default-content-type

jetty-7.6.8.v20121106 - 06 November 2012
 + 371170 MongoSessionManager LastAccessTimeTest fails
 + 388675 Non utf8 encoded query strings not decoded to parameter map using
   queryEncoding
 + 389686 Fix reference to org.eclipse.jetty.util.log.stderr.LONG system
   property in javadoc for StdErrLog
 + 389956 Bad __context set in WebAppContext.start sequence with respect to ENC
   setup
 + 389965 OPTIONS should allow spaces in comma separated list
 + 390161 Apply DeferredAuthentication fix to jaspi
 + 390560 The method AnnotationParser.getAnnotationHandlers(String) always
   returns a empty collection.
 + 391483 fix bad javadoc example in shutdown handler
 + 391622 Be lenient on RFC6265 restriction on duplicate cookie names in same
   response
 + 391623 Add option to --stop to wait for target jetty to stop
 + 392239 Allow no error-code or exception for error-pages
 + 392525 Add option to --stop-wait to specify timeout
 + 392641 JDBC Sessions not scavenged if expired during downtime
 + 392812 MongoSessionIDManager never purges old sessions
 + 393014 Mongodb purgevalid using query for purgeinvalid
 + 393015 Mongodb purge not rescheduled
 + 393075 Jetty WebSocket client cannot connect to Tomcat WebSocket Server
 + 393218 add xsd=application/xml mime mapping to defaults
 + 393363 Use Locale.ENGLISH for all toUpperCase and toLowerCase calls
 + 393368 min websocket version
 + 393383 delay onClose call until closeOut is done
 + 393494 HashSessionManager can't delete unrestorable sessions on Windows

jetty-9.0.0.M1 - 15 October 2012
 + 369349 directory with spaces --dry-run fix
 + 385049 fix issue with pipelined connections when switching protocols
 + 387896 populate session in SessionAuthentication as a valueBound in addition
   to activation so it is populate when needed
 + 387919 throw EOFException on early eof from client on http requests
 + 387943 Catch CNFE when no jstl jars are installed
 + 387953 jstl does not work with jetty-7 in osgi
 + 388072 GZipFilter incorrectly gzips when Accept-Encoding: gzip; q=0
 + 388073 null session id from cookie causes NPE fixed
 + 388079 AbstractHttpConnection. Flush the buffer before shutting output down
   on error condition
 + 388102 Jetty HttpClient memory leaks when sending larger files
 + 388393 WebAppProvider doesn't work alongside OSGi deployer
 + 388502 handle earlyEOF with 500
 + 388652 Do not flush on handle return if request is suspended
 + 388675 Non utf8 encoded query strings not decoded to parameter map using
   queryEncoding
 + 388706 Avoid unnecessary indirection through Charset.name
 + 388895 Update dependencies for jetty-jndi
 + 389390 AnnotationConfiguration is ignored if the metadata-complete attribute
   is present in an override descriptor regardless of the value
 + 389452 if web-fragment metadata-complete==true still scan its related jar if
   there there is a ServletContainerInitializer, ensure webapp restarts work
 + 389686 Fix reference to org.eclipse.jetty.util.log.stderr.LONG system
   property in javadoc for StdErrLog
 + 389956 Bad __context set in WebAppContext.start sequence with respect to ENC
   setup
 + 389965 OPTIONS should allow spaces in comma separated list
 + 390108 Servlet 3.0 API for programmatic login doesn't appear to work
 + 390161 Apply DeferredAuthentication fix to jaspi
 + 390163 Implement ServletRegistration.Dynamic.setServletSecurity
 + 390256 Remove Jetty6 Support
 + 390263 Sec-WebSocket-Extensions from Chrome and Safari badly handled
 + 390503 http-method-omission element not being processed
 + 390560 The method AnnotationParser.getAnnotationHandlers(String) always
   returns a empty collection.
 + 391080 Multipart temp files can be left on disk from Request.getPart and
   getParts
 + 391082 No exception if multipart input stream incomplete
 + 391140 Implement x-webkit-deflate-frame extension as-used by Chrome/Safari
 + 391188 Files written with Request.getPart().write(filename) should not be
   auto-deleted
 + 391483 fix bad javadoc example in shutdown handler
 + 391588 WebSocket Client does not set masking on close frames
 + 391590 WebSocket client needs ability to set requested extensions
 + 391591 WebSocket client should support x-webkit-deflate-frame
 + 391622 Be lenient on RFC6265 restriction on duplicate cookie names in same
   response
 + 391623 Add option to --stop to wait for target jetty to stop
 + JETTY-1515 Include cookies on 304 responses from DefaultServlet
 + JETTY-1532 HTTP headers decoded with platform's default encoding
 + JETTY-1541 fixed different behaviour for single byte writes
 + JETTY-1547 Jetty does not honor web.xml
   web-app/jsp-config/jsp-property-group/default-content-type

jetty-9.0.0.M0 - 21 September 2012
 + 380924 xmlconfiguration <Configure and <New supports named constructors
   including dynamic ordering of parameters
 + 380928 Implement new websocket close code
 + 385448 migrate jetty jmx usage to be annotation based
 + 387928 retire jetty-ajp
 + 389639 set plugin version for jetty-jspc-maven-plugin

jetty-8.1.7.v20120910 - 10 September 2012
 + 388895 Update dependencies for jetty-jndi
 + fix busy logging statement re: sessions

jetty-7.6.7.v20120910 - 10 September 2012
 + 388895 Update dependencies for jetty-jndi
 + fix busy logging statement re: sessions

jetty-8.1.6.v20120903 - 03 September 2012
 + 347130 Empty getResourcePaths due to ZipFileClosedException
 + 367591 Support Env variables in XmlConfiguration
 + 377055 Prevent webapp classloader leaks
 + 379207 backported fixes from jetty-9 to make hierarchy work
 + 379423 Jetty URL Decoding fails for certain international characters
 + 383304 Reset PrintWriter on response recycle
 + 384847 better name
 + 385049 fix issue with pipelined connections when switching protocols
 + 385651 Message 'Address already in use' not specific enough
 + 385925 make SslContextFactory.setProtocols and
   SslContextFactory.setCipherSuites preserve the order of the given parameters
 + 386010 JspRuntimeContext rewraps System.err
 + 386591 add UnixCrypt note to about.html
 + 386714 used deferred auth for form login and error pages
 + 387896 populate session in SessionAuthentication as a valueBound in addition
   to activation so it is populate when needed
 + 387943 Catch CNFE when no jstl jars are installed
 + 387953 jstl does not work with jetty-7 in osgi
 + 388072 GZipFilter incorrectly gzips when Accept-Encoding: gzip; q=0
 + 388073 null session id from cookie causes NPE fixed
 + 388102 Jetty HttpClient memory leaks when sending larger files
 + 388393 WebAppProvider doesn't work alongside OSGi deployer
 + 388502 handle earlyEOF with 500
 + 388652 Do not flush on handle return if request is suspended
 + JETTY-1501 Setting custom error response message changes page title
 + JETTY-1515 Include cookies on 304 responses from DefaultServlet
 + JETTY-1527 handle requests with URIs like http://host  (ie no / )
 + JETTY-1529 Ensure new session that has just been authenticated does not get
   renewed
 + JETTY-1532 HTTP headers decoded with platform's default encoding
 + JETTY-1541 fixed different behaviour for single byte writes

jetty-7.6.6.v20120903 - 03 September 2012
 + 347130 Empty getResourcePaths due to ZipFileClosedException
 + 367591 Support Env variables in XmlConfiguration
 + 377055 Prevent webapp classloader leaks
 + 379207 backported fixes from jetty-9 to make hierarchy work
 + 379423 Jetty URL Decoding fails for certain international characters
 + 383304 Reset PrintWriter on response recycle
 + 384847 better name
 + 385049 fix issue with pipelined connections when switching protocols
 + 385651 Message 'Address already in use' not specific enough
 + 386010 JspRuntimeContext rewraps System.err
 + 386591 add UnixCrypt note to about.html
 + 386714 used deferred auth for form login and error pages
 + 387896 populate session in SessionAuthentication as a valueBound in addition
   to activation so it is populate when needed
 + 387943 Catch CNFE when no jstl jars are installed
 + 387953 jstl does not work with jetty-7 in osgi
 + 388072 GZipFilter incorrectly gzips when Accept-Encoding: gzip; q=0
 + 388073 null session id from cookie causes NPE fixed
 + 388102 Jetty HttpClient memory leaks when sending larger files
 + 388393 WebAppProvider doesn't work alongside OSGi deployer
 + 388502 handle earlyEOF with 500
 + 388652 Do not flush on handle return if request is suspended
 + JETTY-1501 Setting custom error response message changes page title
 + JETTY-1515 Include cookies on 304 responses from DefaultServlet
 + JETTY-1527 handle requests with URIs like http://host  (ie no / )
 + JETTY-1529 Ensure new session that has just been authenticated does not get
   renewed
 + JETTY-1532 HTTP headers decoded with platform's default encoding
 + JETTY-1541 fixed different behaviour for single byte writes
 + 385925 make SslContextFactory.setProtocols and
   SslContextFactory.setCipherSuites preserve the order of the given parameters

jetty-8.1.5.v20120716 - 16 June 2012
 + 376717 Balancer Servlet with round robin support, contribution, added
   missing license
 + 379250 Server is added to shutdown hook twice
 + 380866 maxIdleTime set to 0 after session migration
 + 381399 Unable to stop a jetty instance that has not finished starting
 + 381401 Print log warning when stop attempt made with incorrect STOP.KEY
 + 381402 Make ContextHandler take set of protected directories
 + 381521 set Vary:Accept-Encoding header for content that might be compressed
 + 381639 CrossOriginFilter does not support Access-Control-Expose-Headers
 + 381712 Support all declared servlets that implement
   org.apache.jasper.servlet.JspServlet
 + 381825 leave URI params in forwarded requestURI
 + 381876 Monitor should wait for child to finish before exiting
 + 382343 Jetty XML support for Map is broken
 + 383251 500 for SocketExceptions
 + 383881 WebSocketHandler sets request as handled
 + 384254 revert change to writable when not dispatched
 + 384280 Implement preliminary ServletRegistrations
 + 384847 CrossOriginFilter is not working
 + 384896 JDBCSessionManager fails to load existing sessions on oracle when
   contextPath is /
 + 384980 Jetty client unable to recover from Time outs when connection count
   per address hits max.
 + 385138 add getter for session path and max cookie age that seemed to
   disappear in a merge long ago
 + JETTY-1523 It is imposible to map servlet to "/" using
   WebApplicationInitializer
 + JETTY-1525 Show handle status in response debug message
 + JETTY-1530 refine search control on ldap login module

jetty-7.6.5.v20120716 - 16 July 2012
 + 376717 Balancer Servlet with round robin support, contribution, added
   missing license
 + 379250 Server is added to shutdown hook twice
 + 380866 maxIdleTime set to 0 after session migration
 + 381399 Unable to stop a jetty instance that has not finished starting
 + 381401 Print log warning when stop attempt made with incorrect STOP.KEY
 + 381402 Make ContextHandler take set of protected directories
 + 381521 set Vary:Accept-Encoding header for content that might be compressed
 + 381639 CrossOriginFilter does not support Access-Control-Expose-Headers
 + 381712 Support all declared servlets that implement
   org.apache.jasper.servlet.JspServlet
 + 381825 leave URI params in forwarded requestURI
 + 381876 Monitor should wait for child to finish before exiting
 + 382343 Jetty XML support for Map is broken
 + 383251 500 for SocketExceptions
 + 383881 WebSocketHandler sets request as handled
 + 384254 revert change to writable when not dispatched
 + 384847 CrossOriginFilter is not working
 + 384896 JDBCSessionManager fails to load existing sessions on oracle when
   contextPath is /
 + 384980 Jetty client unable to recover from Time outs when connection count
   per address hits max.
 + JETTY-1525 Show handle status in response debug message
 + JETTY-1530 refine search control on ldap login module

jetty-8.1.4.v20120524 - 24 May 2012
 + 367608 ignore the aysncrequestreadtest as it is known to fail and is waiting
   for a fix
 + 371853 Support bundleentry: protocol for webapp embedded as directory in
   osgi bundle
 + 373620 Add ch.qos.logback.access.jetty to the Import-Package for
   jetty-osgi-boot-logback bundle
 + 376152 apply context resources recursively
 + 376801 Make JAAS login modules useable without jetty infrastructure
 + 377323 Request#getParts() throws ServletException when it should be throwing
   IllegalStateException
 + 377391 Manifest updates to jetty-osgi-boot-logback
 + 377492 NPE if jsp taglibs bundle not deployed
 + 377550 set charset when content type is set
 + 377587 ConnectHandler write will block on partial write
 + 377610 New session not timed out if an old session is invalidated in scope
   of same request
 + 377709 Support for RequestParameterCallback missing
 + 378242 Re-extract war on restart if incomplete extraction
 + 378273 Remove default Bundle-Localization header
 + 378487 Null out contextPath on Request.recycle
 + 379015 Use factored jetty xml config files for defaults
 + 379046 avoid closing idle connections from selector thread
 + 379089 DefaultServlet ignores its resourceBase and uses context's
   ResourceCollection when listing diretories
 + 379194 ProxyServlet enhancement to enable easy creation of alternative
   HttpClient implementations
 + 379909 FormAuthenticator Rembers only the URL of first Request before
   authentication
 + 380034 last modified times taken from JarEntry for JarFile resources
 + 380212 Clear buffer if parsing fails due to full buffer
 + 380222 JettyPolicyRuntimeTest failure

jetty-7.6.4.v20120524 - 24 May 2012
 + 367608 ignore the aysncrequestreadtest as it is known to fail and is waiting
   for a fix
 + 371853 Support bundleentry: protocol for webapp embedded as directory in
   osgi bundle
 + 373620 Add ch.qos.logback.access.jetty to the Import-Package for
   jetty-osgi-boot-logback bundle
 + 376152 apply context resources recursively
 + 376801 Make JAAS login modules useable without jetty infrastructure
 + 377391 Manifest updates to jetty-osgi-boot-logback
 + 377492 NPE when deploying a Web Application Bundle with unresolved
   Require-TldBundle
 + 377550 set charset when content type is set
 + 377587 ConnectHandler write will block on partial write
 + 377610 New session not timed out if an old session is invalidated in scope
   of same request
 + 377709 Support for RequestParameterCallback missing
 + 378242 Re-extract war on restart if incomplete extraction
 + 378273 Remove default Bundle-Localization header
 + 378487 Null out contextPath on Request.recycle
 + 379015 Use factored jetty xml config files for defaults
 + 379046 avoid closing idle connections from selector thread
 + 379089 DefaultServlet ignores its resourceBase and uses context's
   ResourceCollection when listing diretories
 + 379194 ProxyServlet enhancement to enable easy creation of alternative
   HttpClient implementations
 + 379909 FormAuthenticator Rembers only the URL of first Request before
   authentication
 + 380034 last modified times taken from JarEntry for JarFile resources
 + 380212 Clear buffer if parsing fails due to full buffer
 + 380222 JettyPolicyRuntimeTest failure

jetty-8.1.3.v20120416 - 16 April 2012
 + 349110 MultiPartFilter records the content-type in request params
 + 367172 Remove detection for slf4j NOPLogger
 + 372678 Embedded Examples need updates for new LoginService requirement
 + 373269 Make ServletHandler.notFound() method impl do nothing - override to
   send back 404.
 + 373421 address potential race condition related to the nonce queue removing
   the same nonce twice
 + 373952 bind called too frequently on refresh
 + 374018 correctly handle requestperminuted underflow
 + 374152 jetty-all-server MANIFEST contains wrong import:
   javax.servlet.annotation;version="[2.6,3)"
 + 374252 SslConnection.onClose() does not forward to nested connection
 + 374258 SPDY leaks SSLEngines. Made the test more reliable
 + 374367 NPE in QueuedThreadPool.dump() with early java6 jvms
 + 374475 Response.sendRedirect does not encode UTF-8 characters properly
 + 374881 Set copyWebInf to false by default
 + 374891 enhancement to how ProxyServlet determines the proxy target
 + 375009 Filter initialization error will throw MultiException
 + 375083 Flow control should take in account window size changes from
   concurrent SETTINGS
 + 375096 If starting a server instance fails in osgi it is cleaned up
 + 375490 NPE with --help on command line
 + 375509 Stalled stream stalls other streams or session control frames. Now
   using a "death pill" instead of a boolean in order to avoid race conditions
   where DataInfos were read from the queue (but the boolean not updated yet),
   and viceversa.
 + 375594 fixed SSL tests so they are not order dependent
 + 375709 Ensure resolveTempDirectory failure does not deadlock; improve error
   message
 + 375906 Part.getHeader method not case insensitive
 + 375970 HttpServletRequest.getRemoteAddr() returns null when HTTP is over
   SPDY.
 + 376201 HalfClosed state not handled properly. Addendum to restore previous
   behavior, where a closed stream was also half closed.
 + 376324 <max-file-size> is not respected in <multipart-config>
 + JETTY-1495 Ensure dynamic servlet addition does not cause servlets to be
   inited.
 + JETTY-1500 form parameters from multipart request not available via
   request.getParameter
 + JETTY-1504 HttpServletResponseWrapper ignored when using asyncContext?

jetty-7.6.3.v20120416 - 16 April 2012
 + 367172 Remove detection for slf4j NOPLogger
 + 373269 Make ServletHandler.notFound() method impl do nothing - override to
   send back 404.
 + 373421 address potential race condition related to the nonce queue removing
   the same nonce twice
 + 373952 bind called too frequently on refresh
 + 374018 correctly handle requestperminuted underflow
 + 374252 SslConnection.onClose() does not forward to nested connection
 + 374258 SPDY leaks SSLEngines. Made the test more reliable
 + 374367 NPE in QueuedThreadPool.dump() with early java6 jvms
 + 374475 Response.sendRedirect does not encode UTF-8 characters properly
 + 374881 Set copyWebInf to false by default
 + 374891 enhancement to how ProxyServlet determines the proxy target
 + 375009 Filter initialization error will throw MultiException
 + 375083 Flow control should take in account window size changes from
   concurrent SETTINGS
 + 375096 If starting a server instance fails in osgi it is cleaned up
 + 375490 NPE with --help on command line
 + 375509 Stalled stream stalls other streams or session control frames. Now
   using a "death pill" instead of a boolean in order to avoid race conditions
   where DataInfos were read from the queue (but the boolean not updated yet),
   and viceversa.
 + 375594 fixed SSL tests so they are not order dependent
 + 375709 Ensure resolveTempDirectory failure does not deadlock; improve error
   message
 + 375970 HttpServletRequest.getRemoteAddr() returns null when HTTP is over
   SPDY.
 + 376201 HalfClosed state not handled properly. Addendum to restore previous
   behavior, where a closed stream was also half closed.
 + JETTY-1504 HttpServletResponseWrapper ignored when using asyncContext?

jetty-8.1.2.v20120308 - 08 March 2012
 + 370387 SafariWebsocketDraft0Test failure during build
 + 371168 Update ClientCrossContextSessionTest
 + 372093 handle quotes in Require-Bundle manifest string
 + 372457 Big response + slow clients + pipelined requests cause Jetty spinning
   and eventually closing connections. Added a TODO for a method renaming that
   will happen in the next major release (to avoid break implementers).
 + 372487 JDBCSessionManager does not work with Oracle
 + 372806 Command line should accept relative paths for xml config files
 + 373037 jetty.server.Response.setContentLength(int) should not close a Writer
   when length=0
 + 373162 add improved implementation for getParameterMap(), needs a test
   though and the existing setup doesn't seem like it would easily support the
   needed test so need to do that still
 + 373306 Set default user agent extraction pattern for UserAgentFilter
 + 373567 cert validation issue with ocsp and crldp always being enabled when
   validating turned on fixed
 + 373603 NullPointer in WebServletAnnotation
 + JETTY-1409 GzipFilter will double-compress application/x-gzip content
 + JETTY-1489 WebAppProvider attempts to deploy .svn folder
 + JETTY-1494

jetty-7.6.2.v20120308 - 08 March 2012
 + 370387 SafariWebsocketDraft0Test failure during build
 + 371168 Update ClientCrossContextSessionTest
 + 372093 handle quotes in Require-Bundle manifest string
 + 372457 Big response + slow clients + pipelined requests cause Jetty spinning
   and eventually closing connections. Added a TODO for a method renaming that
   will happen in the next major release (to avoid break implementers).
 + 372487 JDBCSessionManager does not work with Oracle
 + 372806 Command line should accept relative paths for xml config files
 + 373037 jetty.server.Response.setContentLength(int) should not close a Writer
   when length=0
 + 373162 add improved implementation for getParameterMap(), needs a test
   though and the existing setup doesn't seem like it would easily support the
   needed test so need to do that still
 + 373306 Set default user agent extraction pattern for UserAgentFilter
 + 373567 cert validation issue with ocsp and crldp always being enabled when
   validating turned on fixed
 + JETTY-1409 GzipFilter will double-compress application/x-gzip content
 + JETTY-1489 WebAppProvider attempts to deploy .svn folder
 + JETTY-1494

jetty-8.1.1.v20120215 - 15 February 2012
 + 369121 simplified test
 + 370120 jvm arguments added via start.ini and --exec are missing spaces
 + 370137 SslContextFactory does not respect order for
   [included|excluded]Protocols() and [included|excluded]CipherSuites().
 + 370368 resolve stack overflow in mongo db session manager
 + 370386 Remove META-INF from jetty distro
 + 371040 nosqlsession needs to call correct super contructor for new sessions
 + 371041 valid was not being set to new mongo db sessions, and the call to
   mongodb api was wrong in isIdInUse
 + 371162 NPE protection for nested security handlers
 + JETTY-1484 Add option for HashSessionManager to delete session files if it
   can't restore them

jetty-7.6.1.v20120215 - 15 February 2012
 + 369121 simplified test
 + 370120 jvm arguments added via start.ini and --exec are missing spaces
 + 370137 SslContextFactory does not respect order for
   [included|excluded]Protocols() and [included|excluded]CipherSuites().
 + 370368 resolve stack overflow in mongo db session manager
 + 370386 Remove META-INF from jetty distro
 + 371040 nosqlsession needs to call correct super contructor for new sessions
 + 371041 valid was not being set to new mongo db sessions, and the call to
   mongodb api was wrong in isIdInUse
 + 371162 NPE protection for nested security handlers
 + JETTY-1484 Add option for HashSessionManager to delete session files if it
   can't restore them

jetty-8.1.0.v20120127 - 27 January 2012
 + 368773 allow authentication to be set by non securityHandler handlers
 + 368992 avoid update key while flushing during a write
 + 369216 turned off the shared resource cache
 + 369349 replace quotes with a space escape method

jetty-7.6.0.v20120127 - 27 January 2012
 + 368773 allow authentication to be set by non securityHandler handlers
 + 368992 avoid update key while flushing during a write
 + 369216 turned off the shared resource cache
 + 369349 replace quotes with a space escape method

jetty-8.1.0.RC5 - 20 January 2012
 + 359329 Prevent reinvocation of LoginModule.login with jaspi for already
   authed user
 + 368632 Remove superfluous removal of org.apache.catalina.jsp_file
 + 368633 fixed configure.dtd resource mappings
 + 368635 moved lifecycle state reporting from toString to dump
 + 368773 process data constraints without realm
 + 368787 always set token view to new header buffers in httpparser
 + 368821 improved test harness
 + 368920 JettyAwareLogger always formats the arguments
 + 368948 POM for jetty-jndi references unknown version for javax.activation
 + 368992 NPE in HttpGenerator.prepareBuffers() test case
 + JETTY-1475 made output state fields volatile to provide memory barrier for
   non dispatched thread IO

jetty-7.6.0.RC5 - 20 January 2012
 + 359329 Prevent reinvocation of LoginModule.login with jaspi for already
   authed user
 + 368632 Remove superfluous removal of org.apache.catalina.jsp_file
 + 368633 fixed configure.dtd resource mappings
 + 368635 moved lifecycle state reporting from toString to dump
 + 368773 process data constraints without realm
 + 368787 always set token view to new header buffers in httpparser
 + 368821 improved test harness
 + 368920 JettyAwareLogger always formats the arguments
 + 368948 POM for jetty-jndi references unknown version for javax.activation
 + 368992 avoid non-blocking flush when writing to avoid setting !_writable
   without _writeblocked
 + JETTY-1475 made output state fields volatile to provide memory barrier for
   non dispatched thread IO

jetty-8.1.0.RC4 - 13 January 2012
 + 365048 jetty Http client does not send proxy authentication when requesting
   a Https-resource through a web-proxy.
 + 366774 removed XSS vulnerbility
 + 367099 Upgrade jetty-websocket for RFC 6455 - Addendum
 + 367433 added tests to investigate
 + 367435 improved D00 test harness
 + 367485 HttpExchange canceled before response do not release connection
 + 367502 WebSocket connections should be closed when application context is
   stopped.
 + 367548 jetty-osgi-boot must not import the nested package twice
 + 367591 corrected configuration.xml version to 7.6
 + 367635 Added support for start.d directory
 + 367638 limit number of form parameters to avoid DOS
 + 367716 simplified idleTimeout logic
 + 368035 WebSocketClientFactory does not invoke super.doStop()
 + 368060 do not encode sendRedirect URLs
 + 368112 NPE on <jsp-config><taglib> element parsing web.xml
 + 368113 Support servlet mapping to ""
 + 368114 Protect against non-Strings in System properties for Log
 + 368189 WebSocketClientFactory should not manage external thread pool. 368240
   - Improve AggregateLifeCycle handling of shared lifecycles
 + 368215 Remove debug from jaspi
 + 368240 Better handling of locally created ThreadPool. Forgot to null out
   field.
 + 368291 Change warning to info for NoSuchFieldException on
   BeanELResolver.properties
 + JETTY-1467 close half closed when idle

jetty-7.6.0.RC4 - 13 January 2012
 + 365048 jetty Http client does not send proxy authentication when requesting
   a Https-resource through a web-proxy.
 + 366774 removed XSS vulnerbility
 + 367099 Upgrade jetty-websocket for RFC 6455 - Addendum
 + 367716 simplified maxIdleTime logic
 + 368035 WebSocketClientFactory does not invoke super.doStop()
 + 368060 do not encode sendRedirect URLs
 + 368114 Protect against non-Strings in System properties for Log
 + 368189 WebSocketClientFactory should not manage external thread pool
 + 368215 Remove debug from jaspi
 + 368240 Improve AggregateLifeCycle handling of shared lifecycles
 + 368291 Change warning to info for NoSuchFieldException on
   BeanELResolver.properties

jetty-8.1.0.RC2 - 22 December 2011
 + 359329 jetty-jaspi must exports its packages. jetty-plus must import
   javax.security
 + 364638 HttpParser closes if data received while seeking EOF. Tests fixed to
   cope
 + 364921 Made test less time sensitive
 + 364936 use Resource for opening URL streams
 + 365267 NullPointerException in bad Address
 + 365375 ResourceHandler should be a HandlerWrapper
 + 365750 Support WebSocket over SSL, aka wss://
 + 365932 Produce jetty-websocket aggregate jar for android use
 + 365947 Set headers for Auth failure and retry in http-spi
 + 366316 Superfluous printStackTrace on 404
 + 366342 Dont persist DosFilter trackers in http session
 + 366730 pass the time idle to onIdleExpire
 + 367048 test harness for guard on suspended requests
 + 367175 SSL 100% CPU spin in case of blocked write and RST
 + 367219 WebSocketClient.open() fails when URI uses default ports
 + 367383 jsp-config element must be returned for
   ServletContext.getJspConfigDescriptor
 + JETTY-1460 suppress PrintWriter exceptions
 + JETTY-1463 websocket D0 parser should return progress even if no fill done
 + JETTY-1465 NPE in ContextHandler.toString

jetty-7.6.0.RC3 - 05 January 2012
 + 367433 added tests to investigate
 + 367435 improved D00 test harness
 + 367485 HttpExchange canceled before response do not release connection
 + 367502 WebSocket connections should be closed when application context is
   stopped.
 + 367591 corrected configuration.xml version to 7.6
 + 367635 Added support for start.d directory
 + 367638 limit number of form parameters to avoid DOS
 + JETTY-1467 close half closed when idle

jetty-7.6.0.RC2 - 22 December 2011
 + 364638 HttpParser closes if data received while seeking EOF. Tests fixed to
   cope
 + 364921 Made test less time sensitive for ssl
 + 364936 use Resource for opening URL streams
 + 365267 NullPointerException in bad Address
 + 365375 ResourceHandler should be a HandlerWrapper
 + 365750 Support WebSocket over SSL, aka wss://
 + 365932 Produce jetty-websocket aggregate jar for android use
 + 365947 Set headers for Auth failure and retry in http-spi
 + 366316 Superfluous printStackTrace on 404
 + 366342 Dont persist DosFilter trackers in http session
 + 366730 pass the time idle to onIdleExpire
 + 367048 test harness for guard on suspended requests
 + 367175 SSL 100% CPU spin in case of blocked write and RST
 + 367219 WebSocketClient.open() fails when URI uses default ports
 + JETTY-1460 suppress PrintWriter exceptions
 + JETTY-1463 websocket D0 parser should return progress even if no fill done
 + JETTY-1465 NPE in ContextHandler.toString

jetty-8.1.0.RC1 - 06 December 2011
 + 360245 The version of the javax.servlet packages to import is 2.6 instead of
   3.0
 + 365370 ServletHandler can fall through to nested handler

jetty-8.1.0.RC0 - 30 November 2011
 + 352565 cookie httponly flag ignored
 + 353285 ServletSecurity annotation ignored
 + 357163 jetty 8 ought to proxy jetty8 javadocs
 + 357209 JSP tag listeners not called
 + 360051 SocketConnectionTest.testServerClosedConnection is excluded
 + 361135 Allow session cookies to NEVER be marked as secure, even on HTTPS
   requests.
 + 362249 update shell scripts to jetty8
 + 363878 Add ecj compiler to jetty-8 for jsp
 + 364283 can't parse the servlet multipart-config for the web.xml
 + 364430 Support web.xml enabled state for servlets

jetty-7.6.0.RC5 - 20 January 2012
 + 359329 Prevent reinvocation of LoginModule.login with jaspi for already
   authed user
 + 368632 Remove superfluous removal of org.apache.catalina.jsp_file
 + 368633 fixed configure.dtd resource mappings
 + 368635 moved lifecycle state reporting from toString to dump
 + 368773 process data constraints without realm
 + 368787 always set token view to new header buffers in httpparser
 + 368821 improved test harness
 + 368920 JettyAwareLogger always formats the arguments
 + 368948 POM for jetty-jndi references unknown version for javax.activation
 + 368992 avoid non-blocking flush when writing to avoid setting !_writable
   without _writeblocked
 + JETTY-1475 made output state fields volatile to provide memory barrier for
   non dispatched thread IO

jetty-7.6.0.RC4 - 13 January 2012
 + 365048 jetty Http client does not send proxy authentication when requesting
   a Https-resource through a web-proxy.
 + 366774 removed XSS vulnerbility
 + 367099 Upgrade jetty-websocket for RFC 6455 - Addendum
 + 367716 simplified idleTimeout logic
 + 368035 WebSocketClientFactory does not invoke super.doStop()
 + 368060 do not encode sendRedirect URLs
 + 368114 Protect against non-Strings in System properties for Log
 + 368189 WebSocketClientFactory should not manage external thread pool
 + 368215 Remove debug from jaspi
 + 368240 Improve AggregateLifeCycle handling of shared lifecycles
 + 368291 Change warning to info for NoSuchFieldException on
   BeanELResolver.properties

jetty-7.6.0.RC3 - 05 January 2012
 + 367433 added tests to investigate
 + 367435 improved D00 test harness
 + 367485 HttpExchange canceled before response do not release connection
 + 367502 WebSocket connections should be closed when application context is
   stopped.
 + 367591 corrected configuration.xml version to 7.6
 + 367635 Added support for start.d directory
 + 367638 limit number of form parameters to avoid DOS
 + JETTY-1467 close half closed when idle

jetty-7.6.0.RC2 - 22 December 2011
 + 364638 HttpParser closes if data received while seeking EOF. Tests fixed to
   cope
 + 364921 Made test less time sensitive for ssl
 + 364936 use Resource for opening URL streams
 + 365267 NullPointerException in bad Address
 + 365375 ResourceHandler should be a HandlerWrapper
 + 365750 Support WebSocket over SSL, aka wss://
 + 365932 Produce jetty-websocket aggregate jar for android use
 + 365947 Set headers for Auth failure and retry in http-spi
 + 366316 Superfluous printStackTrace on 404
 + 366342 Dont persist DosFilter trackers in http session
 + 366730 pass the time idle to onIdleExpire
 + 367048 test harness for guard on suspended requests
 + 367175 SSL 100% CPU spin in case of blocked write and RST
 + 367219 WebSocketClient.open() fails when URI uses default ports
 + JETTY-1460 suppress PrintWriter exceptions
 + JETTY-1463 websocket D0 parser should return progress even if no fill done
 + JETTY-1465 NPE in ContextHandler.toString

jetty-7.6.0.RC1 - 04 December 2011
 + 352565 cookie httponly flag ignored
 + 353285 ServletSecurity annotation ignored
 + 357163 jetty 8 ought to proxy jetty8 javadocs
 + 357209 JSP tag listeners not called
 + 360051 SocketConnectionTest.testServerClosedConnection is excluded
 + 361135 Allow session cookies to NEVER be marked as secure, even on HTTPS
   requests.
 + 362249 update shell scripts to jetty8
 + 363878 Add ecj compiler to jetty-8 for jsp
 + 364283 can't parse the servlet multipart-config for the web.xml
 + 364430 Support web.xml enabled state for servlets
 + 365370 ServletHandler can fall through to nested handler

jetty-7.6.0.RC0 - 29 November 2011
 + 349110 fixed bypass chunk handling
 + 360546 handle set count exceeding max integer
 + 362111 StdErrLog.isDebugEnabled() returns true too often
 + 362113 Improve Test Coverage of org.eclipse.jetty.util.log classes
 + 362407 setTrustStore(Resource) -> setTrustStoreResource(R)
 + 362447 add setMaxNonceAge() to DigestAuthenticator
 + 362468 NPE at line org.eclipse.jetty.io.BufferUtil.putHexInt
 + 362614 NPE in accepting connection
 + 362626 IllegalStateException thrown when SslContextFactory preconfigured
   with SSLContext
 + 362696 expand virtual host configuration options to ContextHandler and add
   associated test case for new behavior
 + 362742 improved UTF8 exception reason
 + 363124 improved websocket close handling
 + 363381 Throw IllegalStateException if Request uri is null on getServerName
 + 363408 GzipFilter should not attempt to compress HTTP status 204
 + 363488 ShutdownHandler use stopper thread
 + 363718 Setting java.rmi.server.hostname in jetty-jmx.xml
 + 363757 partial fix
 + 363785 StdErrLog must use system-dependent EOL
 + 363943 ignore null attribute values
 + 363993 EOFException parsing HEAD response in HttpTester
 + 364638 SCEP does idle timestamp checking. New setCheckForIdle method
   controls onIdleExpired callback. 364921 a second onIdleExpired callback will
   result in close rather than a shutdown output.
 + 364657 Support HTTP only cookies from standard API
 + JETTY-1442 add _hostHeader setter for ProxyRule
 + Refactored NIO layer for better half close handling

jetty-8.0.4.v20111024 - 24 October 2011
 + 358263 JDBCSessionIdManager add setDatasource(DataSource) method
 + 358649 Replace existing StdErrLog system properties for DEBUG/IGNORED with
   LEVEL instead.
 + 360836 Accept parameters with bad UTF-8. Use replacement character
 + 360912 CrossOriginFilter does not send Access-Control-Allow-Origin on
   responses. 355103 Make allowCredentials default to true in
   CrossOriginFilter.
 + 360938 Connections closed after a while
 + 361135 secure cookies for sessions
 + 361319 Log initialization does not catch correct exceptions on all jvms
 + 361325 359292 Allow KeyStore to be set
 + 361456 release timer task on connection failed
 + 361655 ExecutorThreadPool.isLowOnThreads() returns wrong value
 + JETTY-1444 start threadpool before selector manager

jetty-7.5.4.v20111024 - 24 October 2011
 + 358263 JDBCSessionIdManager add setDatasource(DataSource) method
 + 358649 Replace existing StdErrLog system properties for DEBUG/IGNORED with
   LEVEL instead.
 + 360836 Accept parameters with bad UTF-8. Use replacement character
 + 360912 CrossOriginFilter does not send Access-Control-Allow-Origin on
   responses. 355103 Make allowCredentials default to true in
   CrossOriginFilter.
 + 360938 Connections closed after a while
 + 361319 Log initialization does not catch correct exceptions on all jvms
 + 361325 359292 Allow KeyStore to be set
 + 361456 release timer task on connection failed
 + 361655 ExecutorThreadPool.isLowOnThreads() returns wrong value
 + JETTY-1444 start threadpool before selector manager

jetty-8.0.3.v20111011 - 11 October 2011
 + 348978 migrate jetty-http-spi
 + 358649 StdErrLog system properties for package/class logging LEVEL

jetty-8.0.2.v20111006 - 06 October 2011
 + 336443 add missing comma in DigestAuthenticator string
 + 342161 ScannerTest fails intermittently on Mac OS X
 + 346419 testing HttpClient FDs
 + 353267 Request._parameters initialization bug
 + 353509 jetty-client unit tests are running too long
 + 353627 Basic Auth checks that Basic method has been send
 + 356144 Allow SelectorManager thread priority to be set
 + 356274 Start SSL socket factory in call to open()
 + 357163 jetty 8 ought to proxy jetty8 javadocs
 + 357178 websockets draft 14 support
 + 357188 Send content buffer directly
 + 357209 JSP tag listeners not called
 + 357216 Logging via Log4J does not expand braces in format strings
 + 357240 more half close refinements
 + 357338 remove debug
 + 357672 resolve issue with serializing pojos with mongodb session manager
   thanks to john simone for the discovery and fix
 + 357959 Include javadoc in distribution
 + 358027 NullPointerException in ResourceHandler with jetty-stylesheet.css
 + 358035 idle time only active if > 0
 + 358147 Add catch for UnknownHostException to fix leaky file descriptor in
   client
 + 358164 Dispatch from servlet to handler
 + 358263 add method for osgi users to register a driver as Class.forName does
   not work for them
 + 358649 StdErrLog system properties for package/class logging LEVEL
 + 358674 Still allows sslv3 for now
 + 358687 Updated jsp does not scan for system tlds Fixed pattern
 + 358784 JSP broken on Java 1.5
 + 358925 bit more javadoc on usage
 + 358959 File descriptor leak with UnresolvedAddressException
 + 359309 adjust previous test for servletPath to include pathInfo
 + 359673 updated websocket version handling
 + 359675 Principal != String, fix for issue in property file login manager
 + 360051 SocketConnectionTest.testServerClosedConnection is excluded
 + 360066 jsps referenced in web.xml <jsp-file> elements do not compile
 + JETTY-1130 Access Sessions from HashSessionIdManager
 + JETTY-1277 Fixed sendRedirect encoding of relative locations
 + JETTY-1322 idle sweeper checks for closed endp
 + JETTY-1377 extra logging for busy selector
 + JETTY-1378 new sys property for the latest jsp-impl to force the use of the
   JDTCompiler when running in OSGi.
 + JETTY-1414 applied to PropertyUserStore
 + JETTY-1415 Start/Stop Server and Client only once in test, code format
 + JETTY-1420 Set Host header for new request in RedirectListener
 + JETTY-1421 Implement RedirectListener.onException,onConnectionFailed
 + JETTY-1423 force connection to be closed returned
 + JETTY-1430 local JNDI contexts don't carry environment
 + JETTY-1434 Add a jsp that exercises jstl
 + JETTY-1439 space in directory installation path causes classloader problem

jetty-7.5.3.v20111011 - 11 October 2011
 + 348978 migrate jetty-http-spi
 + 358649 StdErrLog system properties for package/class logging LEVEL

jetty-7.5.2.v20111006 - 06 October 2011
 + 336443 check nonce count is increasing
 + 342161 ScannerTest fails intermittently on Mac OS X
 + 346419 testing HttpClient FDs
 + 353267 Request._parameters initialization bug
 + 353509 jetty-client unit tests are running too long
 + 353627 Basic Auth checks that Basic method has been send
 + 356144 Allow SelectorManager thread priority to be set
 + 356274 Start SSL socket factory in call to open()
 + 357178 websockets draft 14 support
 + 357188 Send content buffer directly
 + 357209 JSP tag listeners not called
 + 357216 Logging via Log4J does not expand braces in format strings
 + 357240 more half close refinements
 + 357338 remove debug
 + 357672 resolve issue with serializing pojos with mongodb session manager
   thanks to john simone for the discovery and fix
 + 357959 Include javadoc in distribution
 + 358027 NullPointerException in ResourceHandler with jetty-stylesheet.css
 + 358035 idle time only active if > 0
 + 358147 Add catch for UnknownHostException to fix leaky file descriptor in
   client
 + 358164 Dispatch from servlet to handler
 + 358263 add method for osgi users to register a driver as Class.forName does
   not work for them
 + 358649 StdErrLog system properties for package/class logging LEVEL
 + 358674 Still allows sslv3 for now
 + 358687 Updated jsp does not scan for system tlds Fixed pattern
 + 358784 JSP broken on Java 1.5
 + 358925 bit more javadoc on usage
 + 358959 File descriptor leak with UnresolvedAddressException
 + 359309 adjust previous test for servletPath to include pathInfo
 + 359673 updated websocket version handling
 + 359675 Principal != String, fix for issue in property file login manager
 + 360051 SocketConnectionTest.testServerClosedConnection is excluded
 + 360066 jsps referenced in web.xml <jsp-file> elements do not compile
 + JETTY-1130 Access Sessions from HashSessionIdManager
 + JETTY-1277 Fixed sendRedirect encoding of relative locations
 + JETTY-1322 idle sweeper checks for closed endp
 + JETTY-1377 extra logging for busy selector
 + JETTY-1378 new sys property for the latest jsp-impl to force the use of the
   JDTCompiler when running in OSGi.
 + JETTY-1414 applied to PropertyUserStore
 + JETTY-1415 Start/Stop Server and Client only once in test, code format
 + JETTY-1420 Set Host header for new request in RedirectListener
 + JETTY-1421 Implement RedirectListener.onException,onConnectionFailed
 + JETTY-1423 force connection to be closed returned
 + JETTY-1430 local JNDI contexts don't carry environment
 + JETTY-1434 Add a jsp that exercises jstl
 + JETTY-1439 space in directory installation path causes classloader problem

jetty-8.0.1.v20110908 - 08 September 2011
 + 350634 Added Resource.newResource(File)
 + 356190 fix monodb tests  for changed test api
 + 356428 removed timed waits from test
 + 356693 reduce visibility to webapp of websocket implementations
 + 356695 jetty server jars are provided for websockets
 + 356726 Instead of the sessionDestroyed called sessionCreated after
   invalidate session
 + 356751 Add null protection to ServletContextHandler.doStop
 + 356823 correctly decode close codes.  Send not utf-8 close code
 + 357058 Acceptor thread blocking

jetty-7.5.1.v20110908 - 08 September 2011
 + 350634 Added Resource.newResource(File)
 + 356190 fix monodb tests  for changed test api
 + 356428 removed timed waits from test
 + 356693 reduce visibility to webapp of websocket implementations
 + 356695 jetty server jars are provided for websockets
 + 356726 Instead of the sessionDestroyed called sessionCreated after
   invalidate session
 + 356751 Add null protection to ServletContextHandler.doStop
 + 356823 correctly decode close codes.  Send not utf-8 close code
 + 357058 Acceptor thread blocking

jetty-8.0.0.v20110901 - 01 September 2011
 + 352565 cookie httponly flag ignored
 + 353073 better warnings
 + 353285 ServletSecurity annotation ignored
 + 356421 Upgraded websocket to draft 13 support

jetty-7.5.0.v20110901 - 01 September 2011
 + 353073 better warnings
 + 356421 Upgraded websocket to draft 13 support

jetty-7.5.0.RC2 - 30 August 2011
 + 293739 Hide stacks in named log testing. Various other minor log cleanups in
   output.
 + 352188 TestClient correctly processes --host option in jetty-websocket
 + 352222 Moved JmxMonitor functionality from Codehaus
 + 353014 TimeoutExchangeTest run time reduced
 + 353073 deprecated non factory method for websocket clients
 + 353192 Better warning for classes of wrong type
 + 353623 Added new methods to HttpExchange
 + 353624 HttpURI accepts java.net.URI object in constructor
 + 354080 ServletContextHandler allows to replace any subordinate handler when
   restarted
 + 355478 set public to HashedSession, looks like honest mistake and not by
   design to be this way
 + 355854 remove automatic conversion in favor of issuing a warning for
   jetty-web.xml that can't be processed
 + 356128 Moved integration tests from jetty-monitor to test-integration module
 + 356137 Upgrade to jsp implementation version 2.1.3-b10
 + 356144 added SelectorManager.setSelectorPriorityDelta(int)
 + JETTY-1410 handle 1xx in similar fashion to 401s and 302s

jetty-7.5.0.RC1 - 19 August 2011
 + 276670 SLF4J loggers show correct location information
 + 335001 Eliminate expected exceptions from log when running in JBoss
 + 355103 Make allowCredentials default to true in CrossOriginFilter
 + 355162 Allow creating an empty resource collection
 + JETTY-1410 HTTP client handles CONTINUE 100 response correctly
 + JETTY-1414 HashLoginService doesn't refresh realm if specified config
   filename is not an absolute platform specific value

jetty-8.0.0.RC0 - 16 August 2011
 + 352565 cookie httponly flag ignored
 + 353285 ServletSecurity annotation ignored
 + Enable annotations by default
 + Merge from jetty-7.4.3

jetty-8.0.0.M3 - 27 May 2011
 + 324505 Implement API login
 + 335500 request.getParts() throws a NullPointerException
 + 343472 isUserInRole does not prevent subsequent login call
 + 346180 jsp-2.2 support
 + Updated to jetty-7.4.2.v20110526

jetty-7.5.0.RC0 - 15 August 2011
 + 298502 Handle 200 Connect responses with no content-length
 + 347484 / - > ${/} in some paths in grant codebases
 + 349005 add javadoc detailing the convenience hack of removing leading /'s
 + 351516 Refactored sessions to better support nosql session managers
 + 351576 Do not use deprecated method File.toURL()
 + 352046 Need try/catch around features set in XmlParser
 + 352133 Generally resolve java 1.5isms
 + 352176 xml parsing on startElement should be more flexible on using qName or
   localName
 + 352421 HttpURI paths beginning with '.'
 + 352684 Implemented spinning thread analyzer
 + 352786 GzipFilter fails to pass parameters to GzipResponseWrapper
 + 352999 ExpireTest running too long
 + 353073 WebSocketClient
 + 353095 maven-jetty-plugin: PermGen leak due to javax.el.BeanELResolver
 + 353165 addJars can follow symbolic link jar files
 + 353210 Bundle-Version in o.e.j.o.boot.logback fix
 + 353465 JAASLoginService ignores callbackHandlerClass
 + 353563 HttpDestinationQueueTest too slow
 + 353862 Improve performance of QuotedStringTokenizer.quote()
 + 354014 Content-Length is passed to wrapped response in GZipFilter
 + 354204 Charset encodings property file not used
 + 354397 RewriteRegexRule handles special characters in regex group
 + 354466 Typo in example config of jetty-plus.xml

jetty-7.4.5.v20110725 - 25 July 2011
 + 347484 / - > ${/} in some paths in grant codebases
 + 352133 resolve some 1.5isms
 + 352421 HttpURI paths beginning with '.'
 + 352786 GzipFilter fails to pass parameters to GzipResponseWrapper

jetty-7.4.4.v20110707 - 07 July 2011
 + 308851 Converted all jetty-client module tests to JUnit 4
 + 345268 JDBCSessionManager does not work with maxInactiveInterval = -1
 + 350397 SelectChannelConnector does not shutdown gracefully
 + 350634 Reverted FileResource constructor changes
 + 351039 Forward dispatch should retain locale
 + 351199 HttpServletResponse.encodeURL() wrongly encodes an url without path
   when cookies are disabled
 + JETTY-1153 Default charset/encoding of HTTP POST requests
 + JETTY-1380 Jetty Rewrite example does not work in Hightide

jetty-7.4.3.v20110701 - 01 July 2011
 + 295832 ProxyServlet more extensible and configurable
 + 302566 GZIP handler for embedded Jetty servers
 + 308851 Converted HttpExchangeTest and related tests to JUnit 4
 + 324704 JDBC Session Manager reloading session
 + 332200 Eliminate expected exceptions from log while using
   org.eclipse.jetty.jmx bundle
 + 347468 o.e.j.deploy.binding.GlobalWebappConfigBindingTest fails on Windows
   platform
 + 347617 Dynamically install/update/remove OSGi bundles discovered in the
   contexts folder
 + 347717 start.jar destroys dependent child of --exec
 + 347889 OSGi should follow directive visibility:=reexport for
   META-INF/web-fragments and resources
 + 347898 Close channel on JVM exceptions
 + 348652 jetty.sh starts two unix processes
 + 348935 Close A tag in directory listing
 + 349344 Passing empty query string to UrlEncoded#decodeTo(String, MultiMap
   String) does not yield an empty map
 + 349738 set buffer sizes for http client in proxy servlet
 + 349870 proxy servlet protect continuation against fast failing exchanges
 + 349896 SCEP supports zero idleTimeout
 + 349897 draft -09 websockets
 + 349997 MBeanContainer uses weak references
 + 350533 Add "Origin" to the list of allowed headers in CrossOriginFilter
 + 350634 Cleanup FileResource construction
 + 350642 Don't close SCEP during NIOBuffer manipulation
 + JETTY-1342 Recreate selector in change task
 + JETTY-1385 NPE in jetty client's
   HTttpExchange.setRequestContentSource(InputStream)
 + JETTY-1390 RewriteHandler handles encoded URIs

jetty-7.4.2.v20110526
 + 334443 Improve the ability to specify extra class paths using the Jetty
   Maven Plugin
 + 336220 tmp directory is not set if you reload a webapp with
   jetty-maven-plugin
 + 338364 Fixed expires header for set cookies
 + 345615 Enable SSL Session caching
 + 345729 binding for managing server and system classes globally
 + 345763 Source file is updated during the build
 + 345873 Update jetty-ssl.xml to new style
 + 345900 Handle IPv6 with default port
 + 346014 Fixed full HttpGenerator
 + 346124 ServletContext resources paths not resolved correctly when using UNC
   shares
 + 346179 o.e.j.util.ScannerTest fails on MacOS X platform
 + 346181 o.e.j.server.StressTest stalls on MacOS X platform
 + 346614 HttpConnection.handle() spins in case of SSL truncation attacks
 + 346764 OrderedGroupBinding deployment binding
 + 346998 AbstractLifeCycle.isRunning() returns false if state changes from
   STARTING to STARTED during call
 + 347137 Allow SSL renegotiations by default in HttpClient
 + 374174 Consistent mbean names
 + JETTY-1146 Encode jsessionid in sendRedirect
 + JETTY-1342 Recreate selector if wakeup throws JVM bug

jetty-7.4.1.v20110513
 + 288563 remove unsupported and deprecated --secure option
 + 332907 Add context property to ObjectName of JMX MBeans
 + 336056 Ability to override the computation of the ContextHandler to deploy
   the DefaultServlet on the HttpService
 + 340040 Support for a total timeout
 + 343083 Set nested dispatch type and connection
 + 343172 Check package implementor for version
 + 343277 add support for a context white list
 + 343352 make sure that jetty.osgi.boot is activated when a WAB is registered
 + 343482 refactored overlay deployer layout to use WAR layout
 + 343567 HttpClient does not limit the destination's exchange queue
 + 343680 Handle OSGi bundle jars not ending in ".war"
 + 343707 'REQUEST' is printed on console for each incoming HTTP request
 + 343923 flush timeouts applied to outer loop
 + 343936 Session idle calls unbind and remove listeners
 + 344059 Websockets draft-07
 + 344067 Add support for OSGi fragment bundles to add static resources to
   web-bundles
 + 344513 Attempting to set ConfigurationClasses in jetty-web.xml causes NPE
 + 344529 Ability to customize the error handling of the OSGi HttpService
 + 345047 Readded deprecated ScanningAppDeployer#setMonitoredDir
 + 345290 Weak references from SessionIdManager. HashSessionManager cleanup
 + 345543 Always close endpoint on SSLException
 + 345656 Disambiguate SslContextFactory#validateCerts property
 + 345679 Allow setting an initialized KeyStore as keystore/truststore of
   SslContextFactory
 + 345704 jetty-nested works with forwarded SSL in cloudfoundry
 + JETTY-954 WebAppContext eats any start exceptions instead of stopping the
   server load
 + JETTY-1314 Handle bad URI encodings
 + JETTY-1324 Tested not using CESU-8 instead of UTF-8
 + JETTY-1326 Invoker names not hashCode based
 + JETTY-1343 IllegalArgumentException for bad % encodings
 + JETTY-1347 Updated ServletHander javadoc

jetty-7.4.0.v20110414
 + 342504 Scanner Listener
 + 342700 refine websocket API for anticipated changes
 + JETTY-1362 Set root cause of UnavailableException
 + Various test harness cleanups to avoid random failures

jetty-7.4.0.RC0
 + 324110 Added test harnesses for merging of QueryStrings
 + 337685 Update websocket API in preparation for draft -07
 + 338627 HashSessionManager.getIdleSavePeriod returns milliseconds instead of
   seconds
 + 338807 Ignore content length in 1xx, 204, 304 responses
 + 338819 Externally control Deployment Manager application lifecycle
 + 339084 Fixed NPE with servlet 3.0 async listener
 + 339150 Validate client certificate when it is used for authentication
 + 339187 In the OSGi manifest of the jetty-all-server aggregate, mark
   javax.annotation as optional
 + 339543 Add configuration options for Certificate Revocation checking
 + 340265 Improve handling of io shutdown in SSL
 + 340621 Added SizedThreadPool interface
 + 340636 HashSessionManager lazy loads all sessions
 + 340838 Update ConnectHandler to perform half closes properly
 + 340878 Integrations should be able to load their own keystores
 + 340920 Dynamically assign RMI registry port for integration testing
 + 340949 Scanner delays file notifications until files are stable
 + 341006 Move inner enums out into separate file
 + 341105 Stack trace is printed for an ignored exception
 + 341145 WebAppContext MBean attribute serverClasses returns empty value
 + 341171 Locking in HttpDestination blocks all requests to the same address
 + 341206 Stop order is wrong in HandlerWrapper
 + 341255 org.eclipse.http usage in AJP/SessionId linkage
 + 341386 Remote close not detected by HttpClient
 + 341394 Remove 'Unavailable' JMX attributes of WebAppContext MBean
 + 341439 Blocking HttpClient does not use soTimeout for timeouts
 + 341561 Exception when adding o.e.j.s.DoSFilter as managed attribute
 + 341692 Fixed deadlock if stopped while starting
 + 341694 Disable AJP buffer resizing
 + 341726 JSONPojoConverter handles characters
 + 341736 Split jetty-nested out of war module
 + 341850 Protect QTP dump from bad stacks
 + 341992 Overlayed context deployer
 + JETTY-1245 Pooled Buffers implementation
 + JETTY-1354 Added jetty-nested
 + Added extra session removal test
 + Ensure generated fragment names are unique

jetty-8.0.0.M2 - 16 November 2010
 + 320073 Reconsile configuration mechanism
 + 321068 JSF2 fails to initialize
 + 324493 Registration init parameter handling null check, setInitParameters
   additive
 + 324505 Request.login method must throw ServletException if it cant login
 + 324872 allow disabling listener restriction from using *Registration
   interfaces
 + 327416 Change meaning of @HandlesTypes in line with latest interpretation by
   JSR315
 + 327489 Change meaning of @MultipartConfig to match servlet spec 3.0
   maintenance release 3.0a
 + 328008 Handle update to Servlet Spec 3 Section 8.2.3.h.ii
 + 330188 Reject web-fragment.xml with same <name> as another already loaded
   one
 + 330208 Support new wording on servlet-mapping and filter-mapping merging
   from servlet3.0a
 + 330292 request.getParts() returns only one part when the name is the same
 + Update to jetty-7.2.1.v20101111

jetty-7.3.1.v20110307 - 07 March 2011
 + 316382 Support a more strict SSL option with certificates
 + 333481 Handle UCS-4 codepoints in decode and encode
 + 335329 Moved blocking timeout handling to outside try catch
 + 336668 policy supports cert validation
 + 336691 Possible wrong length returned by ChannelEndPoint.flush() in case of
   RandomAccessFileBuffer
 + 336781 If xml parser is not validating, turn off external dtd resolution
 + 336793 Tee data filled and flushed from endpoint
 + 337258 Scanner start and end cycle notification
 + 337268 Allow specifying alias of a certificate to be used by SSL connector
 + 337270 Shared Timer for session management
 + 337271 Flush SSL endpoint when dispatch thread held forever
 + 337678 Readded optional async connection mode for HttpClient
 + 337685 Work in progress on draft 6 websockets
 + 337746 Fixed Session deIdle recursion
 + 337784 Improve HashSessionManager for session migrations
 + 337878 Extra tests of security constraints
 + 337896 HttpExchange.timeout does not override HttpClient.timeout
 + 337898 set client HttpConnection max idle time from exchange timeout
 + 338035 Default acceptors 0.25*CPUs and improved selector/acceptor thread
   names.
 + 338068 Leaking ConstraintMappings on redeploy
 + 338092 ProxyServlet leaks memory
 + 338607 Removed managed attributes when context is stopped
 + 338819 Externally control Deployment Manager application lifecycle
 + JETTY-1304 Allow quoted boundaries in Multipart filter
 + JETTY-1317 More elegent handling of bad URIs in requests
 + JETTY-1331 Allow alternate XML configuration processors (eg spring)
 + JETTY-1333 HttpClient _timeout and _soTimeout is messed up
 + JETTY-1335 HttpClient's SelectConnector clean-up
 + JETTY-1337 Workname cannot contain '.'
 + JETTY-1338 Trust default SecureRandom seed

jetty-7.3.0.v20110203 - 03 February 2011
 + 296978 standardizing various Testing Util Classes to jetty-test-helper
 + 319178 test failure fix in jetty-util on windows
 + 320457 add SPNEGO support
 + 324505 Implement API login
 + 328872 Multi Jetty xml files not loading if directory is referenced in
   jetty.conf
 + 329746 client option to set just truststore and use strict ssl context
 + 331803 Update XML configuration files to use proper arguments for startup
   command in examples
 + 332179 Fixed formatting of negative dates
 + 332432 Scanner.java now always scanning the canonical form of File
 + 332517 Improved DefaultServlet debug
 + 332703 Cleanup context scope JNDI at stop
 + 332796 Annotations inheritance does not work with jetty7
 + 332799 100% CPU on redeploy session invalidation
 + 332937 Added Destroyable Dumpable interfaces and reworked dependent
   lifecycles, specially of JNDI
 + 333247 fix api compat issue in ConstraintSecurityHandler
 + 333415 wired up HttpInput.available and added test harnesses
 + 333481 Handle UTF-32 codepoints in decode and encode
 + 333608 tlds defined in web.xml are not picked up
 + 333679 Refactored jetty-jmx. Moved mbeans to modules
 + 333717 HttpExchange able to return local address used
 + 333771 System properties are not available inside XML configuration file by
   using the 'property' tag
 + 333875 Monitor public constructor
 + 333892 Improved JVM bug detection
 + 334062 It should be possible to embed in the jetty.home.bundle the ssl
   keystore files
 + 334229 javax-security needs to import the package javax.security.cert in its
   OSGi manifest
 + 334311 fix buffer reuse issue in CachedExchange
 + 335329 Stop SSL spin during handshake and renogotiate
 + 335361 Fixed 'jetty.sh check' to show current PID when JETTY_PID env
   variable is set
 + 335641 Cleaned up dispatch handling to avoid key.interestOps==0 when
   undispatched
 + 335681 Improve ChannelEndPoint.close() to avoid spinning
 + 335836 Race when updating SelectChannelEndPoint._dispatched
 + JETTY-1259 NullPointerException in JDBCSessionIdManager when invalidating
   session (further update)

jetty-7.2.2.v20101205 - 05 December 2010
 + 328789 Clean up tmp files from test harnesses
 + 330188 Reject web-fragment.xml with same <name> as another already loaded
   one
 + 330208 Support new wording on servlet-mapping and filter-mapping merging
   from servlet3.0a
 + 330210 Improve performance of writing large bytes arrays
 + 330229 Jetty tries to parse META-INF/*.tld when jsp-api is not on classpath
   causing DTD entity resoluton to fail
 + 330265 start.jar --stop kills --exec subprocess
 + 330417 Atomic PUT in PutFilter
 + 330419 Reloading webapp duplicates StandardDescriptorProcessor
 + 330686 OSGi: Make org.eclipse.jetty.jsp-2.1 a fragment of
   org.apache.jasper.glassfish
 + 330732 Removed System.err debugging
 + 330764 Command line properties passed to start.jar --exec
 + 331230 Fixed low thread warnings when acceptors>threadpool
 + 331461 Fixed idle timeout for unflushed HTTP/1.0
 + 331567 IPAccessHandlerTest failed on MacOS fix
 + 331703 Fixed failing OSGI test TestJettyOSGiBootWithJsp.java on MacOSX
 + JETTY-1297 Improved matching of vhosts so that a vhost match has priority
 + JETTY-1307 Check that JarFileResource directories end with /
 + JETTY-1308 327109 (re)fixed AJP handling of empty packets

jetty-7.2.1.v20101111 - 11 November 2010
 + 324679 Fixed dedection of write before static content
 + 328008 Handle update to Servlet Spec 3 Section 8.2.3.h.ii
 + 328199 Ensure blocking connectors always close socket
 + 328205 Improved SelectManager stopping
 + 328306 Serialization of FormAuthentication
 + 328332 Response.getContentType works with setHeader
 + 328523 Fixed overloaded setters in AppProvider
 + 328778 Improved javadoc for secure session cookies
 + 328782 allow per connection max idle time to be set
 + 328885 web overrides do not override
 + 328988 Idle saving of session values
 + 329180 Spin check for Selector to stop
 + 329410 Enforce XmlConfiguration properties as Map<String,String>
 + 329602 only clear ServletContext attributes on doStop
 + 329642 Concurrent modification exception in Deployment Manager
 + 329643 Improved deployment of resource collections
 + JETTY-748 Prevent race close of socket by old acceptor threads
 + JETTY-1291 Extract query parameters even if POST content consumed
 + JETTY-1295 Contexts mixed up when hot-deploying on virtual hosts
 + JETTY-1297 Make ServletContext.getContext(String) virtual host aware

jetty-6.1.26 - 10 November 2010
 + JETTY-748 Prevent race close of socket by old acceptor threads
 + JETTY-1239 HTAccessHandler [allow from 127.0.0.1] does not work
 + JETTY-1291 Extract query parameters even if POST content consumed
 + JETTY-1293 Avoid usage of String.split
 + JETTY-1296 Always clear changes list in selectManager

jetty-6.1.26.RC0 - 20 October 2010
 + 325468 Clean work webapp dir before unpack
 + 327109 Fixed AJP handling of empty packets
 + 327562 Implement all X-Forwarded headers in ProxyServlet
 + JETTY-547 Improved usage of shutdownOutput before close
 + JETTY-912 add per exchange timeout
 + JETTY-1051 offer jetty.skip flag for maven plugin
 + JETTY-1096 exclude maven and plexus classes from jetty plugin
 + JETTY-1248 Infinite loop creating temp MultiPart files
 + JETTY-1264 Idle timer deadlock
 + JETTY-1271 Handle unavailable request
 + JETTY-1278 J2se6 SPI filter handling fix
 + JETTY-1283 Allow JSONPojoConvertorFactory to set fromJSON
 + JETTY-1287 rewrite handler thread safe issue resolved
 + JETTY-1288 info when atypical classloader set to WebAppContext
 + JETTY-1289 MRU cache for filter chains
 + JETTY-1292 close input streams after keystore.load()

jetty-7.2.0.v20101020 - 20 October 2010
 + 289540 added javadoc into distribution
 + 297154 add source distribution artifact
 + 323985 Xmlconfiguration pulls start.jar config properties
 + 324369 Improved handling of multiple versions of
   draft-ietf-hybi-thewebsocketprotocol
 + 326734 Configure Digest maxNonceAge with Security handler init param
 + 327109 Fixed AJP handling of empty packets
 + 327183 Allow better configurability of HttpClient for TLS/SSL
 + 327469 removed needless java6 dependencies
 + 327562 Implement all X-Forwarded headers in ProxyServlet
 + 327601 Multipart Filter handles quoted tokens
 + 327725 Nested ResourceCaches
 + 328199 Ensure blocking connectors always close socket
 + 328205 Improved SelectManager stopping
 + 328273 Added serializable to default user identity
 + JETTY-1288 Info statement when atypical classloader set on WebAppContext
 + JETTY-1289 LRU cache for filter chains

jetty-7.2.0.RC0 - 01 October 2010
 + 314087 Simplified SelectorManager
 + 319334 Concurrent, sharable ResourceCache
 + 319370 WebAppClassLoader.Context
 + 319444 Two nulls are appended to log statements from ContextHanler$Context
 + 320073 Reconsile configuration mechanism
 + 320112 Websocket in aggregate jars
 + 320264 Removed duplicate mime.property entries
 + 320457 Added rfc2045 support to B64Code
 + 321232 BasicAuthenticator ignores bad Authorization header
 + 321307 HashSessionManager calls passivation listeners
 + 321730 SelectChannelEndPoint prints to System.err
 + 321735 HttpClient onException called for buffer overflow
 + 322448 Added jetty-dir.css for directory listings
 + 322575 NPE in HotSwapHandler if old handler null
 + 322683 RewriteHandler thread safety
 + 323196 org.mortbay properties to org.eclipse
 + 323435 MovedContextHandler permanent redirection
 + 323464 IPv6 localhost with no Host header
 + 324110 Merge async dispatch parameters
 + 324158 Durable download or Orbit jars
 + 324260 Jetty-6 continuations handle complete calls
 + 324359 illegal actions on AsyncContext should not change its state
 + 324360 validate input on getResource since loop logic obscures subclass
   input validation.
 + 324369 Implement draft-ietf-hybi-thewebsocketprotocol-01
 + 324377 Allow dispatch of ServletRequest and ServletResponse
 + 324379 Change content type after getWriter
 + 324501 Fire RequestListener.requestDestroyed in last-to-first order
 + 324601 Check session expiry on access
 + 324679 Allow filter to write before static content
 + 324811 NPE in Server.dump
 + 324812 restore WebAppContext constructor used by geronimo integration
 + 325072 include to DefaultServlet of missing file throws
   FileNotFoundException
 + 325105 websocket ondisconnect fixed
 + 325128 websocket send during onConnect
 + 325468 Clean work webapp dir before unpack
 + 326612 Handle X-Forwarded-Proto header
 + JETTY-912 added per exchange timeout api
 + JETTY-1063 Plugin problems with spaces in classpath resource references
 + JETTY-1245 Do not use direct buffers with NIO SSL
 + JETTY-1249 Apply max idle time to all connectors
 + JETTY-1250 Parallel start of HandlerCollection
 + JETTY-1256 annotation and jta jars from Orbit
 + JETTY-1259 NullPointerException in JDBCSessionIdManager when invalidating
   session
 + JETTY-1261 errant listener usage in StandardDescriptorProcessor
 + JETTY-1263 JDBCSessionIdManager table creation fails on Oracle
 + JETTY-1265 Reason field option in client response
 + JETTY-1266 Destroy sessions before filters/servlets
 + JETTY-1268 Form Auth saves POST data
 + JETTY-1269 Improve log multithreadedness
 + JETTY-1270 Websocket closed endp protection
 + JETTY-1271 handled unavailable exception
 + JETTY-1279 Make jetty-plus.xml enable plus features for all webapps by
   default
 + JETTY-1281 Create new session after authentication
 + JETTY-1283 JSONPojoConvertorFactory can turn off fromJSON
 + Added ignore to Logger interface
 + Fix jetty-plus.xml for new configuration names
 + Improved debug dump

jetty-7.1.6.v20100715
 + 319519 Warn about duplicate configuration files
 + 319655 Reset HEAD status
 + JETTY-1247 synchronize recylcing of SSL NIO buffers
 + JETTY-1248 fix parsing of bad multiparts
 + JETTY-1249 Apply max idle time to all connectors
 + JETTY-1251 Replace then close selector for JVM bugs

jetty-8.0.0.M1 - 12 July 2010
 + 306350 Ensure jars excluded by ordering are not scanned for annotations
 + JETTY-1224 Change jetty-8 merge rules for fragment descriptors and
   annotations
 + Ensure <absolute-ordering> in web.xml overrides relative <ordering> in
   fragments
 + Ensure empty <absolute-ordering> implies exclusion of all fragments
 + Ensure servlet-api jar class inheritance hierarchy is scanned

jetty-7.1.5.v20100705
 + 288194 Add blacklist/whitelist to ProxyServlet and ProxyHandler
 + 296570 EOFException for HttpExchange when HttpClient.stop called
 + 311550 The WebAppProvider should allow setTempDirectory
 + 316449 Websocket disconnect fix
 + 316584 Exception on startup if temp path has spaces and extractWAR=false
 + 316597 Removed null check and fixed name in Resource#hrefEncodeURI
 + 316909 CNFE: org.xml.sax.SAXException on org.eclipse.jetty.osgi.boot start
   with jsp fragment
 + 316970 jetty.sh fails to find JETTY_HOME in standard directories
 + 316973 jetty.sh claims java installation is invalid
 + 316976 removed quotes of JAVA_OPTIONS in jetty.sh
 + 317007 Unable to run Jetty OSGi when
   -Dosgi.compatibility.bootdelegation=false
 + 317019 Date HTTP header not sent for HTTP/1.0 requests
 + 317231 Ability to configure jetty with a fragment bundle that contains
   etc/jetty.xml
 + 317759 Allow roles and constraints to be added after init
 + 317906 OPTIONS correctly handles TRACE
 + 318308 Correct quoting of unicode control characters
 + 318470 unboxing NPE protection in HttpConnection
 + 318551 Optional uncheck Printwriter
 + 319060 Support web-bundles that are not expanded (bundle is zipped)
 + JETTY-1237 Save local/remote address to be available after close
 + Update ecj to 3.6 Helios release drop

jetty-6.1.25 - 26 July 2010
 + 320264 Removed duplicate mime.property entries
 + JETTY-1212 Long content lengths
 + JETTY-1214 Avoid ISE when scavenging invalid session
 + JETTY-1223 DefaultServlet: NPE when setting relativeResourceBase and
   resourceBase is not set
 + JETTY-1226 javax.activation needs to be listed in the system classes
 + JETTY-1237 Remember local/remote details of endpoint
 + JETTY-1251 protected against closed selector
 + COMETD-112 if two threads create the same channel, then create events may
   occur after subscribe events
 + Jetty-6 is now in maintenance mode.

jetty-7.1.4.v20100610
 + 292326 Stop continuations if server is stopped
 + 292814 Make QoSFilter and DoSFilter JMX manageable
 + 293222 Improve request log to handle/show asynchronous latency
 + 294212 Can not customize session cookie path
 + 295715 AbstractSessionManager decoupled from Context
 + 298551 SslSocketConnector does not need keystore stream
 + 301608 Deregister shutdown hooks
 + 302350 org.eclipse.jetty.server.NCSARequestLog is missing JavaDoc
 + 303661 jetty.sh failes if JETTY_HOME is not writeable
 + 304100 Better document JMX setup in jetty-jmx.xml
 + 305300 AsyncContext.start dispatches runnable
 + 314299 Create test harness for JDBCLoginService
 + 314581 Implement the Sec-Websocket handshake
 + 315190 CrossOriginFilter avoid headers not understood by WebSocket
 + 315687 included init script fails to test for JETTY_HOME as empty
 + 315715 Improved Cookie version handling. Server.setMaxCookieVersion
 + 315744 Fixed STOP.PORT and STOP.KEY in start.jar
 + 315748 Removed --fromDaemon from start.jar (replaced with --daemon)
 + 315925 Improved context xml configuration handling
 + 315995 Incorrect package name in system classes list
 + 316119 Fixed idleTimeout for SocketEndPoint
 + 316254 Implement @DeclareRoles
 + 316334 Breaking change on org.eclipse.jetty.client.HttpExchange
 + 316399 Debug output in MultiPartFilter
 + 316413 Restarting webapp for packed war fails
 + 316557 OSGi HttpService failure due to undeployed context handlers
 + JETTY-547 Delay close after shutdown until request read
 + JETTY-1231 Support context request log handler

jetty-7.1.3.v20100526
 + 296567 HttpClient RedirectListener handles new HttpDestination
 + 297598 JDBCLoginService uses hardcoded credential class
 + 305898 Websocket handles query string in URI
 + 307457 Exchanges are left unhandled when connection is lost
 + 313205 Unable to run test-jdbc-sessions tests
 + 314009 jetty.xml configuration file on command line
 + 314177 JSTL support is broken
 + 314459 support maven3 for builds

jetty-7.1.2.v20100523
 + 308866 Update test suite to JUnit4 - Module jetty-util
 + 312948 Recycle SSL crypto buffers
 + 313196 randomly allocate ports for session test
 + 313278 Implement octet ranges in IPAccessHandler
 + 313336 secure websockets
 + 314009 updated README.txt
 + Update links to jetty website and wiki on test webapp

jetty-7.1.1.v20100517
 + 302344 Make the list of available contexts if root context is not configured
   optional
 + 304803 Remove TypeUtil Integer and Long caches
 + 306226 HttpClient should allow changing the keystore and truststore type
 + 308850 Update test suite to JUnit4 - Module jetty-annotations
 + 308853 Update test suite to JUnit4 - Module jetty-deploy
 + 308854 Update test suite to JUnit4 - Module jetty-http
 + 308855 Update test suite to JUnit4 - Module jetty-io
 + 308856 Update test suite to JUnit4 - Module jetty-jmx
 + 308857 Update test suite to JUnit4 - Module jetty-jndi
 + 308858 Update test suite to JUnit4 - Module jetty-plus
 + 308859 Update test suite to JUnit4 - Module jetty-policy
 + 308860 Update test suite to JUnit4 - Module jetty-rewrite
 + 308862 Update test suite to JUnit4 - Module jetty-server
 + 308863 Update test suite to JUnit4 - Module jetty-servlet
 + 308867 Update test suite to JUnit4 - Module jetty-webapp
 + 310918 Fixed write blocking for client HttpConnection
 + 312526 Protect shutdown thread initialization during shutdown

jetty-7.1.0 - 05 May 2010
 + 306353 fixed cross context dispatch to root context
 + 311154 Added deprecated StringBuffer API for backwards compatibility
 + 311554 Protect shutdown thread from Server#doStop
 + 312243 Optimized timeout handling

jetty-7.1.0.RC1 - 05 May 2010
 + 286889 Allow System and Server classes to be set on Server instance and when
   applied to all webapps
 + 291448 SessionManager has isCheckingRemoteSessionIdEncoding
 + 296650 JETTY-1198 reset idle timeout on request body chunks
 + 297104 HTTP CONNECT does not work correct with SSL destinations
 + 306782 Close connection when expected 100 continues is not sent
 + 308848 Update test suite to JUnit4 - Module jetty-ajp
 + 308861 Update test suite to JUnit4 - Module jetty-security
 + 308864 Update test suite to JUnit4 - Module jetty-servlets
 + 308865 Update test suite to JUnit4 - Module jetty-start
 + 308868 Update test suite to JUnit4 - Module jetty-websocket
 + 308869 Update test suite to JUnit4 - Module jetty-xml
 + 309153 Hide extracted WEB-INF/lib when running a non-extracted war
 + 309369 Added WebSocketLoadTest
 + 309686 Fixed response buffers usage
 + 310094 Improved start.jar options handling and configs
 + 310382 NPE protection when WAR is not a file
 + 310562 SslSocketConnector fails to start if excludeCipherSuites is set
 + 310634 Get the localport when opening a server socket
 + 310703 Update test suite to JUnit4 - Module tests/test-integration
 + 310918 Synchronize content exchange
 + 311154 Use Appendable in preference to StringBuilder/StringBuffer in APIs
 + 311362 Optional org.eclipse.jetty.util.log.stderr.SOURCE
 + JETTY-1030 Improve jetty.sh script
 + JETTY-1142 Replace Set-Cookies with same name

jetty-7.1.0.RC0 - 27 April 2010
 + 294563 Websocket client connection
 + 297104 Improve handling of CONNECT method
 + 306349 ProxyServlet does not work unless deployed at /
 + 307294 Add AbstractLifeCycle.AbstractLifeCycleListener implementation
 + 307847 Fixed combining mime type parameters
 + 307898 Handle large/async websocket messages
 + 308009 ObjectMBean incorrectly casts getTargetException() to Exception
 + 308420 convert jetty-plus.xml to use DeploymentManager
 + 308925 Protect the test webapp from remote access
 + 309466 Removed synchronization from StdErrLog
 + 309765 Added JSP module
 + 310051 _configurationClasses now defaults to null in WebAppContext
 + 310094 Improved start.jar usage and config files
 + 310431 Default ErrorHandler as server Bean
 + 310467 Allow SocketConnector to create generic Connection objects
 + 310603 Make Logger interface consistent
 + 310605 Make a clean room implementation of the JSP logger bridge
 + JETTY-903 Stop both caches
 + JETTY-1200 SSL NIO Endpoint wraps non NIO buffers
 + JETTY-1202 Use platform default algorithm for SecureRandom
 + JETTY-1212 handle long content lengths
 + JETTY-1214 avoid ISE when scavenging invalid session
 + Add AnnotationConfiguration to jetty-plus.xml
 + Add NPE protection to ContainerInitializerConfiguration
 + Fix jetty-plus.xml reference to addLifeCycle
 + Merged 7.0.2.v20100331
 + Temporarily remove jetty-osgi module to clarify jsp version compatibility

jetty-7.0.2.v20100331 - 31 March 2010
 + 297552 Don't call Continuation timeouts from acceptor tick
 + 298236 Additional unit tests for jetty-client
 + 306782 httpbis interpretation of 100 continues. Body never skipped
 + 306783 NPE in StdErrLog when Throwable is null
 + 306840 Suppress content-length in requests with no content
 + 306880 Support for UPGRADE in HttpClient
 + 306884 Suspend with timeout <=0 never expires
 + 307589 updated servlet 3.0 continuations for final API
 + Allow Configuration array to be set on Server instance for all web apps
 + Ensure webapps with no WEB-INF don't scan WEB-INF/lib
 + Take excess logging statements out of startup

jetty-6.1.24 - 21 April 2010
 + 308925 Protect the test webapp from remote access
 + JETTY-903 Stop both caches
 + JETTY-1198 reset idle timeout on request body chunks
 + JETTY-1200 SSL NIO Endpoint wraps non NIO buffers
 + JETTY-1211 SetUID loadlibrary name and debug
 + COMETD-100 ClientImpl logs "null" as clientId
 + COMETD-107 Reloading the application with reload extension does not fire
   /meta/connect handlers until long poll timeout expires
 + COMETD-99 ClientImpl logs exceptions in listeners with "debug" level
 + Upgraded to cometd 1.1.1 client

jetty-6.1.23 - 02 April 2010
 + 292800 ContextDeployer - recursive setting is undone by FilenameFilter
 + 296569 removeLifeCycleListener() has no effect
 + 300178 HttpClients opens too many connections that are immediately closed
 + 304658 Inconsistent Expires date format in Set-Cookie headers with maxAge=0
 + 304698 org.eclipse.jetty.http.HttpFields$DateGenerator.formatCookieDate()
   uses wrong (?) date format
 + 306331 Session manager is kept after call to doScope
 + 306840 suppress content-length in requests without content
 + JETTY-875 Allow setting of advice field in response to Handshake
 + JETTY-983 Range handling cleanup
 + JETTY-1133 Handle multiple URL ; parameters
 + JETTY-1134 BayeuxClient: Connect msg should be sent as array
 + JETTY-1149 transient should be volatile in AbstractLifeCycle
 + JETTY-1153 System property for UrlEncoded charset
 + JETTY-1155 HttpConnection.close notifies HttpExchange
 + JETTY-1156 SSL blocking close with JVM Bug busy key fix
 + JETTY-1157 Don't hold array passed in write(byte[])
 + JETTY-1158 NPE in StdErrLog when Throwable is null
 + JETTY-1161 An Extension that measures round-trip delay for cometd messages
 + JETTY-1162 Add support for async/sync message delivery to BayeuxClient
 + JETTY-1163 AJP13 forces 8859-1 encoding
 + JETTY-1168 Don't hold sessionIdManager lock when invalidating sessions
 + JETTY-1170 NPE on client when server-side extension returns null
 + JETTY-1174 Close rather than finish Gzipstreams to avoid JVM leak
 + JETTY-1175 NPE in TimesyncExtension
 + JETTY-1176 NPE in StatisticsExtension if client is null
 + JETTY-1177 Allow error handler to set cacheControl
 + JETTY-1178 Make continuation servlet to log the incoming JSON in case of
   parsing errors
 + JETTY-1180 Extension methods are wrongly called
 + JETTY-1182 COMETD-76 do not lock client while sending messages
 + JETTY-1183 AcknowledgedMessagesClientExtension does not handle correctly
   message resend when client long polls again
 + JETTY-1186 Better document JMX setup in jetty-jmx.xml
 + JETTY-1188 Null old jobs in QueuedThreadPool
 + JETTY-1191 Limit size of ChannelId cache
 + JETTY-1192 Fixed Digested POST and HttpExchange onRetry
 + JETTY-1193 Exception details are lost in AbstractCometdServlet.getMessages
 + JETTY-1195 Coalesce buffers in ChannelEndPoint.flush()
 + JETTY-1196 Enable TCP_NODELAY by default in client connectors
 + JETTY-1197 SetUID module test fails when using Java 1.6 to build
 + JETTY-1199 FindBugs cleanups
 + JETTY-1202 Use platfrom default algorithm for SecureRandom
 + JETTY-1205 Memory leak in browser-to-client mapping
 + JETTY-1207 NPE protection in FormAuthenticator
 + COMETD-28 Improved concurrency usage in Bayeux and channel handling
 + COMETD-46 reset ContentExchange content on resend
 + COMETD-58 Extension.rcv() return null causes NPE in
   AbstractBayeux.PublishHandler.publish
 + COMETD-59 AcknowledgeExtension does not handle null channel in Message
 + COMETD-62 Delay add listeners until after client construction
 + JSON parses NaN as null
 + Remove references to old content in HttpClient client tests for www.sun.com
 + Updated JSP to 2.1.v20091210

jetty-7.0.2.RC0
 + 290765 Reset input for HttpExchange retry
 + 292799 WebAppDeployer - start a started context?
 + 292800 ContextDeployer - recursive setting is undone by FilenameFilter
 + 294799 when configuring a webapp, don't look for WEB-INF/jetty6-web.xml
 + 296569 removeLifeCycleListener() has no effect
 + 296765 JMX Connector Server and ShutdownThread
 + 297421 Hide server/system classes from WebAppClassLoader.getResources
 + 297783 Handle HEAD reponses in HttpClient
 + 298144 Unit test for jetty-client connecting to a server that uses Basic
   Auth
 + 298145 Reorganized test harness to separate the HTTP PUT and HTTP GET test
   URLs
 + 298234 Unit test for jetty-client handling different HTTP error codes
 + 298667 DeploymentManager uses ContextProvider and WebAppProvider
 + 299455 Enum support in JSONPojoConvertor
 + 300178 HttpClients opens too many connections that are immediately closed
 + 300733 Jars from lib/ext are not visible for my web application
 + 300933 AbstractConnector uses concurrent objects for stats
 + 301089 Improve statistics available in StatisticsHandler and
   AbstractConnector
 + 302018 Improve statistics available in AbstractSessionHandler
 + 302198 Rename HttpClient authorization classes to Authentication
 + 302244 invalid configuration boolean conversion in FormAuthenticator
 + 302246 redirect loop using form authenticator
 + 302556 CrossOriginFilter does not work correctly when
   Access-Control-Request-Headers header is not present
 + 302669 WebInfConfiguration.unpack() unpacks WEB-INF/* from a
   ResourceCollection, breaking JSP reloading with ResourceCollections
 + 303526 Added include cyphers
 + 304307 Handle ;jsessionid in FROM Auth
 + 304532 Skip some tests on IBM JVMs until resolved
 + 304658 Inconsistent Expires date format in Set-Cookie headers with maxAge=0
 + 304698 org.eclipse.jetty.http.HttpFields$DateGenerator.formatCookieDate()
   uses wrong (?) date format
 + 304781 Reset HttpExchange timeout on slow request content
 + 304801 SSL connections FULL fix
 + 305997 Coalesce buffers in ChannelEndPoint.flush()
 + 306028 Enable TCP_NODELAY by default in client connectors
 + 306330 Flush filter chain cache after Invoker servlet
 + 306331 Session manager is kept after call to doScope
 + JETTY-776 Make new session-tests module to concentrate all reusable session
   clustering test code
 + JETTY-910 Allow request listeners to access session
 + JETTY-983 Range handling cleanup
 + JETTY-1133 Handle multiple URL ; parameters
 + JETTY-1151 JETTY-1098 allow UTF-8 with 0 carry bits
 + JETTY-1153 System property for UrlEncoded charset
 + JETTY-1155 HttpConnection.close notifies HttpExchange
 + JETTY-1156 SSL blocking close with JVM Bug busy key fix
 + JETTY-1157 Don't hold array passed in write(byte[])
 + JETTY-1163 AJP13 forces 8859-1 encoding
 + JETTY-1174 Close rather than finish Gzipstreams to avoid JVM leak
 + JETTY-1177 Allow error handler to set cacheControl
 + JETTY-1179 Persistant session tables created on MySQL use wrong datatype
 + JETTY-1184 shrink thread pool even with frequent small jobs
 + JETTY-1192 Fixed Digested POST
 + JETTY-1199 FindBugs cleanups
 + Added IPAccessHandler
 + COMETD-46 reset ContentExchange response content on resend
 + JSON parses NaN as null
 + Updated Servlet3Continuation to final 3.0.20100224

jetty-8.0.0.M0 - 28 February 2010
 + Merged 7.0.1.v20091116
 + Updated servlet 3.0 spec 20100224
 + Updated to cometd 1.0.1

jetty-7.0.1.v20091125 - 25 November 2009
 + 274251 DefaultServlet supports exact match mode
 + 288401 HttpExchange.cancel() Method Unimplemented
 + 289027 deobfuscate HttpClient SSL passwords
 + 289265 Test harness for async input
 + 289959 Improved ContextDeployer configuration
 + 289960 start.jar assumes command line args are configs
 + 291019 Fix default DEBUG option; "-D.DEBUG=true" now works
 + 291340 Race condition in onException() notifications
 + 291543 make bin/*.sh scripts executable in distribution
 + 291589 Update jetty-rewrite demo
 + 292546 Proactively enforce HttpClient idle timeout
 + 292642 Fix errors in embedded Jetty examples
 + 292825 Continuations ISE rather than ignore bad transitions
 + 293222 Improved StatisticsHandler for async
 + 293506 Unable to use jconsole with Jetty when running with security manager
 + 293557 Add "jad" mime mapping
 + 294154 Patched jetty-osgi
 + 294224 HttpClient timeout setting has no effect when connecting to host
 + 294345 Support for HTTP/301 + HTTP/302 response codes
 + 294563 Initial websocket implementation
 + 295421 Cannot reset() a newly created HttpExchange: IllegalStateException 0
   => 0
 + 295562 CrossOriginFilter does not work with default values in Chrome and
   Safari
 + JETTY-937 More JVM bug work arounds. Insert pause if all else fails
 + JETTY-983 Send content-length with multipart ranges
 + JETTY-1114 unsynchronised WebAppClassloader.getResource(String)
 + JETTY-1121 Merge Multipart query parameters
 + JETTY-1122 Handle multi-byte utf that causes buffer overflow
 + JETTY-1125 TransparentProxy incorrectly configured for test webapp
 + JETTY-1129 Filter control characters out of StdErrLog
 + JETTY-1135 Handle connection closed before accepted during JVM bug work
   around
 + JETTY-1144 fixed multi-byte character overflow
 + JETTY-1148 Reset partially read request reader
 + COMETD-34 Support Baeyux MBean
 + CQ-3581 jetty OSGi contribution
 + CVE-2009-3555 Prevent SSL renegotiate for SSL vulnerability
 + Fixed client abort asocciation
 + Fixed XSS issue in CookieDump demo servlet.
 + Improved start.jar usage text for properties
 + Moved centralized logging and verifier back to sandbox
 + Promoted Jetty Centralized Logging from Sandbox
 + Promoted Jetty WebApp Verifier from Sandbox
 + Refactored continuation test harnessess

jetty-7.0.0.v20091005 - 05 October 2009
 + 291340 Race condition in onException() notifications

jetty-6.1.21 - 22 September 2009
 + 282543 HttpClient SSL buffer size fix
 + 288055 fix jetty-client for failed listener state machine
 + 288153 reset exchange when resending
 + 288182 PUT request fails during retry
 + JETTY-719 Document state machine of jetty http client
 + JETTY-933 State == HEADER in client
 + JETTY-936 Improved servlet matching and optimized
 + JETTY-1038 ChannelId.isParentOf returns the wrong result
 + JETTY-1061 Catch exceptions from cometd listeners
 + JETTY-1072 maven plugin handles context path not as documented
 + JETTY-1080 modified previous fix for windows
 + JETTY-1084 HEAD command not setting content-type in response under certain
   circumstances
 + JETTY-1090 resolve inifinte loop condition for webdav listener
 + JETTY-1092 MultiPartFilter can be pushed into infinite loop
 + JETTY-1093 Request.toString throws exception when size exceeds 4k
 + JETTY-1098 Default form encoding is UTF8
 + JETTY-1099 Improve cookie handling in BayeuxClient
 + JETTY-1100 extend setuid feature to allow setting max open file descriptors
 + JETTY-1102 Wrong usage of deliver() in private chat messages
 + JETTY-1108 SSL EOF detection
 + JETTY-1109 Improper handling of cookies in Terracotta tests
 + JETTY-1112 Response fails if header exceeds buffer size
 + JETTY-1113 IllegalStateException when adding servlet filters
   programmatically
 + JETTY-1114 Unsynchronize webapp classloader getResource
 + Fix DefaultServletTest for windows
 + Include tmp directory sweeper in build
 + Streamline jetty-jboss build, update sar to QueuedThreadPool
 + Update Jetty implementation of com.sun.net.httpserver.*

jetty-7.0.0.RC6 - 21 September 2009
 + 280723 Add non blocking statistics handler
 + 282543 HttpClient SSL buffer size fix
 + 283357 org.eclipse.jetty.server.HttpConnectionTest exceptions
 + 288055 jetty-client fails to resolve failed resolution attempts correctly
 + 288153 jetty-client resend doesn't reset exchange
 + 288182 PUT request fails during retry
 + 288466 LocalConnector is not thread safe
 + 288514 AbstractConnector does not handle InterruptedExceptions on shutdown
 + 288772 Failure to connect does not set status to EXCEPTED
 + 289146 formalize reload policy functionality
 + 289156 jetty-client: no longer throw runtime exception for bad authn details
 + 289221 HttpExchange does not timeout when using blocking connector
 + 289285 org.eclipse.jetty.continuation 7.0.0.RC5 imports the
   org.mortbay.util.ajax package
 + 289686 HttpExchange.setStatus() has too coarse synchronization
 + 289958 StatisticsServlet incorrectly adds StatisticsHandler
 + 289960 start.jar assumes command line args are configs
 + 290081 Eager consume LF after CR
 + 290761 HttpExchange isDone handles intercepted events
 + JETTY-719 Document state machine of jetty http client
 + JETTY-780 CNFE during startup of webapp with spring-context >= 2.5.1
 + JETTY-936 274251 Improved servlet matching and optimized'
 + JETTY-1080 modify previous fix to work on windows
 + JETTY-1084 HEAD command not setting content-type in response under certain
   circumstances
 + JETTY-1086 Use UncheckedPrintWriter & cleaned up HttpStatus.Code usage
 + JETTY-1090 resolve potential infinite loop with webdav listener
 + JETTY-1092 MultiPartFilter can be pushed into infinite loop
 + JETTY-1093 Request.toString throws exception when size exceeds 4k
 + JETTY-1098 Default form encoding is UTF8
 + JETTY-1101 Updated servlet3 continuation constructor
 + JETTY-1105 Custom error pages aren't working
 + JETTY-1108 SSL EOF detection
 + JETTY-1112 Response fails if header exceeds buffer size
 + JETTY-1113 IllegalStateException when adding servlet filters
   programmatically
 + Copy VERSION.txt to distro
 + Fixed XSS issue in CookieDump demo servlet.
 + Remove printlns from jetty-plus
 + Tweak DefaultServletTest under windows

jetty-6.1.20 - 27 August 2009
 + 283513 Check endp.isOpen when blocking read
 + 283818 fixed merge of forward parameters
 + 285006 Fixed NPE in AbstractConnector during shutdown
 + 286535 ContentExchange status code
 + 286911 Clean out cache when recycling HTTP fields
 + JETTY-838 Don't log and throw
 + JETTY-874 Better error on full header
 + JETTY-960 Support ldaps
 + JETTY-1046 maven-jetty-jspc-plugin keepSources takes affect only in
   packageRoot
 + JETTY-1057 XSS error page
 + JETTY-1065 Add RedirectRegexRule to provide match/replace/group redirect
   support
 + JETTY-1066 Send 400 error for request URI parse exceptions
 + JETTY-1068 Avoid busy flush of async SSL
 + JETTY-1069 Adjust Bayeux Java client backoff algorithm
 + JETTY-1070 Java Bayeux Client not sending /meta/disconnect on stop
 + JETTY-1074 JMX thread manipulation
 + JETTY-1077 HashSSORealm shares Principals between UserRealms
 + JETTY-1078 Automatic JSON Pojo Conversion
 + JETTY-1079 ResourceCollection.toString() can throw IllegalStateException
 + JETTY-1080 Ignore files that would be extracted outside the destination
   directory when unpacking WARs
 + JETTY-1081 Handle null content type in GzipFilter
 + JETTY-1084 Disable GzipFilter for HEAD requests
 + JETTY-1085 Allow url sessionID if cookie invalid
 + JETTY-1086 Added UncheckedPrintWriter to avoid ignored EOFs
 + JETTY-1087 Chunked SSL non blocking input
 + JETTY-1098 Upgrade jsp to SJSAS-9_1_1-B60F-07_Jan_2009
 + Added DebugHandler
 + Added getSubscriptions to cometd client
 + Clarified cometd interval timeout and allow per client intervals
 + COMETD-7 max latency config for lazy messages
 + Made unSubscribeAll public on cometd client
 + Removed clearing of queue in unSubscribeAll for cometd client
 + Update Main.main method to call setWar
 + Update test-jndi and test-annotation examples for atomikos 3.5.5

jetty-7.0.0.RC5 - 27 August 2009
 + 286911 Clean out cache when recycling HTTP fields
 + 287496 Use start.ini always and added --exec
 + 287632 FilterContinuations for blocking jetty6
 + JETTY-838 Don't log and throw
 + JETTY-874 Better header full warnings
 + JETTY-960 Support for ldaps
 + JETTY-1081 Handle null content type in GzipFilter
 + JETTY-1084 Disable GzipFilter for HEAD requests
 + JETTY-1085 Allow url sessionID if cookie invalid
 + JETTY-1086 Added UncheckedPrintWriter to avoid ignored EOFs
 + JETTY-1087 Chunked SSL non blocking input

jetty-6.1.19 - 01 July 2009
 + JETTY-799 shell script for jetty on cygwin
 + JETTY-863 Non blocking stats handler
 + JETTY-937 Further Improvements for sun JVM selector bugs
 + JETTY-970 BayeuxLoadGenerator latency handling
 + JETTY-1011 Grizzly uses queued thread pool
 + JETTY-1028 jetty:run plugin should check for the web.xml from the overlays
   if not found in src/main/webapp/WEB-INF/
 + JETTY-1029 Handle quoted cookie paths
 + JETTY-1031 Handle large pipeline
 + JETTY-1033 jetty-plus compiled with jdk1.5
 + JETTY-1034 Cookie parsing
 + JETTY-1037 reimplemented channel doRemove
 + JETTY-1040 jetty.client.HttpConnection does not handle non IOExceptions
 + JETTY-1042 Avoid cookie reuse on shared connection
 + JETTY-1044 add commons-daemon support as contrib/start-daemon module
 + JETTY-1045 Handle the case where request.PathInfo() should be "/*"
 + JETTY-1046 maven-jetty-jspc-plugin keepSources takes affect only in
   packageRoot
 + JETTY-1047 Cometd client can grow cookie headers
 + JETTY-1048 Default servlet can handle partially filtered large static
   content
 + JETTY-1049 Improved transparent proxy usability
 + JETTY-1054 Avoid double deploys
 + JETTY-1055 Cookie quoting
 + JETTY-1057 Error page stack trace XSS
 + JETTY-1058 Handle trailing / with aliases on
 + JETTY-1062 Don't filter cometd message without data

jetty-7.0.0.RC4 - 18 August 2009
 + 279820 Fixed HotSwapHandler
 + 285891 SessionAuthentication is serializable
 + 286185 Implement ability for JSON implementation to automatically register
   convertors
 + 286535 ContentExchange status code
 + JETTY-1057 XSS error page
 + JETTY-1079 ResourceCollection.toString
 + JETTY-1080 Ignore files that would be extracted outside the destination
   directory when unpacking WARs
 + Added discoverable start options

jetty-7.0.0.RC3 - 07 August 2009
 + 277403 remove system properties
 + 282447 concurrent destinations in HttpClient
 + 283172 fix Windows build, broken on directory creation with the
   DefaultServlet
 + 283375 additional error-checking on SSL connector passwords to prevent NPE
 + 283513 Check endp.isOpen when blocking read
 + 285697 extract parameters if dispatch has query
 + JETTY-1074 JMX thread manipulation
 + Improved deferred authentication handling

jetty-7.0.0.RC2 - 29 June 2009
 + 283375 improved extensibility of SSL connectors
 + 283818 fixed merge of forward parameters
 + 283844 Webapp / TLD errors are not clear
 + 284475 update jetty.sh for new OPTIONS syntax
 + 284510 Enhance jetty-start for diagnosis and unit testing
 + 284981 Implement a cross-origin filter
 + 285006 fix AbstractConnector NPE during shutdown
 + Added DebugHandler
 + Added JavaUtilLog for Jetty logging to java.util.logging framework
 + backport jetty-8 annotation parsing to jetty-7
 + Disassociate method on IdentityService
 + Improved handling of overlays and resourceCollections

jetty-7.0.0.RC1 - 15 June 2009
 + 283344 Startup on windows is broken
 + JETTY-1066 283357 400 response for bad URIs
 + JETTY-1068 Avoid busy flush of async SSL

jetty-7.0.0.RC0 - 08 June 2009
 + 271535 Adding integration tests, and enabling RFC2616 tests
 + 280843 Buffer pool uses isHeader
 + 281287 Handle date headers before 1 Jan 1970
 + 282807 Better handling of 100 continues if response committed
 + JETTY-967 create standalone build for PKCS12Import at codehaus
 + JETTY-1056 update jetty-ant module for Jetty 7 at codehaus trunk
 + JETTY-1058 Handle trailing / with aliases

jetty-7.0.0.M4 - 01 June 2009
 + 281059 NPE in QTP with debug on
 + JETTY-799 shell script for jetty on cygwin
 + JETTY-1031 Handle large pipeline
 + JETTY-1034 Cookie parsing
 + JETTY-1042 Prevent cookie leak between shared connection
 + JETTY-1048 Fix for large partially filtered static content
 + JETTY-1049 Improved transparent proxy usability
 + JETTY-1054 Avoid double deploys
 + JETTY-1055 Cookie quoting
 + JETTY-1057 Error page stack trace XSS

jetty-7.0.0.M3 - 20 June 2009
 + 274251 Allow dispatch to welcome files that are servlets (configurable)
 + 276545 Quoted cookie paths
 + 277403 Cleanup system property usage
 + 277798 Denial of Service Filter
 + 279725 Support 100 and 102 expectations
 + 280707 client.HttpConnection does not catch and handle non-IOExceptions
 + 281470 Handle the case where request.PathInfo() should be "/*"
 + Added ContinuationThrowable
 + added WebAppContext.setConfigurationDiscovered for servlet 3.0 features
 + fixed race with expired async listeners
 + Numerous cleanups from static code analysis
 + Portable continuations for jetty6 and servlet3
 + Refactored AbstractBuffers to HttpBuffers for performance
 + refactored configuration mechanism
 + Refactored continuations to only support response wrapping

jetty-7.0.0.M2 - 18 May 2009
 + 273767 Update to use geronimo annotations spec 1.1.1
 + 275396 Added ScopedHandler to set servlet scope before security handler
 + JETTY-937 Work around Sun JVM bugs
 + JETTY-941 Linux chkconfig hint
 + JETTY-959 CGI servlet doesn't kill the CGI in case the client disconnects
 + JETTY-980 Fixed ResourceHandler ? handling, and bad URI creation in listings
 + JETTY-996 Make start-stop-daemon optional
 + JETTY-1003 java.lang.IllegalArgumentException: timeout can't be negative
 + JETTY-1004 CERT VU#402580 Canonical path handling includes ? in path segment
 + JETTY-1013 MySql Error with JDBCUserRealm
 + JETTY-1014 Enable start-stop-daemon by default on jetty.sh
   (START_STOP_DAEMON=1)
 + JETTY-1015 Reduce BayeuxClient and HttpClient lock contention
 + JETTY-1020 ZipException in org.mortbay.jetty.webapp.TagLibConfiguration
   prevents all contexts from being loaded

jetty-6.1.18 - 16 May 2009
 + JETTY-937 Improved work around sun JVM selector bugs
 + JETTY-1004 CERT VU#402580 Canonical path handling includes ? in path segment
 + JETTY-1008 ContinuationBayeux destroy is called
 + JETTY-1013 MySql Error with JDBCUserRealm
 + JETTY-1014 Enable start-stop-daemon by default on jetty.sh
   (START_STOP_DAEMON=1)
 + JETTY-1015 Reduce BayeuxClient and HttpClient lock contention
 + JETTY-1017 HttpDestination has too coarse locking
 + JETTY-1018 Denial of Service Filter
 + JETTY-1020 ZipException in org.mortbay.jetty.webapp.TagLibConfiguration
   prevents all contexts from being loaded
 + JETTY-1022 Removed several 1.5isms

jetty-5.1.15 - 18 May 2009
 + JETTY-418 synchronized load class
 + JETTY-1004 CERT VU402580 Canonical path handling includes ? in path segment
 + Fixes for CERT438616-CERT237888-CERT21284

jetty-6.1.17 - 30 April 2009
 + JETTY-936 Make optional dispatching to welcome files as servlets
 + JETTY-937 Work around sun JVM selector bugs
 + JETTY-941 Linux chkconfig hint
 + JETTY-957 Reduce hardcoded versions
 + JETTY-980 Security / Directory Listing XSS present
 + JETTY-982 Make test-jaas-webapp run with jetty:run
 + JETTY-983 Default Servlet sets accept-ranges for cached/gzipped content
 + JETTY-985 Allow listeners to implement both interfaces
 + JETTY-988 X-Forwarded-Host has precedence over X-Forwarded-Server
 + JETTY-989 GzipFilter handles addHeader
 + JETTY-990 Async HttpClient connect
 + JETTY-992 URIUtil.encodePath encodes markup characters
 + JETTY-996 Make start-stop-daemon optional
 + JETTY-997 Remove jpackage-utils dependency on rpm install
 + JETTY-1000 Avoided needless 1.5 dependency
 + JETTY-1002 cometd-api to 1.0.beta8
 + JETTY-1003 java.lang.IllegalArgumentException: timeout can't be negative
 + JETTY-1004 CERT VU#402580 Canonical path handling includes ? in path segment
 + JETTY-1006 Resume meta connect on all XD messages

jetty-7.0.0.M1 - 22 April 2009
 + 271258 FORM Authentication dispatch handling avoids caching
 + 271536 Add support to IO for quietly closing Readers / Writers
 + 273011 JETTY-980 JETTY-992 Security / Directory Listing XSS present
 + 273101 Fix DefaultServletTest XSS test case
 + 273153 Test for Nested references in DispatchServlet
 + JETTY-695 Handler dump
 + JETTY-983 DefaultServlet generates accept-ranges for cached/gzip content
 + Initial support for LoginService.logout
 + Removed HTTPConnection specifics from connection dispatching
 + Reworked authentication for deferred authentication
 + Reworked JMX for new layout

jetty-6.1.16 - 01 April 2009
 + JETTY-702 Create "jetty-tasks.xml" for the Ant plugin
 + JETTY-899 Standardize location for configuration files which go into etc
 + JETTY-936 Allow dispatch to welcome files that are servlets
 + JETTY-944 Lazy messages don't prevent long polls waiting
 + JETTY-946 Redeploys with maven jetty plugin of webapps with overlays don't
   work
 + JETTY-947 Exception stops terracotta session scavenger
 + JETTY-948 ConcurrentModificationException in TerracottaSessionManager
   scavenger
 + JETTY-949 Move cometd source to cometd.org project
 + JETTY-953 SSL keystore file input stream is not being closed directly
 + JETTY-956 SslSelectChannelConnector - password should be the default value
   of keyPassword if not specified
 + JETTY-959 CGI servlet doesn't kill the CGI in case the client disconnects
 + JETTY-964 Typo in Jetty 6.1.15 Manifest - Bundle-RequiredExcutionEnvironment
 + JETTY-972 Move cometd code back from cometd.org project (temporarily)
 + JETTY-973 Deliver same message to a collection of cometd Clients

jetty-7.0.0.M0 - 27 March 2009
 + JETTY-496 Support inetd/xinetd through use of System.inheritedChannel()
 + JETTY-540 Merged 3.0 Public Review changes
 + JETTY-567 Delay in initial TLS Handshake With FireFox 3 beta5 and
   SslSelectChannelConnector
 + JETTY-600 Automated tests of WADI integration + upgrade to WADI 2.0
 + JETTY-691 System.getProperty() calls ... wrap them in doPrivileged
 + JETTY-713 Expose additional AbstractConnector methods via MBean
 + JETTY-731 Completed DeliverListener for cometd
 + JETTY-748 RandomAccessFileBuffer for hadoop optimization
 + JETTY-749 Improved ArrayQueue
 + JETTY-765 ensure stop mojo works for all execution phases
 + JETTY-774 Improved caching of mime types with charsets
 + JETTY-775 AbstractSessionTest remove timing related test
 + JETTY-778 handle granular windows timer in lifecycle test
 + JETTY-779 Fixed line feed in request log
 + JETTY-781 Add "mvn jetty:deploy-war" for deploying a pre-assembled war
 + JETTY-782 Implement interval advice for BayeuxClient
 + JETTY-783 Update jetty self-signed certificate
 + JETTY-784 TerracottaSessionManager leaks sessions scavenged in other nodes
 + JETTY-786 Allow DataSourceUserRealm to create tables
 + JETTY-787 Handle MSIE7 mixed encoding
 + JETTY-788 Fix jotm for scoped jndi naming
 + JETTY-790 WaitingContinuations can change mutex if not pending
 + JETTY-792 TerracottaSessionManager does not unlock new session with
   requested id
 + JETTY-793 Fixed DataCache millisecond rounding
 + JETTY-794 WADI integration tests fail intermittently
 + JETTY-795 NullPointerException in SocketConnector.java
 + JETTY-801 Bring back 2 arg EnvEntry constructor
 + JETTY-802 Modify the default error pages to make association with Jetty
   clearer
 + JETTY-804 HttpClient timeout does not always work
 + JETTY-805 Fix jetty-jaas.xml for new UserRealm package
 + JETTY-806 Timeout related Deadlocks in HTTP Client
 + JETTY-807 HttpTester to handle charsets
 + JETTY-808 cometd client demo run.sh
 + JETTY-809 Need a way to customize WEB-INF/lib file extensions that are added
   to the classpath
 + JETTY-811 Allow configuration of system properties for the maven plugin
   using a file
 + JETTY-813 Simplify NCSARequestLog.java
 + JETTY-814 Add org.eclipse.jetty.client.Address.toString()
 + JETTY-816 Implement reconnect on java bayeux client
 + JETTY-817 Aborted SSL connections may cause jetty to hang with full cpu
 + JETTY-818 Support javax.servlet.request.ssl_session_id
 + JETTY-821 Allow lazy loading of persistent sessions
 + JETTY-822 Commit when autocommit=true causes error with mysql
 + JETTY-823 Extend start.config profiles
 + JETTY-824 Access to inbound byte statistics
 + JETTY-825 URL decoding of spaces (+) fails for encoding not utf8
 + JETTY-830 Add ability to reserve connections on http client
 + JETTY-831 Add ability to stop java bayeux client
 + JETTY-832 More UrlDecoded handling in relation to JETTY-825
 + JETTY-834 Configure DTD does not allow <Map> children
 + JETTY-837 Response headers set via filter are ignored for static resources
 + JETTY-840 add default mime types to *.htc and *.pps
 + JETTY-841 Duplicate messages when sending private message to yourself with
   cometd chat demo
 + JETTY-842 NPE in jetty client when no path component
 + JETTY-843 META-INF/MANIFEST.MF is not present in unpacked webapp
 + JETTY-844 Replace reflection with direct invocation in Slf4jLog
 + JETTY-848 Temporary folder not fully cleanup after stop (via Sweeper)
 + JETTY-854 JNDI scope does not work with applications in a .war
 + JETTY-859 MultiPartFilter ignores the query string parameters
 + JETTY-861 switched buffer pools to ThreadLocal implementation
 + JETTY-862 EncodedHttpURI ignores given encoding in constructor
 + JETTY-866 jetty-client test case fix
 + JETTY-869 NCSARequestLog locale config
 + JETTY-870 NullPointerException in Response when performing redirect to wrong
   relative URL
 + JETTY-871 jetty-client expires() NPE race condition fixed
 + JETTY-876 Added new BlockingArrayQueue and new QueuedThreadPool
 + JETTY-890 merge jaspi branch to trunk
 + JETTY-894 Add android .apk to mime types
 + JETTY-897 Remove swing dependency in GzipFilter
 + JETTY-898 Allow jetty debs to start with custom java args provided by users
 + JETTY-899 Standardize location and build process for configuration files
   which go into etc
 + JETTY-909 Update useragents cache
 + JETTY-917 Change for JETTY-811 breaks systemProperties config parameter in
   maven-jetty-plugin
 + JETTY-922 Fixed NPE on getRemoteHost when socket closed
 + JETTY-923 Client supports attributes
 + JETTY-926 default location for generatedClasses of jspc plugin is incorrect
 + JETTY-938 Deadlock in the TerracottaSessionManager
 + JETTY-939 NPE in AbstractConfiguration.callPreDestroyCallbacks
 + JETTY-946 Redeploys with maven jetty plugin of webapps with overlays don't
   work
 + JETTY-950 Fix double-printing of request URI in request log
 + JETTY-953 SSL keystore file input stream is not being closed directly
 + JETTY-956 SslSelectChannelConnector - password should be the default value
   of keyPassword if not specified
 + moved to org.eclipse packages
 + simplified HandlerContainer API

jetty-6.1.15 - 04 March 2009
 + JETTY-923 BayeuxClient uses message pools to reduce memory footprint
 + JETTY-924 Improved BayeuxClient disconnect handling
 + JETTY-925 Lazy bayeux messages
 + JETTY-926 default location for generatedClasses of jspc plugin is incorrect
 + JETTY-931 Fix issue with jetty-rewrite.xml
 + JETTY-934 fixed stop/start of Bayeux Client
 + JETTY-938 Deadlock in the TerracottaSessionManager
 + JETTY-939 NPE in AbstractConfiguration.callPreDestroyCallbacks

jetty-6.1.15 - 02 March 2009
 + JETTY-923 BayeuxClient uses message pools to reduce memory footprint
 + JETTY-924 Improved BayeuxClient disconnect handling
 + JETTY-925 Lazy bayeux messages
 + JETTY-926 default location for generatedClasses of jspc plugin is incorrect

jetty-6.1.15.rc4 - 19 February 2009
 + JETTY-496 Support inetd/xinetd through use of System.inheritedChannel()
 + JETTY-713 Expose additional AbstractConnector methods via MBean
 + JETTY-749 Improved ack extension
 + JETTY-802 Modify the default error pages to make association with Jetty
   clearer
 + JETTY-811 Allow configuration of system properties for the maven plugin
   using a file
 + JETTY-815 Add comet support to jQuery javascript library
 + JETTY-840 add default mime types to *.htc and *.pps
 + JETTY-848 Temporary folder not fully cleanup after stop (via Sweeper)
 + JETTY-869 NCSARequestLog locale config
 + JETTY-870 NullPointerException in Response when performing redirect to wrong
   relative URL
 + JETTY-872 Handshake handler calls wrong extension callback
 + JETTY-878 Removed printStackTrace from WaitingContinuation
 + JETTY-879 Support extra properties in jQuery comet implementation
 + JETTY-882 ChannelBayeuxListener called too many times
 + JETTY-884 Use hashcode for threadpool ID
 + JETTY-887 Split configuration and handshaking in jquery comet
 + JETTY-888 Fix abort in case of multiple outstanding connections
 + JETTY-894 Add android .apk to mime types
 + JETTY-898 Allow jetty debs to start with custom java args provided by users
 + JETTY-909 Update useragents cache

jetty-6.1.15.rc3 - 28 January 2009
 + JETTY-691 System.getProperty() calls ... wrap them in doPrivileged
 + JETTY-844 Replace reflection with direct invocation in Slf4jLog
 + JETTY-861 switched buffer pools to ThreadLocal implementation
 + JETTY-866 jetty-client test case fix

jetty-6.1.15.rc2 - 23 January 2009
 + JETTY-567 Delay in initial TLS Handshake With FireFox 3 beta5 and
   SslSelectChannelConnector
 + adjustment to jetty-client assembly packaging

jetty-6.1.15.pre0 - 20 January 2009
 + JETTY-600 Automated tests of WADI integration + upgrade to WADI 2.0
 + JETTY-749 Reliable message delivery
 + JETTY-781 Add "mvn jetty:deploy-war" for deploying a pre-assembled war
 + JETTY-794 WADI integration tests fail intermittently
 + JETTY-795 NullPointerException in SocketConnector.java
 + JETTY-798 Jboss session manager incompatible with LifeCycle.Listener
 + JETTY-801 Bring back 2 arg EnvEntry constructor
 + JETTY-802 Modify the default error pages to make association with Jetty very
   clear
 + JETTY-804 HttpClient timeout does not always work
 + JETTY-806 Timeout related Deadlocks in HTTP Client
 + JETTY-807 HttpTester to handle charsets
 + JETTY-808 cometd client demo run.sh
 + JETTY-809 Need a way to customize WEB-INF/lib file extensions that are added
   to the classpath
 + JETTY-814 Add org.eclipse.jetty.client.Address.toString()
 + JETTY-816 Implement reconnect on java bayeux client
 + JETTY-817 Aborted SSL connections may cause jetty to hang with full cpu
 + JETTY-819 Jetty Plus no more jre 1.4
 + JETTY-821 Allow lazy loading of persistent sessions
 + JETTY-824 Access to inbound byte statistics
 + JETTY-825 URL decoding of spaces (+) fails for encoding not utf8
 + JETTY-827 Externalize servlet api
 + JETTY-830 Add ability to reserve connections on http client
 + JETTY-831 Add ability to stop java bayeux client
 + JETTY-832 More UrlDecoded handling in relation to JETTY-825
 + JETTY-833 Update debian and rpm packages for new jsp-2.1-glassfish jars and
   servlet-api jar
 + JETTY-834 Configure DTD does not allow <Map> children
 + JETTY-837 Response headers set via filter are ignored for static resources
 + JETTY-841 Duplicate messages when sending private message to yourself with
   cometd chat demo
 + JETTY-842 NPE in jetty client when no path component
 + JETTY-843 META-INF/MANIFEST.MF is not present in unpacked webapp
 + JETTY-852 Ensure handshake and connect retried on failure for jquery-cometd
 + JETTY-854 JNDI scope does not work with applications in a .war
 + JETTY-855 jetty-client uber assembly support
 + JETTY-858 ContentExchange provides bytes
 + JETTY-859 MultiPartFilter ignores the query string parameters
 + JETTY-862 EncodedHttpURI ignores given encoding in constructor

jetty-6.1.14 - 14 November 2008
 + JETTY-630 jetty6-plus rpm is missing the jetty6-plus jar
 + JETTY-748 Reduced flushing of large content
 + JETTY-765 ensure stop mojo works for all execution phases
 + JETTY-777 include util5 on the jetty debs
 + JETTY-778 handle granular windows timer in lifecycle test
 + JETTY-779 Fixed line feed in request log
 + JETTY-782 Implement interval advice for BayeuxClient
 + JETTY-783 Update jetty self-signed certificate
 + JETTY-784 TerracottaSessionManager leaks sessions scavenged in other nodes
 + JETTY-787 Handle MSIE7 mixed encoding
 + JETTY-788 Fix jotm for new scoped jndi
 + JETTY-790 WaitingContinuations can change mutex if not pending
 + JETTY-791 Ensure jdk1.4 compatibility for jetty-6
 + JETTY-792 TerracottaSessionManager does not unlock new session with
   requested id
 + JETTY-793 Fixed DataCache millisecond rounding

jetty-6.1.12 - 04 November 2008
 + JETTY-731 Completed DeliverListener for cometd
 + JETTY-772 Increased default threadpool size to 250
 + JETTY-774 Cached text/json content type
 + JETTY-775 fix port of openspaces to jetty-6

jetty-7.0.0.pre5 - 30 October 2008
 + JETTY-766 Fix npe
 + JETTY-767 Fixed SSL Client no progress handshake bug
 + JETTY-768 Remove EnvEntry overloaded constructors
 + JETTY-769 jquery example error
 + JETTY-771 Ensure NamingEntryUtil is jdk1.4 compliant
 + JETTY-772 Increased default threadpool size to 250

jetty-6.1.12.rc5 - 30 October 2008
 + JETTY-703 maxStopTimeMs added to QueuedThreadPool
 + JETTY-762 improved QueuedThreadPool idle death handling
 + JETTY-763 Fixed AJP13 constructor
 + JETTY-766 Ensure SystemProperties set early on jetty-maven-plugin
 + JETTY-767 Fixed SSL Client no progress handshake bug
 + JETTY-768 Remove EnvEntry overloaded constructors
 + JETTY-771 Ensure NamingEntryUtil jdk1.4 compliant

jetty-7.0.0.pre4 - 28 October 2008
 + JETTY-241 Support for web application overlays in rapid application
   development (jetty:run)
 + JETTY-319 improved passing of exception when webapp unavailable
 + JETTY-331 SecureRandom hangs on systems with low entropy (connectors slow to
   start)
 + JETTY-591 No server classes for jetty-web.xml
 + JETTY-604 AbstractSession.setSessionURL
 + JETTY-670 $JETTY_HOME/bin/jetty.sh not worked in Solaris, because of
   /usr/bin/which has no error-code
 + JETTY-676 ResourceHandler doesn't support HTTP HEAD requests
 + JETTY-677 GWT serialization issue
 + JETTY-680 Can't configure the ResourceCollection with maven
 + JETTY-681 JETTY-692 MultiPartFilter is slow for file uploads
 + JETTY-682 Added listeners and queue methods to cometd
 + JETTY-686 LifeCycle.Listener
 + JETTY-687 Issue with servlet-mapping in dynamic servlet invoker
 + JETTY-688 Cookie causes NumberFormatException
 + JETTY-689 processing of non-servlet related annotations
 + JETTY-690 Updated XBean dependencies to XBean version 3.4.3 and Spring
   2.0.5.
 + JETTY-696 jetty.sh restart not working
 + JETTY-698 org.eclipse.resource.JarResource.extract does not close
   JarInputStream jin
 + JETTY-699 Optimized cometd sending of 1 message to many many clients
 + JETTY-700 unit test for unread request data
 + JETTY-703 maxStopTimeMs added to QueuedThreadPool
 + JETTY-708 allow 3 scopes for jndi resources: jvm, server or webapp
 + JETTY-709 Jetty plugin's WebAppConfig configured properties gets overridden
   by AbstractJettyRunMojo even when already set
 + JETTY-710 Worked around poor implementation of File.toURL()
 + JETTY-711 DataSourceUserRealm implementation
 + JETTY-712 HttpClient does not handle request complete after response
   complete
 + JETTY-715 AJP Key size as Integer
 + JETTY-716 Fixed NPE on empty cometd message
 + JETTY-718 during ssl unwrap, return true if some bytes were read, even if
   underflow
 + JETTY-720 fix HttpExchange.waitForStatus
 + JETTY-721 Support wildcard in VirtualHosts configuration
 + JETTY-723 jetty.sh does not check if TMP already is set
 + JETTY-724 better handle EBCDIC default JVM encoding
 + JETTY-728 Improve Terracotta integration and performances
 + JETTY-730 Set SAX parse features to defaults
 + JETTY-731 DeliverListener for cometd
 + JETTY-732 Case Sensitive Basic Authentication Response Header
   Implementations
 + JETTY-733 Expose ssl connectors with xbean
 + JETTY-735 Wrong default jndi name on DataSourceUserRealm
 + JETTY-736 Client Specific cometd advice
 + JETTY-737 refactored jetty.jar into jetty, xml, security, ssl, webapp and
   deploy jars
 + JETTY-738 If jetty.sh finds a pid file is does not check to see if a process
   with that pid is still running
 + JETTY-739 Race in QueuedThreadPool
 + JETTY-741 HttpClient connects slowly due to reverse address lookup by
   InetAddress.getHostName()
 + JETTY-742 Private messages in cometd chat demo
 + JETTY-747 Handle HttpClient exceptions better
 + JETTY-755 Optimized HttpParser and buffers for few busy connections
 + JETTY-757 Unhide JAAS classes
 + JETTY-758 Update JSP to glassfish tag SJSAS-9_1_1-B51-18_Sept_2008
 + JETTY-759 Fixed JSON small negative real numbers
 + JETTY-760 Handle wildcard VirtualHost and normalize hostname in
   ContextHandlerCollection
 + JETTY-762 improved QueuedThreadPool idle death handling
 + JETTY-763 Fixed AJP13 constructor
 + JETTY-766 Ensure SystemProperties set early on jetty-maven-plugin

jetty-6.1.12.rc4 - 21 October 2008
 + JETTY-319 improved passing of exception when webapp unavailable
 + JETTY-729 Backport Terracotta integration to Jetty6.1 branch
 + JETTY-744 Backport of JETTY-741: HttpClient connects slowly due to reverse
   address lookup by InetAddress.getHostName()
 + JETTY-747 Handle exceptions better in HttpClient
 + JETTY-755 Optimized HttpParser and buffers for few busy connections
 + JETTY-758 Update JSP 2.1 to glassfish tag SJSAS-9_1_1-B51-18_Sept_2008
 + JETTY-759 Fixed JSON small negative real numbers
 + JETTY-760 Handle wildcard VirtualHost and normalize hostname in
   ContextHandlerCollection

jetty-6.1.12.rc3 - 10 October 2008
 + JETTY-241 Support for web application overlays in rapid application
   development (jetty:run)
 + JETTY-686 LifeCycle.Listener
 + JETTY-715 AJP key size
 + JETTY-716 NPE for empty cometd message
 + JETTY-718 during ssl unwrap, return true if some bytes were read, even if
   underflow
 + JETTY-720 fix HttpExchange.waitForStatus
 + JETTY-721 Support wildcard in VirtualHosts configuration
 + JETTY-722 jndi related threadlocal not cleared after deploying webapp
 + JETTY-723 jetty.sh does not check if TMP already is set
 + JETTY-725 port JETTY-708 (jndi scoping) to jetty-6
 + JETTY-730 set SAX parser features to defaults
 + JETTY-731 DeliverListener for cometd
 + JETTY-732 Case Sensitive Basic Authentication Response Header
   Implementations
 + JETTY-736 Client Specific cometd advice
 + JETTY-738 If jetty.sh finds a pid file is does not check to see if a process
   with that pid is still running
 + JETTY-739 Race in QueuedThreadPool
 + JETTY-742 Private messages in cometd chat demo

jetty-6.1.12rc2 - 12 September 2008
 + JETTY-282 Support manually-triggered reloading
 + JETTY-331 SecureRandom hangs on systems with low entropy (connectors slow to
   startup)
 + JETTY-591 No server classes for jetty-web.xml
 + JETTY-670 $JETTY_HOME/bin/jetty.sh not worked in Solaris, because of
   /usr/bin/which has no error-code
 + JETTY-671 Configure DTD does not allow <Property> children
 + JETTY-672 Utf8StringBuffer doesn't properly handle null characters (char
   with byte value 0)
 + JETTY-676 ResourceHandler doesn't support HTTP HEAD requests
 + JETTY-677 GWT serialization issue
 + JETTY-680 Can't configure the ResourceCollection with maven
 + JETTY-681 JETTY-692 MultiPartFilter is slow for file uploads
 + JETTY-682 Added listeners and queue methods to cometd
 + JETTY-683 ResourceCollection works for jsp files but does not work for
   static resources under DefaultServlet
 + JETTY-687 Issue with servlet-mapping in dynamic servlet invoker
 + JETTY-688 Cookie causes NumberFormatException
 + JETTY-696 ./jetty.sh restart not working
 + JETTY-698 org.eclipse.resource.JarResource.extract does not close
   JarInputStream jin
 + JETTY-699 Optimize cometd sending of 1 message to many many clients
 + JETTY-709 Jetty plugin's WebAppConfig configured properties gets overridden
   by AbstractJettyRunMojo even when already set
 + JETTY-710 Worked around poor implementation of File.toURL()
 + JETTY-712 HttpClient does not handle request complete after response
   complete

jetty-7.0.0pre3 - 06 August 2008
 + JETTY-30 Externalize servlet-api to own project
 + JETTY-182 Support setting explicit system classpath for jasper
   Jsr199JavaCompiler
 + JETTY-319 Get unavailable exception and added startWithUnavailable option
 + JETTY-381 JETTY-622 Multiple Web Application Source Directory
 + JETTY-442 Accessors for mimeType on ResourceHandler
 + JETTY-502 forward of an include should hide include attributes
 + JETTY-562 RewriteHandler support for virtual hosts
 + JETTY-563 JETTY-482 OpenRemoteServiceServlet for GWT1.5M2+
 + JETTY-564 Consider optionally importing org.apache.jasper.servlet
 + JETTY-571 SelectChannelConnector throws Exception on close on Windows
 + JETTY-608 Suspend/Resume/Complete request listeners
 + JETTY-621 Improved LazyList javadoc
 + JETTY-626 Null protect reading the dtd resource from classloader
 + JETTY-628 Rewrite rule for rewriting scheme
 + JETTY-629 Don't hold timeout lock during expiry call
 + JETTY-632 OSGi tags for Jetty client
 + JETTY-633 Default form encoding 8859_1 rather than utf-8
 + JETTY-635 Correctly merge request parameters when doing forward
 + JETTY-636 Separate lifeycle of jsp build
 + JETTY-637 empty date headers throw IllegalArgumentException
 + JETTY-641 JDBC Realm purge cache problem
 + JETTY-642 NPE in LdapLoginModule
 + JETTY-644 LdapLoginModule uses proper filters when searching
 + JETTY-645 Do not provide jetty-util to the webapps
 + JETTY-646 Should set Cache-Control header when sending errors to avoid
   caching
 + JETTY-647 suspended POSTs with binary data do too many resumes
 + JETTY-650 Parse "*" URI for HTTP OPTIONS request
 + JETTY-651 Release resources during destroy
 + JETTY-653 Upgrade jta api specs to more recent version
 + JETTY-654 Allow Cometd Bayeux object to be JMX manageable
 + JETTY-655 Support parsing application/x-www-form-urlencoded parameters via
   http PUT
 + JETTY-656 HttpClient defaults to async mode
 + JETTY-659 ContentExchange and missing headers in HttpClient
 + JETTY-663 AbstractDatabaseLoginModule handle not found UserInfo and userName
 + JETTY-665 Support merging class directories
 + JETTY-666 scanTargetPatterns override the values already being set by
   scanTarget
 + JETTY-667 HttpClient handles chunked content
 + JETTY-669 Http methods other than GET and POST should not have error page
   content
 + JETTY-671 Configure DTD does not allow <Property> children
 + JETTY-672 Utf8StringBuffer doesn't properly handle null characters (char
   with byte value 0)
 + JETTY-675 ServletContext.getRealPath("") returns null instead of returning
   the root dir of the webapp
 + Upgrade jsp 2.1 to SJSAS-9_1_02-B04-11_Apr_2008

jetty-6.1.12rc1 - 01 August 2008
 + JETTY-319 Get unavailable exception and added startWithUnavailable option
 + JETTY-381 JETTY-622 Multiple Web Application Source Directory
 + JETTY-442 Accessors for mimeType on ResourceHandler
 + JETTY-502 forward of an include should hide include attributes
 + JETTY-562 RewriteHandler support for virtual hosts
 + JETTY-563 GWT OpenRemoteServiceServlet GWT1.5M2+
 + JETTY-564 Consider optionally importing org.apache.jasper.servlet
 + JETTY-571 SelectChannelConnector throws Exception on close on Windows
 + JETTY-596 Proxy authorization support in HttpClient
 + JETTY-599 handle buffers consistently handle invalid index for poke
 + JETTY-603 Handle IPv6 in HttpURI
 + JETTY-605 Added optional threadpool to BayeuxService
 + JETTY-606 better writeTo impl for BIO
 + JETTY-607 Add GigaSpaces session clustering
 + JETTY-610 jetty.class.path not being interpreted
 + JETTY-613 website module now generates site-component for jetty-site
 + JETTY-614 scanner allocated hashmap on every scan
 + JETTY-623 ServletContext.getServerInfo() non compliant
 + JETTY-626 Null protect reading the dtd resource from classloader
 + JETTY-628 Rewrite rule for rewriting scheme
 + JETTY-629 Don't hold timeout lock during expiry call
 + JETTY-632 OSGi tags for Jetty client
 + JETTY-633 Default form encoding 8859_1 rather than utf-8
 + JETTY-635 Correctly merge request parameters when doing forward
 + JETTY-637 empty date headers throw IllegalArgumentException
 + JETTY-641 JDBC Realm purge cache problem
 + JETTY-642 NPE in LdapLoginModule
 + JETTY-644 LdapLoginModule uses proper filters when searching
 + JETTY-646 Should set Cache-Control header when sending errors to avoid
   caching
 + JETTY-647 suspended POSTs with binary data do too many resumes
 + JETTY-650 Parse "*" URI for HTTP OPTIONS request
 + JETTY-651 Release resources during destroy
 + JETTY-654 Allow Cometd Bayeux object to be JMX manageable
 + JETTY-655 Support parsing application/x-www-form-urlencoded parameters via
   http PUT
 + JETTY-656 HttpClient defaults to async mode
 + JETTY-657 Backport jetty-7 sslengine
 + JETTY-658 backport latest HttpClient from jetty-7 to jetty-6
 + JETTY-659 ContentExchange and missing headers in HttpClient
 + JETTY-660 Backported QoSFilter
 + JETTY-663 AbstractDatabaseLoginModule handle not found UserInfo and userName
 + JETTY-665 Support merging class directories
 + JETTY-666 scanTargetPatterns override the values already being set by
   scanTarget
 + JETTY-667 HttpClient handles chunked content
 + JETTY-669 Http methods other than GET and POST should not have error page
   content
 + Upgrade jsp 2.1 to SJSAS-9_1_02-B04-11_Apr_2008

jetty-7.0.0pre2 - 30 June 2008
 + JETTY-336 413 error for header buffer full
 + JETTY-425 race in stopping SelectManager
 + JETTY-568 Avoid freeing DirectBuffers. New locking NIO ResourceCache
 + JETTY-569 Stats for suspending requests
 + JETTY-572 Unique cometd client ID
 + JETTY-576 servlet dtds and xsds not being loaded locally
 + JETTY-578 OSGI Bundle-RequiredExcutionEnvironment set to J2SE-1.5
 + JETTY-579 OSGI resolved management and servlet.resources import error
 + JETTY-580 Fixed SSL shutdown
 + JETTY-581 ContextPath constructor
 + JETTY-582 final ISO_8859_1
 + JETTY-584 handle null contextPath
 + JETTY-587 persist sessions to database
 + JETTY-588 handle Retry in ServletException
 + JETTY-589 Added Statistics Servlet
 + JETTY-590 Digest auth domain for root context
 + JETTY-592 expired timeout callback without synchronization
 + JETTY-595 SessionHandler only deals with base request session
 + JETTY-596 proxy support in HttpClient
 + JETTY-598 Added more reliable cometd message flush option
 + JETTY-599 handle buffers consistently handle invalid index for poke
 + JETTY-603 Handle IPv6 in HttpURI
 + JETTY-605 Added optional threadpool to BayeuxService
 + JETTY-606 better writeTo impl for BIO
 + JETTY-607 Add GigaSpaces session clustering
 + JETTY-609 jetty-client improvements for http conversations
 + JETTY-610 jetty.class.path not being interpreted
 + JETTY-611 make general purpose jar scanning mechanism
 + JETTY-612 scan for web.xml fragments
 + JETTY-613 various distribution related changes
 + JETTY-614 scanner allocates hashmap on every iteration
 + JETTY-615 Replaced CDDL servlet.jar with Apache-2.0 licensed version
 + JETTY-623 ServletContext.getServerInfo() non compliant

jetty-6.1.11 - 06 June 2008
 + JETTY-336 413 error for full header buffer
 + JETTY-425 race in stopping SelectManager
 + JETTY-580 Fixed SSL shutdown
 + JETTY-581 ContextPath constructor
 + JETTY-582 final ISO_8859_1
 + JETTY-584 handle null contextPath
 + JETTY-588 handle Retry in ServletException
 + JETTY-590 Digest auth domain for root context
 + JETTY-592 expired timeout callback without synchronization
 + JETTY-595 SessionHandler only deals with base request session
 + JETTY-596 Proxy support in HttpClient
 + JETTY-598 Added more reliable cometd message flush option

jetty-6.1.10 - 20 May 2008
 + JETTY-440 allow file name patterns for jsp compilation for jspc plugin
 + JETTY-529 CNFE when deserializing Array from session resolved
 + JETTY-537 JSON handles Locales
 + JETTY-547 Shutdown SocketEndpoint output before close
 + JETTY-550 Reading 0 bytes corrupts ServletInputStream
 + JETTY-551 Upgraded to Wadi 2.0-M10
 + JETTY-556 Encode all URI fragments
 + JETTY-557 Allow ServletContext.setAttribute before start
 + JETTY-558 optional handling of X-Forwarded-For/Host/Server
 + JETTY-566 allow for non-blocking behavior in jetty maven plugin
 + JETTY-572 unique cometd client ID
 + JETTY-579 osgi fixes with management and servlet resources
 + Use QueuedThreadPool as default

jetty-7.0.0pre1 - 03 May 2008
 + JETTY-440 allow file name patterns for jsp compilation for jspc plugin
 + JETTY-529 CNFE when deserializing Array from session resolved
 + JETTY-558 optional handling of X-Forwarded-For/Host/Server
 + JETTY-559 ignore unsupported shutdownOutput
 + JETTY-566 allow for non-blocking behavior in jetty maven plugin
 + address osgi bundling issue relating to build resources
 + Allow annotations example to be built regularly, copy to contexts-available
 + Improved suspend examples
 + Make annotations example consistent with servlet 3.0
 + Refactor JNDI impl to simplify

jetty-7.0.0pre0 - 21 April 2008
 + JETTY-282 Support manually-triggered reloading by maven plugin
 + JETTY-341 100-Continues sent only after getInputStream called
 + JETTY-386 backout fix and replaced with
   ContextHandler.setCompactPath(boolean)
 + JETTY-399 update OpenRemoteServiceServlet to gwt 1.4
 + JETTY-467 allow URL rewriting to be disabled
 + JETTY-468 unique holder names for addServletWithMapping
 + JETTY-471 LDAP JAAS Realm
 + JETTY-474 Fixed case sensitivity issue with HttpFields
 + JETTY-475 AJP connector in RPMs
 + JETTY-486 Improved jetty.sh script
 + JETTY-487 Handle empty chunked request
 + JETTY-494 Client side session replication
 + JETTY-519 HttpClient does not recycle closed connection
 + JETTY-522 Add build profile for macos for setuid
 + JETTY-523 Default servlet uses ServletContext.getResource
 + JETTY-524 Don't synchronize session event listener calls
 + JETTY-525 Fixed decoding for long strings
 + JETTY-526 Fixed MMBean fields on JMX MBeans
 + JETTY-528 Factor our cookie parsing to CookieCutter
 + JETTY-530 Improved JMX MBeanContainer lifecycle
 + JETTY-531 Optional expires on MovedContextHandler
 + JETTY-532 MBean properties for QueuedThreadPool
 + JETTY-535 Fixed Bayeux server side client memory leak
 + JETTY-537 JSON handles Locales
 + JETTY-538 test harness fix for windows
 + JETTY-540 Servlet-3.0 & java5 support (work in progress)
 + JETTY-543 Atomic batch get and put of files
 + JETTY-545 Rewrite handler
 + JETTY-546 Webapp runner. All in one jar to run a webapps
 + JETTY-547 Shutdown SocketEndpoint output before close
 + JETTY-550 Reading 0 bytes corrupts ServletInputStream
 + JETTY-551 Wadi 2.0-M10
 + JETTY-553 Fixed customize override
 + JETTY-556 Encode all URI fragments
 + JETTY-557 Allow ServletContext.setAttribute before start
 + JETTY-560 Allow decoupling of jndi names in web.xml
 + Added option to dispatch to suspended requests.
 + BayeuxClient use a single connection for polling
 + Delay 100 continues until getInputStream
 + Ensure Jotm tx mgr can be found in jetty-env.xml
 + HttpClient supports pipelined request
 + Jetty-6.1.8 Changes
 + Make javax.servlet.jsp optional osgi import for jetty module
 + QueuedThreadPool default
 + Refactor of Continuation towards servlet 3.0 proposal
 + Renamed modules management and naming to jmx and jndi.
 + RetryRequest exception now extends ThreadDeath

jetty-6.1.9 - 26 March 2008
 + JETTY-399 update OpenRemoteServiceServlet to gwt 1.4
 + JETTY-471 LDAP JAAS Realm
 + JETTY-475 AJP connector in RPMs
 + JETTY-482 update to JETTY-399
 + JETTY-519 HttpClient does not recycle closed connection
 + JETTY-522 Add build profile for macos for setuid
 + JETTY-525 Fixed decoding for long strings
 + JETTY-526 Fixed MMBean fields on JMX MBeans
 + JETTY-532 MBean properties for QueuedThreadPool
 + JETTY-535 Fixed Bayeux server side client memory leak
 + JETTY-538 test harness fix for windows
 + JETTY-541 Cometd per client timeouts
 + Ensure Jotm tx mgr can be found in jetty-env.xml
 + Make javax.servlet.jsp optional osgi import for jetty module

jetty-6.1.8 - 28 February 2008
 + JETTY-350 log ssl errors on SslSocketConnector
 + JETTY-417 JETTY_LOGS environment variable not queried by jetty.sh
 + JETTY-433 ContextDeployer constructor fails unnecessarily when using a
   security manager if jetty.home not set
 + JETTY-434 ContextDeployer scanning of sub-directories should be optional
 + JETTY-481 Handle empty Bayeux response
 + JETTY-489 Improve doco on the jetty.port property for plugin
 + JETTY-490 Fixed JSONEnumConvertor
 + JETTY-491 opendocument mime types
 + JETTY-492 Null pointer in HashSSORealm
 + JETTY-493 JSON handles BigDecimals
 + JETTY-498 Improved cookie parsing
 + JETTY-507 Fixed encoding from JETTY-388 and test case
 + JETTY-508 Extensible cometd handlers
 + JETTY-509 Fixed JSONP transport for changing callback names
 + JETTY-511 jetty.sh mishandled JETTY_HOME when launched from a relative path
 + JETTY-512 add slf4j as optional to manifest
 + JETTY-513 Terracotta session replication does not work when the initial page
   on each server does not set any attributes
 + JETTY-515 Timer is missing scavenging Task in HashSessionManager
 + Add "mvn jetty:stop"
 + Added BayeuxService
 + Added JSON.Convertor and non static JSON instances
 + Added QueuedThreadPool
 + add removeHandler(Handler) method to HandlerContainer interface
 + AJP handles bad mod_jk methods
 + Allow code ranges on ErrorPageErrorHandler
 + allow sessions to be periodically persisted to disk
 + Cookie support in BayeuxClient
 + Fixed JSON negative numbers
 + further Optimizations and improvements of Cometd
 + grizzly fixed for posts
 + Improved Bayeux API
 + Improved Cometd timeout handling
 + JSON unquotes /
 + Long cache for JSON
 + Optimizations and improvements of Cometd, more pooled objects
 + Optimized QuotedStringTokenizer.quote()
 + Remove duplicate commons-logging jars and include sslengine in jboss sar

jetty-6.1.7 - 22 December 2007
 + JETTY-386 CERT-553235 backout fix and replaced with
   ContextHandler.setCompactPath(boolean)
 + JETTY-467 allow URL rewriting to be disabled
 + JETTY-468 unique holder names for addServletWithMapping
 + JETTY-474 Fixed case sensitivity issue with HttpFields
 + JETTY-486 Improved jetty.sh script
 + JETTY-487 Handle empty chunked request
 + Add "mvn jetty:stop"
 + Added BayeuxService
 + Added JSON.Convertor and non static JSON instances
 + allow sessions to be periodically persisted to disk
 + Cookie support in BayeuxClient
 + grizzly fixed for posts
 + jetty-6.1 branch created from 6.1.6 and r593 of jetty-contrib trunk
 + Optimizations and improvements of Cometd, more pooled objects
 + Update java5 patch

jetty-6.1.6 - 18 November 2007
 + JETTY-455 Optional cometd id
 + JETTY-459 Unable to deploy from Eclipse into the root context
 + JETTY-461 fixed cometd unknown channel
 + JETTY-464 typo in ErrorHandler
 + JETTY-465 System.exit() in constructor exception for MultiPartOutputStream
 + rudimentary debian packaging
 + updated grizzly connector to 1.6.1

jetty-6.1.6rc1 - 05 November 2007
 + JETTY-388 Handle utf-16 and other multibyte non-utf-8 form content
 + JETTY-409 String params that denote files changed to File
 + JETTY-438 handle trailing . in vhosts
 + JETTY-439 Fixed 100 continues clash with Connection:close
 + JETTY-443 windows bug causes Acceptor thread to die
 + JETTY-445 removed test code
 + JETTY-448 added setReuseAddress on AbstractConnector
 + JETTY-450 Bad request for response sent to server
 + JETTY-451 Concurrent modification of session during invalidate
 + JETTY-452 CERT VU#237888 Dump Servlet - prevent cross site scripting
 + JETTY-453 updated Wadi to 2.0-M7
 + JETTY-454 handle exceptions with themselves as root cause
 + JETTY-456 allow null keystore for osX
 + JETTY-457 AJP certificate chains
 + Added configuration file for capturing stderr and stdout
 + CERT VU#38616 handle single quotes in cookie names.
 + Give bayeux timer name
 + Give Terracotta session scavenger a name
 + Housekeeping on poms
 + Improved JSON parsing from Readers
 + Jetty Eclipse Plugin 1.0.1: force copy of context file on redeploy
 + Moved some impl classes from jsp-api-2.1 to jsp-2.1
 + Updated for dojo 1.0(rc) cometd
 + Upgrade jsp 2.1 to SJSAS-9_1-B58G-FCS-08_Sept_2007

jetty-6.1.6rc0 - 03 October 2007
 + JETTY-259 SystemRoot set for windows CGI
 + JETTY-311 avoid json keywords
 + JETTY-376 allow anything but CRLF in reason string
 + JETTY-398 Allow same WADI Dispatcher to be used across multiple web-app
   contexts
 + JETTY-400 consume CGI stderr
 + JETTY-402 keep HashUserRealm in sync with file
 + JETTY-403 Allow long content length for range requests
 + JETTY-404 WebAppDeployer sometimes deploys duplicate webapp
 + JETTY-405 Default date formate for reqest log
 + JETTY-407 AJP handles unknown content length
 + JETTY-413 Make rolloveroutputstream timer daemon
 + JETTY-422 Allow <Property> values to be null in config files
 + JETTY-423 Ensure javax.servlet.forward parameters are latched on first
   forward
 + JETTY-425 Handle duplicate stop calls better
 + JETTY-430 improved cometd logging
 + JETTY-431 HttpClient soTimeout
 + Add ability to persist sessions with HashSessionManager
 + Added ConcatServlet to combine javascript and css
 + Added jetty.lib system property to start.config
 + Added JPackage RPM support
 + Added JSON.Convertable
 + Adding setUsername,setGroupname to setuid and mavenizing native build
 + Add jetty.host system property
 + AJP13 Fix on chunked post
 + Allow properties files on the XmlConfiguration command line.
 + Allow scan interval to be set after Scanner started
 + Avoid FULL exception in window between blockForOutput and remote close
 + Cached user agents strings in the /org/mortbay/jetty/useragents resource
 + CVE-2007-5615 Added protection for response splitting with bad headers.
 + Ensure session is completed only when leaving context.
 + Fix cached header optimization for extra characters
 + Fix Host header for async client
 + Fix patch for java5 to include cometd module
 + Fix typo in async client onResponsetHeader method name
 + Give deployment file Scanner threads a unique name
 + Make default time format for RequestLog match NCSA default
 + Make mx4j used only if runtime uses jdk<1.5
 + Moved Grizzly to contrib
 + Prevent infinite loop on stopping with temp dir
 + Removal of unneeded dependencies from management, maven-plugin, naming &
   plus poms
 + SetUID option to support setgid
 + Tweak OSGi manifests to remove unneeded imports
 + Updated README, test index.html file and jetty-plus.xml file
 + Update jasper2.1 to tag SJSAS-9_1-B58C-FCS-22_Aug_2007
 + Update terracotta to 2.4.1 and exclude ssl classes
 + Use terracotta repo for build; make jetty a terracotta module
 + UTF-8 for bayeux client

jetty-6.1.5 - 19 July 2007
 + JETTY-392 updated LikeJettyXml example
 + Fixed GzipFilter for dispatchers
 + Fixed reset of reason
 + Upgrade to Jasper 2.1 tag SJSAS-9_1-B50G-BETA3-27_June_2007

jetty-6.1.5rc0 - 15 July 0200
 + JETTY-253 Improved graceful shutdown
 + JETTY-373 Stop all dependent lifecycles
 + JETTY-374 HttpTesters handles large requests/responses
 + JETTY-375 IllegalStateException when committed
 + JETTY-376 allow spaces in reason string
 + JETTY-377 allow sessions to be wrapped with
   AbstractSesssionManager.SessionIf
 + JETTY-378 handle JVMs with non ISO/UTF default encodings
 + JETTY-380 handle pipelines of more than 4 requests
 + JETTY-385 EncodeURL for new sessions from dispatch
 + JETTY-386 Allow // in file resources
 + Added GzipFilter and UserAgentFilter
 + Dispatch SslEngine expiry (non atomic)
 + Improved Request log configuration options
 + make jetty plus example webapps use ContextDeployer
 + make OSGi manifests for jetty jars
 + Make SLF4JLog impl public, add mbean descriptors
 + Protect SslSelectChannelConnector from exceptions during close
 + remove call to open connectors in jetty.xml
 + SetUID option to only open connectors before setUID.
 + SPR-3682 - dont hide forward attr in include.
 + update links on website
 + update terracotta configs for tc 2.4 stable1
 + update terracotta session clustering to terracotta 2.4
 + Upgrade to Jasper 2.1 tag SJSAS-9_1-B50G-BETA3-27_June_2007

jetty-6.1.4 - 15 June 2007
 + JETTY-370 ensure idleTimeout<=0 means connections never expire
 + JETTY-371 Fixed chunked HEAD response
 + JETTY-372 make test for cookie caching more rigorous
 + fixed early open() call in NIO connectors

jetty-6.1.4rc1 - 10 June 2007
 + JETTY-310 better exception when no filter file for cometd servlet
 + JETTY-323 handle htaccess without a user realm
 + JETTY-346 add wildcard support to extra scan targets for maven plugin
 + JETTY-355 extensible SslSelectChannelConnector
 + JETTY-357 cleaned up ssl buffering
 + JETTY-360 allow connectors, userRealms to be added from a <jettyConfig> for
   maven plugin
 + JETTY-361 prevent url encoding of dir listings for non-link text
 + JETTY-362 More object locks
 + JETTY-365 make needClientAuth work on SslSelectChannelConnector
 + JETTY-366 JETTY-368 Improved bayeux disconnect
 + async client improvements
 + fixed handling of large streamed files
 + Fixed synchronization conflict SslSelectChannel and SelectChannel
 + moved documentation for jetty and jspc maven plugins to wiki
 + Optional static content cache
 + Work around IBM JVM socket close issue

jetty-6.1.4rc0 - 01 June 2007
 + JETTY-257 fixed comet cross domain
 + JETTY-309 fix applied to sslEngine
 + JETTY-317 rollback inclusion of cometd jar for maven plugin
 + JETTY-318 Prevent meta channels being created
 + JETTY-330 Allow dependencies with scope provided for jspc plugin
 + JETTY-335 SslEngine overflow fix
 + JETTY-337 deprecated get/setCipherSuites and added
   get/setExcludeCipherSuites
 + JETTY-338 protect isMoreInBuffer from destroy
 + JETTY-339 MultiPartFiler deletes temp files on IOException
 + JETTY-340 FormAuthentication works with null response
 + JETTY-344 gready fill in ByteArrayBuffer.readFrom
 + JETTY-345 fixed lost content with blocked NIO
 + JETTY-347 Fixed type util init
 + JETTY-352 Object locks
 + Add (commented out) jspc precompile to test-webapp
 + Add ability to run cometd webapps to maven plugin
 + Add slf4j-api for upgraded version
 + Allow XmlConfiguration properties to be configured
 + Change scope of fields for Session
 + Delay ssl handshake until after dispatch in sslSocketConnector
 + fixed JSP close handling
 + fixed waiting continuation reset
 + improved date header handling
 + Optional send Date header. Server.setSendDateHeader(boolean)
 + Reorganized import of contrib modules
 + Set so_timeout during ssl handshake as an option on SslSocketConnector
 + Unified JMX configuration
 + Updated junit to 3.8.2
 + Updated slf4j version to 1.3.1
 + update etc/jetty-ssl.xml with new handshake timeout setting

jetty-6.1.3 - 04 May 2007
 + JETTY-309 don't clear writable status until dispatch
 + JETTY-315 suppressed warning
 + JETTY-322 AJP13 cping and keep alive
 + Handle CRLF for content in header optimization

jetty-6.1.2 - 01 May 2007
 + JETTY-322 fix ajp cpong response and close handling
 + JETTY-324 fix ant plugin
 + JETTY-328 updated jboss
 + Added static member definition in WadiSessionManager
 + Fixed session invalidation error in WadiSessionManager
 + Improved unavailabile handling
 + sendError resets output state
 + Updated Wadi to version 2.0-M3

jetty-6.1.2rc5 - 24 April 2007
 + JETTY-305 delayed connection destroy
 + JETTY-309 handle close in multivalue connection fields
 + JETTY-314 fix for possible NPE in Request.isRequestedSessionIdValid
 + Allow jsp-file to be / or /*
 + removed some compile warnings
 + set default keystore for SslSocketConnector

jetty-6.1.2rc4 - 19 April 2007
 + JETTY-294 Fixed authentication reset
 + JETTY-299 handle win32 paths for object naming
 + JETTY-300 removed synchronized on dispatch
 + JETTY-302 correctly parse quoted content encodings
 + JETTY-303 fixed dual reset of generator
 + JETTY-304 Fixed authentication reset

jetty-6.1.2rc3 - 16 April 2007
 + JETTY-283 Parse 206 and 304 responses in client
 + JETTY-285 enable jndi for mvn jetty:run-war and jetty:run-exploded
 + JETTY-289 fixed javax.net.ssl.SSLException on binary file upload
 + JETTY-292 Fixed error page handler error pages
 + JETTY-293 fixed NPE on fast init
 + JETTY-294 Response.reset() resets headers as well as content
 + JETTY-295 Optional support of authenticated welcome files
 + JETTY-296 Close direct content inputstreams
 + JETTY-297 Recreate tmp dir on stop/start
 + JETTY-298 Names in JMX ObjectNames for context, servlets and filters
 + AJP redirects https requests correctly
 + Fixed writes of unencoded char arrays.
 + Improved performance and exclusions for TLD scanning
 + Improvements to allow simple setting of Cache-Control headers
 + MBean properties assume writeable unless marked RO
 + refactor of SessionManager and SessionIdManager for clustering

jetty-6.1.2rc2 - 27 March 2007
 + JETTY-125 maven plugin: ensure test dependencies on classpath for
   <useTestClasspath>
 + JETTY-246 path encode cookies rather than quote
 + JETTY-254 prevent close of jar entry by bad JVMs
 + JETTY-256 fixed isResumed and work around JVM bug
 + JETTY-258 duplicate log message in ServletHandler
 + JETTY-260 Close connector before stop
 + JETTY-262 Allow acceptor thread priority to be adjusted
 + JETTY-263 Added implementation for authorizationType Packets
 + JETTY-265 Only quote cookie values if needed
 + JETTY-266 Fix deadlock with shutdown
 + JETTY-271 ResourceHandler uses resource for MimeType mapping
 + JETTY-272 Activate and Passivate events for sessions
 + JETTY-274 Improve flushing at end of request for blocking
 + JETTY-276 Partial fix for reset/close race
 + JETTY-277 Improved ContextHandlerCollection
 + JETTY-278 Session invalidation delay until no requests
 + JETTY-280 Fixed deadlock with two flushing threads
 + JETTY-284 Fixed stop connector race
 + JETTY-286 isIntegral and isConfidential methods overridden in
   SslSelectChannelConnector
 + Added RestFilter for PUT and DELETE from Aleksi Kallio
 + AJP13 CPING request and CPONG response implemented
 + AJP13 remoteUser, contextPath, servletPath requests implemented
 + AJP13 Shutdown Request from peer implemented
 + Change some JNDI logging to debug level instead of info
 + Enable the SharedStoreContextualiser for the WadiSessionManager(Database
   store for clustering)
 + Make annotations work for maven plugin
 + Optimized multi threaded init on startup servlets
 + Refactor Scanner to increase code reuse with maven/ant plugins
 + Removed unneeded specialized TagLibConfiguration class from maven plugin
 + Update jasper to glassfish tag SJSAS-9_1-B39-RC-14_Mar_2007

jetty-6.1.2rc1 - 08 March 2007
 + JETTY-157 make CGI handle binary data
 + JETTY-175 JDBCUserRealm use getInt instead of getObject
 + JETTY-188 Use timer for session scavaging
 + JETTY-235 default realm name
 + JETTY-242 fix race condition with scavenging sessions when stopping
 + JETTY-243 FULL
 + JETTY-244 Fixed UTF-8 buffer overflow
 + JETTY-245 Client API improvements
 + JETTY-246 spaces in cookies
 + JETTY-248 setContentLength after content written
 + JETTY-250 protect attribute enumerations from modification
 + JETTY-252 Fixed stats handling of close connection
 + JETTY-254 prevent close of jar file by bad JVMs
 + add ajp connector jar to jetty-jboss sar
 + Added option to allow null pathInfo within context
 + Added support for lowResourcesIdleTime to SelectChannelConnector
 + BoundedThreadPool queues rather than blocks excess jobs.
 + call preDestroy() after servlet/filter destroy()
 + Ensure jetty/jboss uses servlet-spec classloading order
 + Fix constructor for Constraint to detect wildcard role
 + fix Dump servlet to handle primitive array types
 + handle comma separated values for the Connection: header
 + Improved Context setters for wadi support
 + Improved handling of early close in AJP
 + Support null pathInfo option for webservices deployed to jetty/jboss
 + TagLibConfiguration uses resource input stream
 + Workaround to call SecurityAssocation.clear() for jboss webservices calls to
   ejbs

jetty-6.1.2rc0 - 15 February 2007
 + JETTY-223 Fix disassociate of UserPrincipal on dispatches
 + JETTY-226 Fixed SSLEngine close issue
 + JETTY-232 Fixed use of override web.xml
 + JETTY-236 Buffer leak
 + JETTY-237 AJPParser Buffer Data Handling
 + JETTY-238 prevent form truncation
 + Coma separated cookies
 + Cometd timeout clients
 + Patches from sybase for ClientCertAuthenticator

jetty-6.1.2pre1 - 05 February 2007
 + JETTY-224 run build up to process-test before invoking jetty:run
 + Added error handling for incorrect keystore/truststore password in
   SslSelectChannelConnector
 + added win32service to standard build
 + allow ResourceHandler to use resource base from an enclosing ContextHandler
 + fixed bug with virtual host handling in ContextHandlerCollection
 + refactored cometd to be continuation independent

jetty-6.1.2pre0 - 01 February 2007
 + JETTY-213 request.isUserInRole(String) fixed
 + JETTY-215 exclude more transitive dependencies from tomcat jars for jsp-2.0
 + JETTY-216 handle AJP packet fragmentation
 + JETTY-218 handle AJP ssl key size and integer
 + JETTY-219 fixed trailing encoded chars in cookies
 + JETTY-220 fixed AJP content
 + JETTY-222 fix problem parsing faces-config.xml
 + Added cometd jsonp transport from aabeling
 + Added terracotta cluster support for cometd
 + add support for Annotations in servlet, filter and listener sources
 + enable SslSelectChannelConnector to modify the SslEngine's client
   authentication settings
 + Fixed 1.4 method in jetty plus
 + Fixed generation of errors during jsp compilation for jsp-2.1
 + handle virtual hosts in ContextHandlerCollection
 + improved writer buffering
 + moved JSON parser to util to support reuse

jetty-6.1.1 - 15 January 2007

jetty-6.1.1rc1 - 12 January 2007
 + JETTY-210 Build jsp-api-2.0 for java 1.4
 + Use timers for Rollover logs and scanner

jetty-6.1.1rc0 - 10 January 2007
 + JETTY-209 Added ServletTester.createSocketConnector
 + JETTY-210 Build servlet-api-2.5 for java 1.4
 + JETTY-211 fixed jboss build
 + CGI servlet fails without exception
 + ensure response headers on AjaxFilter messsages turn off caching
 + extras/win32service download only if no JavaServiceWrapper exist
 + Fixed unpacking WAR
 + MultiPartFilter deleteFiles option
 + simplified chat demo
 + start webapps on deployment with jboss, use isDistributed() method from
   WebAppContext

jetty-6.1.0 - 09 January 2007
 + Fixed unpacking WAR

jetty-6.1.0 - 05 January 2007
 + JETTY-206 fixed AJP getServerPort and getRemotePort
 + Added extras/win32service
 + Added WebAppContext.setCopyWebDir to avoid JVM jar caching issues.
 + GERONIMO-2677 refactor of session id handling for clustering
 + Improved config of java5 threadpool
 + Protect context deployer from Errors
 + ServletTester sets content length

jetty-6.1.0rc3 - 02 January 2007
 + JETTY-195 fixed ajp ssl_cert handling
 + JETTY-197 fixed getRemoteHost
 + JETTY-203 initialize ServletHandler if no Context instance
 + JETTY-204 setuid fix
 + extras/servlet-tester
 + implement resource injection and lifecycle callbacks declared in web.xml
 + setLocale does not use default content type
 + Use standard releases of servlet and jsp APIs.

jetty-6.1.0rc2 - 20 December 2006
 + JETTY-167 cometd refactor
 + JETTY-194 doubles slashes are significant in URIs
 + JETTY-201 make run-as work for both web container and ejb container in jboss
 + AJP13Parser, throw IllegalStateException on unimplemented AJP13 Requests
 + ContextHandlerCollection is noop with no handlers
 + ensure classpath passed to jspc contains file paths not urls
 + ensure com.sun.el.Messages.properties included in jsp-2.1 jar
 + ensure servlets initialized if only using ServletHandler
 + fixed Jetty-197 AJP13 getRemoteHost()
 + Refactored AbstractSessionManager for ehcache
 + remove code to remove SecurityHandler if no constraints present

jetty-6.1.0rc1 - 14 December 2006
 + JETTY-193 MailSessionReference without authentication
 + JETTY-199 newClassPathResource
 + added cache session manager(pre-alpha)
 + ensure unique name for ServletHolder instances
 + simplified idle timeout handling

jetty-6.1.0rc0 - 08 December 2006
 + JETTY-123 fix improved
 + JETTY-181 Allow injection of a java:comp Context
 + JETTY-182 Optionally set JSP classpath initparameter
 + JETTY-184 cometd connect non blocking
 + JETTY-185 tmp filename generation
 + JETTY-189 ProxyConnection
 + 403 for BASIC authorization failure
 + Added extras/gwt
 + Added org.mortbay.thread.concurrent.ThreadPool
 + Added spring ejb3 demo example
 + DefaultHandler links virtual hosts.
 + Dispatcher does not protect javax.servlet attributes
 + Fixed cachesize on invalidate
 + Fixed idle timeout
 + flush if content-length written
 + forward query attribute fix
 + Handle request content encodings
 + null for unknown named dispatches
 + Optimization of writers
 + ServletHandler allows non REQUEST exceptions to propogate
 + Servlet role ref
 + session attribute listener
 + Support for RFC2518 102-processing response
 + TCK fixes from Sybase:
 + update jasper to glassfish SJSAS-9_1-B27-EA-07_Dec_2006

jetty-6.1.0pre3 - 22 November 2006
 + JETTY-154 Cookies are double quotes only
 + JETTY-180 XBean support for context deploy
 + CVE-2006-6969 Upgraded session ID generation to use SecureRandom
 + Expose isResumed on Continuations
 + fixed NIO endpoint flush. Avoid duplicate sends
 + Refactored AJP generator
 + Support TLS_DHE_RSA_WITH_AES_256_CBC_SHA
 + updated glassfish jasper to tag SJSAS-9_1-B25-EA-08_Nov_2006

jetty-6.0.2 - 22 November 2006
 + JETTY-118 ignore extra content after close
 + JETTY-119 cleanedup Security optimizatoin
 + JETTY-123 handle windows UNC paths
 + JETTY-126 handle content > Integer.MAX_VALUE
 + JETTY-129 ServletContextListeners called after servlets are initialized
 + JETTY-151 Idle timeout only applies to blocking operations
 + JETTY-154 Cookies are double quotes only
 + JETTY-171 Fixed filter mapping
 + JETTY-172 use getName() instead of toString
 + JETTY-173 restore servletpath after dispatch
 + (re)make JAAS classes available to webapp classloader
 + add <Property> replacement in jetty xml config files
 + Added concept of bufferred endpoint
 + Added conversion Object -> ObjectName for the result of method calls made on
   MBeans
 + Added DataFilter configuration to cometd
 + added examples/test-jaas-webapp
 + Added extraClassPath to WebAppContext
 + Added hierarchical destroy of mbeans
 + Added ID constructor to AbstractSessionManager.Session
 + added isStopped() in LifeCycle and AbstractLifeCycle
 + Added override descriptor for deployment of RO webapps
 + Allow session cookie to be refreshed
 + alternate optimizations of writer (use -Dbuffer.writers=true)
 + Apply queryEncoding to getQueryString
 + CGI example in test webapp
 + change examples/test-jndi-webapp so it can be regularly built
 + Default soLinger is -1 (disabled)
 + ensure "" returned for ServletContext.getContextPath() for root context
 + ensure sessions nulled out on request recycle; ensure session null after
   invalidate
 + ensure setContextPath() works when invoked from jetty-web.xml
 + fixed NIO endpoint flush. Avoid duplicate sends
 + Fixed NPE in bio.SocketEndPoint.getRemoteAddr()
 + Fixed resource cache flushing
 + Fixed tld parsing for maven plugin
 + HttpGenerator can generate requests
 + Improved *-mbean.properties files and specialized some MBean
 + Major refactor of SelectChannel EndPoint for client selector
 + make .tag files work in packed wars
 + Moved all modules updates from 6.1pre2 to 6.0
 + Plugin shutdown context before stopping it.
 + Refactored session lifecycle and additional tests
 + release resource lookup in Default servlet
 + Reverted UnixCrypt to use coersions (that effected results)
 + Session IDs can change worker ID
 + Simplified ResourceCache and Default servlet
 + SocketConnector closes all connections in doStop
 + Support TLS_DHE_RSA_WITH_AES_256_CBC_SHA
 + updated glassfish jasper to tag SJSAS-9_1-B25-EA-08_Nov_2006
 + Upgraded session ID generation to use SecureRandom

jetty-5.1.14 - 09 August 2007
 + JETTY-155 force close with content length
 + JETTY-369 failed state in Container
 + patched with correct version

jetty-5.1.13
 + Sourceforge 1648335: problem setting version for AJP13

jetty-5.1.12 - 22 November 2006
 + JETTY-154 Cookies ignore single quotes
 + Added support for TLS_DHE_RSA_WITH_AES_256_CBC_SHA
 + AJP protected against bad requests from mod_jk
 + Quote single quotes in cookies
 + Upgraded session ID generation to use SecureRandom

jetty-4.2.27 - 22 November 2006
 + AJP protected against bad requests from mod_jk
 + Upgraded session ID generation to use SecureRandom

jetty-6.1.0pre2 - 20 November 2006
 + Added extraClassPath to WebAppContext
 + Clean up jboss module licensing
 + Fixed resource cache flushing

jetty-6.1.0pre1 - 19 November 2006
 + JETTY-151 Idle timeout only applies to blocking operations
 + JETTY-171 Fixed filter mapping
 + JETTY-172 use getName() instead of toString
 + JETTY-173 restore servletpath after dispatch
 + Added extras/jboss
 + Added hierarchical destroy of mbeans
 + Added override descriptor for deployment of RO webapps
 + alternate optimizations of writer (use -Dbuffer.writers=true)
 + Fixed NPE in bio.SocketEndPoint.getRemoteAddr()
 + Major refactor of SelectChannel EndPoint for client selector
 + release resource lookup in Default servlet
 + Reverted UnixCrypt to use coersions (that effected results)
 + Simplified ResourceCache and Default servlet
 + Use ContextDeployer as main deployer in jetty.xml

jetty-6.1.0pre0 - 21 October 2006
 + JETTY-112 ContextHandler checks if started
 + JETTY-113 support optional query char encoding on requests
 + JETTY-114 removed utf8 characters from code
 + JETTY-115 Fixed addHeader
 + JETTY-118 ignore extra content after close
 + JETTY-119 cleanedup Security optimizatoin
 + JETTY-121 init not called on externally constructed servlets
 + JETTY-123 handle windows UNC paths
 + JETTY-124 always initialize filter caches
 + JETTY-126 handle content > Integer.MAX_VALUE
 + JETTY-129 ServletContextListeners called after servlets are initialized
 + (re)make JAAS classes available to webapp classloader
 + add <Property> replacement in jetty xml config files
 + add a maven-jetty-jspc-plugin to do jspc precompilation
 + added cometd chat demo
 + Added concept of bufferred endpoint
 + Added conversion Object -> ObjectName for the result of method calls made on
   MBeans
 + Added DataFilter configuration to cometd
 + added examples/test-jaas-webapp
 + Added extras/setuid to support start as root
 + Added ID constructor to AbstractSessionManager.Session
 + added isStopped() in LifeCycle and AbstractLifeCycle
 + add hot deployment capability
 + AJP Connector
 + Allow session cookie to be refreshed
 + Apply queryEncoding to getQueryString
 + CGI example in test webapp
 + change examples/test-jndi-webapp so it can be regularly built
 + Default soLinger is -1 (disabled)
 + ensure "" returned for ServletContext.getContextPath() for root context
 + ensure sessions nulled out on request recycle; ensure session null after
   invalidate
 + ensure setContextPath() works when invoked from jetty-web.xml
 + Factored ErrorPageErrorHandler out of WebAppContext
 + fixed ClassCastException in JAASUserRealm.setRoleClassNames(String[])
 + fixed isUserInRole checking for JAASUserRealm
 + Fixed tld parsing for maven plugin
 + HttpGenerator can generate requests
 + Improved *-mbean.properties files and specialized some MBean
 + Improved charset handling in URLs
 + JETYY-120 SelectChannelConnector closes all connections on stop
 + make .tag files work in packed wars
 + minor optimization of bytes to UTF8 strings
 + Plugin shutdown context before stopping it.
 + Ported HtAccessHandler
 + Refactored ErrorHandler to avoid statics
 + Refactored session lifecycle and additional tests
 + Session IDs can change worker ID
 + SocketConnector closes all connections in doStop
 + Start of a client API
 + Transforming classloader does not transform resources.

jetty-5.1.11 - 08 October 2006
 + Default servlet only uses setContentLength on wrapped responses
 + Fixed AJP chunk header (1507377)
 + Fixed AJP handling of certificate length (1494939)
 + fixed ByteBufferOutputStream capacity calculation
 + Fixed order of destruction event calls
 + Fix to HttpOutputStream from M.Traverso

jetty-4.2.26 - 08 October 2006
 + Backport of AJP fixes

jetty-6.0.1 - 24 September 2006
 + JETTY-112 ContextHandler checks if started
 + JETTY-113 support optional query char encoding on requests
 + JETTY-114 removed utf8 characters from code
 + JETTY-115 Fixed addHeader
 + JETTY-121 init not called on externally constructed servlets
 + JETTY-124 always initialize filter caches
 + Factored ErrorPageErrorHandler out of WebAppContext
 + fixed ClassCastException in JAASUserRealm.setRoleClassNames(String[])
 + fixed isUserInRole checking for JAASUserRealm
 + Improved charset handling in URLs
 + JETYY-120 SelectChannelConnector closes all connections on stop
 + minor optimization of bytes to UTF8 strings
 + Refactored ErrorHandler to avoid statics

jetty-6.0.0 - 10 September 2006
 + Conveniance builder methods for listeners and filters
 + Plugin shutdown context before stopping it.
 + SocketConnector closes all connections in doStop
 + Transforming classloader does not transform resources.

jetty-6.0.0rc4 - 05 September 2006
 + JETTY-107 Poor cast in SessionDump demo
 + bind jetty-env.xml entries to java:comp/env
 + Set charset on error pages

jetty-6.0.0rc3 - 01 September 2006
 + JETTY-68 Complete request after sendRedirect
 + JETTY-104 (raised glassfish ISSUE-1044) hide JSP forced path attribute
 + Avoid double error handling of Bad requests
 + don't warn for content length on head requests
 + JETTY-103
 + Less verbose handling of BadResources from bad URLs
 + Move MailSessionReference to org.mortbay.naming.factories
 + pulled 6.0.0 branch
 + Transferred the sslengine patch from the patches directory to extras

jetty-6.0.0rc2 - 25 August 2006
 + added org.apache.commons.logging package to system classes that can't be
   overridden by a webapp classloader
 + Destroy HttpConnection to improve buffer pooling
 + Direct buffer useage is optional
 + Fixed NPE when no resource cache
 + Moved more utility packagtes to the util jar
 + mvn -Djetty.port=x jetty:run uses port number given for the default
   connector
 + Refactored WebXmlConfiguration to allow custom web.xml resource
 + Timestamp in StdErrLog
 + use mvn -Dslf4j=false jetty:run to disable use of slf4j logging with
   jdk1.4/jsp2.0

jetty-6.0.0rc1 - 16 August 2006
 + JETTY-85 JETTY-86 (TrustManager and SecureRandom are now configurable;
   better handling of null/default values)
 + add <requestLog> config param to jetty plugin
 + added modules/spring with XmlBeanFactory configuration
 + Added simple ResourceHandler and FileServer example
 + added start of cometd implementation (JSON only)
 + added start of grizzly connector
 + Added TransformingWebAppClassLoader for spring 2.0 byte code modification
   support
 + Allow direct filling of buffers for uncached static content.
 + Change path mapping so that a path spec of /foo/* does not match /foo.bar :
   JETTY-88
 + -DSTOP.PORT must be specified.
 + fixed bug that caused Response.setStatus to ignore the provided message
 + Fixed FD leak for bad TCP acks. JETTY-63
 + JETTY-87
 + JETTY-90
 + JETTY-91
 + moved optional modules to extras
 + parse jsp-property-group in web.xml for additional JSP servlet mappings
 + protected setContentType from being set during include
 + refactored resource cache
 + removed org.mortbay. from context system classes configuration
 + removed support for lowResources from SelectChannelConnector
 + Support for binding References and Referenceables and javax.mail.Sessions in
   JNDI

jetty-6.0.0rc0 - 07 July 2006
 + add ability to have a lib/ext dir from which to recursively add all jars and
   zips to the classpath
 + Added 8 random letters&digits to Jetty-generated tmp work dir name to ensure
   uniqueness
 + added html module from jetty 5 - but deprecated until maintainer found
 + Added maximum limit to filter chain cache.
 + added setters and getters on SessionManager API for session related config:
   cookie name, url parameter name, domain, max age and path.
 + added StatisticsHandler and statistics on Connector.
 + Added WebAppContextClassLoader.newInstance to better support exensible
   loaders.
 + allow <key> or <name> in <systemProperty> for plugin
 + changed ServletContext.getResourcePaths()  to not return paths containing
   double slashes
 + change name of generated tmp directory to be
   "Jetty_"+host+"_"+port+"_"+contextpath+"_"+virtualhost
 + change prefix from "jetty6" to just "jetty" for plugin: eg is now mvn
   jetty:run
 + Cleaned up idle expiry.
 + ContextHandlerCollection addContext and setContextClass
 + Discard excess bytes in header buffer if connection is closing
 + Do not wrap EofException with EofException
 + ensure explicitly set tmp directory called "work" is not deleted on exit
 + Ensure mvn clean cleans the build
 + ensure war is only unpacked if war is newer than "work" directory
 + fixed classesDirectory param for maven plugin to be configurable
 + fixed HttpGenerator convertion of non UTF-8: JETTY-82
 + immutable getParameterMap()
 + patch to allow Jetty to use JSP2.1 from Glassfish instead of Jasper from
   Tomcat
 + refactor HttpChannelEndPoint in preparation for SslEngine
 + reverse order for destroy event listeners
 + simplified jetty.xml with new constructor injections
 + Simplified Servlet Context API
 + Simplify runtime resolution of JSP library for plugin
 + Ssl algorithm taken from system property
 + support <load-on-startup> for SingleThreadModel
 + support graceful shutdown
 + Threadpool does not need to be a LifeCycle
 + Updated javax code from
   http://svn.apache.org/repos/asf/tomcat/tc6.0.x/trunk/java/javax@417727

jetty-6.0.0beta17 - 01 June 2006
 + Added clover reports and enough tests to get >50% coverage
 + Added config to disable file memory mapped buffers for windows
 + Added Request.isHandled()
 + BoundedThreadPool.doStop waits for threads to complete
 + Connector lowResourceMaxIdleTime  implemented.
 + ContextHandler.setConnectors replace setHosts
 + Default servlet checks for aliases resources
 + don't reset headers during forward
 + Fixed IE SSL issue.
 + Flush will flush all bytes rather than just some.
 + Implemented runAs on servlets
 + Protected WEB-INF and META-INF
 + Recovered repository from Codehaus crash
 + Refactored Synchronization of SelectChannelConnector

jetty-6.0.0beta16 - 12 May 2006
 + remove a couple of System.err.printlns
 + replace backwards compativle API in UrlEncoded

jetty-6.0.0beta15 - 11 May 2006
 + Added <scanTargets> parameter to allow other locations to scan for plugin
 + Added automatic scan of all WEB-INF/jetty-*.xml files for plugin
 + Added embedded examples
 + Added Server attribute org.mortbay.jetty.Request.maxFormContentSize
 + Added taglib resources to 2.1 jsp api jar
 + Added ThrottlingFilter and fixed race in Continuations
 + Added --version to start.jar
 + ContextHandler.setContextPath can be called after start.
 + don't accept partial authority in request line.
 + enforce 204 and 304 have no content
 + Fixed handling of params after forward
 + Improved HttpException
 + improved MBeanContainer object removal
 + improved MBean names
 + improved support for java5 jconsole
 + Major refactor to simplify Server and handler hierarchy
 + Moved more resources to resources
 + readded BoundedThreadPool shrinking (and then fixed resulting deadlock)
 + removed SelectBlockingChannelConnector (unmaintained)
 + Renamed NotFoundHandler to DefaultHandler
 + Reset of timer task clears expiry
 + Session scavenger threads from threadpool
 + setSendServerVersion method added to Server to control sending of Server:
   http header
 + Simplified DefaultServlet static content buffering
 + Thread names include URI if debug set

jetty-6.0.0beta14 - 09 April 2006
 + added configurability for webdefault.xml in maven plugin
 + Added Jasper 2.1 as jesper (jasper without JCL)
 + added jetty-util.jar module
 + Added JSP 2.1 APIs from apache
 + added ProxyServlet
 + added reset to Continuation
 + added support for stopping jetty using "java -jar start.jar --stop"
 + adding InvokerServlet
 + Change tmp dir of plugin to work to be in line with jetty convention
 + fixed forward bug (treated as include)
 + fixed HttpField iterator
 + fixed priority of port from url over host header
 + ignore dirs and files that don't exist in plugin scanner
 + implemented request.isUserInRole
 + improved contentType handling and test harness
 + Modify plugin to select JSP impl at runtime
 + moved test webapps to examples directory
 + securityHandler removed if not used.
 + Started readding logging to jesper using jdk logging
 + stop JDBCUserRealm coercing all credentials to String
 + Use start.config to select which JSP impl at runtime based on jdk version

jetty-6.0.0beta12 - 16 March 2006
 + Added JSP2.0 demos to test webapp
 + Added provider support to SslListener
 + Fixed error handling in error page
 + Fixed JettyPlus for root contexts
 + Fixed maven plugin JNDI for redeploys
 + Fixed tld discovery for plugin (search dependencies)
 + Log ERROR for runtimeExceptions
 + Upgraded jasper to 5.5.15

jetty-6.0.0beta11 - 14 March 2006
 + Added HttpURI and improved UTF-8 parsing.
 + added JAAS
 + added missing Configurations for maven plugin
 + added patch to use joda-time
 + added webapp-specific JNDI entries
 + fixed ; decoding in URIs
 + fixed FORM authentication
 + moved dtd and xsd to standard javax location
 + refactored configuration files and start()
 + refactored session ID management
 + refactored writers and improved UTF-8 generation.

jetty-6.0.0beta10 - 25 February 2006
 + added getLocalPort() to connector
 + Added support for java:comp/env
 + Added support for pluggable transaction manager
 + Additional accessors for request logging
 + Fixed content-type for range requests
 + Fixed default servlet handling of includes
 + Fix for myfaces and include with close
 + Fix for sf1435795 30sec delay from c taylor
 + Fix http://jira.codehaus.org/browse/JETTY-6. hi byte reader
 + Fix sf1431936 don't chunk the chunk
 + Forward masks include attributes and vice versa
 + Updates javax to MR2 release

jetty-6.0.0beta9 - 09 February 2006
 + Added CGI servlet.
 + Added request log.
 + Added TLD tag listener handling.
 + Continuation cleanup
 + Fixed dispatch of wrapped requests.
 + Fixed double flush of short content.
 + fixed setLocale bug sf1426940
 + Fixed unraw decoding of query string
 + Force a tempdir to be set.
 + Force jasper scratch dir.
 + PathMap for direct context mapping.
 + Refactored chat demo and upgraded prototype.js

jetty-6.0.0beta8 - 24 January 2006
 + conveniance addHandler removeHandler methods
 + fixed bug in overloaded write method on HttpConnection (reported against
   Tapestry4.0)
 + fixed dispatch of new session problem. sf:1407090
 + Handle pipeline requests without hangs
 + hid org.apache.commons.logging and org.slf4j packages from webapp
 + improve buffer return mechanism.
 + improved caching of content types
 + maven-jetty6-plugin: ensure compile is done before invoking jetty
 + maven-jetty6-plugin: support all types of artifact dependencies
 + maven-jetty6-plugin stopped transitive inclusion of log4j and
   commons-logging from commons-el for jasper
 + patch to remove spurious ; in HttpFields
 + reinstated rfc2616 test harness
 + Removed queue from thread pool.

jetty-6.0.0Beta7
 + Faster header name lookup
 + Fixed infinite loop with chunk handling
 + maven-jetty6-plugin added tmpDirectory property
 + maven-jetty6-plugin stopped throwing an error if there is no target/classes
   directory
 + null dispatch attributes not in names
 + reduced info verbosity
 + removed singleton Container

jetty-6.0.0Beta6
 + Fixed issue with blocking reads
 + Fixed issue with unknown headers
 + optimizations

jetty-6.0.0Beta5
 + Added management module for mbeans
 + Fixed writer char[] creations
 + Moved to SVN

jetty-6.0.0Beta4
 + CVE-2006-2758 Fixed JSP visibility security issue.
 + Improved jetty-web.xml access to org.mortbay classes.
 + Jasper 5.5.12
 + System property support in plugin

jetty-6.0.0Beta3
 + Fixed classloader issue with server classes
 + Fixed error in block read
 + Named dispatch.

jetty-6.0.0Beta2
 + Improved buffer return
 + Improved reuse of HttpField values and cookies.
 + loosely coupled with JSP servlet
 + loosely coupled with SLF4J
 + merged util jar back into jetty jar
 + Simpler continuation API

jetty-6.0.0Beta1
 + Error pages
 + Implemented all listeners
 + maven2 plugin
 + Multiple select sets
 + refactored start/stop
 + Servlet 2.5 API
 + shutdown hook
 + SSL connector
 + Virtual hosts

jetty-6.0.0Beta0
 + Dispatcher parameters
 + Fixed blocking read
 + Maven 2 build
 + UTF-8 encoding for URLs

jetty-6.0.0APLPA3
 + Added demo for Continuations
 + Jasper and associated libraries.

jetty-6.0.0ALPHA2
 + Continuations - way cool way to suspend a request and retry later.
 + Dispatchers
 + Security

jetty-6.0.0ALPHA1
 + Filters
 + web.xml handling

jetty-6.0.0ALPHA0
 + file may be sent as sent is a single operation.
 + Improved "dependancy injection" and "inversion of control" design of
   components
 + Improved "interceptor" design of handlers
 + Missing Request Dispatchers
 + Missing Security
 + Missing war support
 + Missing web.xml based configuration
 + Optional use of NIO Buffering so that efficient direct buffers and memory
   mapped files can be used.
 + Optional use of NIO gather writes, so that for example a HTTP header and a
   memory mapped
 + Optional use of NIO non-blocking scheduling so that threads are not
   allocated per connection.
 + Smart split buffer design allows large buffers to only be allocated to
   active connections. The resulting memory savings allow very large buffers to
   be used, which increases the chance of efficient asynchronous flushing and
   of avoiding chunking.
 + Totally rearchitected and rebuilt, so 10 years of cruft could be removed!

jetty-5.1.11RC0 - 05 April 2006
 + Added provider support to SslListener
 + Fixed AJP handling of ;jsessionid.
 + force close with shutdownOutput for win32
 + improved contentType param handling
 + logging improvements for servlet and runtime exceptions
 + NPE protection if desirable client certificates
 + stop JDBCUserRealm forcing all credentials to be String

jetty-5.1.10 - 05 January 2006
 + Fixed path aliasing with // on windows.
 + Fix for AJP13 with encoded path
 + Fix for AJP13 with multiple headers
 + Put POST content default back to iso_8859_1. GET is UTF-8 still
 + Remove null dispatch attributes from getAttributeNames

jetty-4.2.25 - 04 January 2006
 + Fixed aliasing of // for win32

jetty-5.1.9 - 07 December 2005
 + Fixed wantClientAuth(false) overriding netClientAuth(true)

jetty-6.0.0betaX
 + See http://jetty.mortbay.org/jetty6 for 6.0 releases

jetty-5.1.8 - 07 December 2005
 + Fixed space in URL issued created in 5.1.6

jetty-5.1.7 - 07 December 2005

jetty-5.1.7rc0 - 06 December 2005
 + better support for URI character encodings
 + char encoding for MultiPartRequest
 + fixed merging of POST params in dispatch query string.
 + improved server stats
 + JSP file servlet mappings copy JspServlet init params.
 + Prefix servlet context logs with org.mortbay.jetty.context
 + protect from NPE in dispatcher getValues
 + Updated to 2.6.2 xerces
 + use commons logging jar instead of api jar.

jetty-5.1.6 - 18 November 2005
 + CVE-2006-2758 Fixed JSP visibility security issue.
 + Improved jetty-web.xml access to org.mortbay classes.

jetty-5.1.5 - 10 November 2005
 + Improved mapping of JSP files.
 + Improved shutdown hook
 + Improved URL Decoding

jetty-5.1.5rc2 - 07 October 2005
 + ProxyHandler can handle chained proxies
 + public ServerMBean constructor
 + ReFixed merge of Dispatcher params
 + Response.setLocale will set locale even if getWriter called.
 + Reverted dispatcher params to RI rather than spec behaviour.
 + unsynchronized ContextLoader
 + UTF-8 encoding for URLs

jetty-5.1.5rc1 - 23 August 2005
 + Encoded full path in ResourceHandler directory listing
 + Fixed 100-continues with chunking and early commit
 + Fixed illegal state with chunks and 100 continue - Tony Seebregts
 + Fixed merge of Dispatcher parameters
 + Fixed PKCS12Import input string method
 + handle extra params after charset in header
 + Release commons logging factories when stopping context.
 + upgraded to commons logging 1.0.4

jetty-5.1.5rc0 - 16 August 2005
 + Applied ciphersuite patch from tonyj
 + Authenticators use servlet sendError
 + CGI sets SCRIPT_FILENAME
 + Expect continues only sent if input is read.
 + Facade over commons LogFactory so that discovery may be avoided.
 + Fixed component remove memory leak for stop/start cycles
 + HttpTunnel timeout
 + NPE protection for double stop in ThreadedServer

jetty-5.1.4 - 05 June 2005
 + Change JAAS impl to be more flexible on finding roles
 + Fixed FTP close issue.
 + ModelMBean handles null signatures
 + NPE protection in ThreadedServer
 + set classloader during webapp doStop
 + setup MX4J with JDK1.5 in start.config

jetty-5.1.4rc0 - 19 April 2005
 + Allow ServletHandler in normal HttpContext again.
 + HttpServer delegates component handling to Container.
 + More protection from null classloaders.
 + ServletHttpContext correctly calls super.doStop.
 + Stop start.jar putting current directory on classpath.
 + Turn off web.xml validation for JBoss.

jetty-5.1.3 - 07 April 2005
 + Some minor code janitorial services

jetty-4.2.24 - 07 April 2005

jetty-5.1.3rc4 - 31 March 2005
 + Allow XmlConfiguration to start with no object.
 + make java:comp/env immutable for webapps as per J2EE spec
 + Moved servlet request wrapping to enterContextScope for geronimo security
 + refixed / mapping for filters
 + rework InitialContextFactory to use static 'default' namespace
 + updated to mx4j 3.0.1

jetty-5.1.3rc3 - 20 March 2005
 + fixed "No getter or setter found" mbean errors
 + removed accidental enablement of DEBUG for JettyPlus jndi in
   log4j.properties

jetty-5.1.3rc2 - 16 March 2005
 + Fixed context to _context refactory error
 + Updated JSR154Filter for ERROR dispatch

jetty-5.1.3rc1 - 13 March 2005
 + Fixed principal naming in FormAuthenticator
 + Fixed typo in context-param handling.
 + JettyPlus updated to JOTM 2.0.5, XAPool 1.4.2
 + update to demo site look and feel.

jetty-4.2.24rc1
 + Fixed principal naming in FormAuthenticator

jetty-5.1.3rc0 - 08 March 2005
 + Added logCookie and logLatency support to NCSARequestLog
 + Added new JAAS callback to allow extra login form fields in authentication
 + Added simple xpath support to XmlParser
 + Added SslListener for 1.4 JSSE API.
 + Added TagLibConfiguration to search for listeners in TLDs.
 + Allow system and server classes to be configured for context loader.
 + Fixed HTAccess crypt salt handling.
 + Fixed JSR154 error dispatch with explicit pass of type.
 + Fixed moderate load preventing ThreadPool shrinking.
 + Fixed rollover filename format bug
 + Flush filter chain caches on servlet/filter change
 + IOException if EOF read during chunk.

jetty-4.2.24rc0 - 08 March 2005
 + Added logCookie and logLatency support to NCSARequestLog
 + Back ported Jetty 5 ThreadedServer and ThreadPool

jetty-5.1.2 - 18 January 2005
 + Added id and ref support to XmlConfiguration
 + Apply patch #1103953
 + Cleaned up AbstractSessionManager synchronization.
 + Fixed potential concurrent login problem with JAAS

jetty-4.2.23 - 16 January 2005
 + Cleaned up AbstractSessionManager synchronization.
 + Fixed potential concurrent login problem with JAAS

jetty-5.1.2pre0 - 22 December 2004
 + Added global invalidation to AbstractSessionManager
 + Fixed case of Cookie parameters
 + Fixed suffix filters
 + Modified useRequestedID handling to only use IDs from other contexts
 + Support Secure and HttpOnly in session cookies
 + UnavailableException handling from handle

jetty-4.2.23RC0 - 17 December 2004
 + Added LogStream to capture stderr and stdout to logging
 + Build unsealed jars
 + LineInput handles readers with small internal buffer
 + Support Secure and HttpOnly in session cookies

jetty-5.1.1 - 01 December 2004

jetty-5.1.1RC1
 + Allow double // within URIs
 + Applied patch for MD5 hashed credentials for MD5
 + Fixed ordering of filters with multiple interleaved mappings.
 + Made more WebApplicationHandle configuration methods public.
 + Some minor findbugs code cleanups

jetty-5.1.1RC0 - 17 November 2004
 + added new contributed shell start/stop script
 + excluded ErrorPageHandler from standard build in extra/jdk1.2 build
 + fix commons logging imports to IbmJsseListener
 + fix for adding recognized EventListeners

jetty-5.1.0 - 14 November 2004

jetty-5.1.RC1 - 24 October 2004
 + Allow JSSE listener to be just confidential or just integral.
 + Allow multiple accepting threads
 + Build unsealed jars
 + default / mapping does not apply to Filters
 + Fixed NPE for null contenttype
 + improved clean targets
 + many minor cleanups suggested from figbug utility
 + Partially flush writers on every write so content length can be detected.
 + when committed setHeader is a noop rather than IllegalStateException

jetty-5.1.RC0 - 11 October 2004
 + Added filter chain cache
 + Added JSR77 servlet statistic support
 + Added LifeCycle events and generic container.
 + Added LogStream to capture stderr and stdout to logging
 + Fixed HTAccessHandler
 + Fixed many minor issues from J2EE 1.4 TCK testing See sf.net bugs 1031520 -
   1032205
 + JBoss 4.0.0 support
 + LineInput handles readers with small internal buffer
 + Refactored, simplified and optimized HttpOutputStream
 + Refactored webapp context configurations
 + Upgraded to ant-1.6 for jasper

jetty-5.0.0 - 10 September 2004

jetty-5.0.RC4 - 05 September 2004
 + Fixed configuration of URL alias checking
 + JettyJBoss: Use realm-name from web.xml if present, otherwise use
   security-domain from jboss-web.xml

jetty-5.0.RC3 - 28 August 2004
 + Added parameters for acceptQueueSize and lowResources level.
 + Always say close for HTTP/1.0 non keep alive.
 + Changed default URI encoding to UTF-8
 + DIGEST auth handles qop, stale and maxNonceAge.
 + fixed deployment of ejb-link elements in web.xml with jboss
 + fixed jaas logout for jetty-jboss
 + Fixes to work with java 1.5
 + JettyPlus addition of pluggable DataSources
 + JettyPlus upgrade to XAPool 1.3.3. and HSQLDB 1.7.2
 + Less verbose warning for non validating xml parser.
 + Update to jasper 5.0.27

jetty-4.2.22
 + Added parameters for acceptQueueSize and lowResources level.
 + fixed deployment of ejb-link elements in web.xml for jboss
 + fixed jaas logout for jetty-jboss integration

jetty-5.0.RC2 - 02 July 2004
 + add JMX support for JettyPlus
 + add listing of java:comp/env for webapp with JMX
 + Default servlet may use only pathInfo for resource
 + Error dispatchers are always GET requests.
 + Fixed DIGEST challenge delimiters
 + Fixed JAAS logout
 + Fixed no-role security constraint combination.
 + Fixed session leak in j2ee
 + Fix to use runas roles during servlet init and destroy
 + HTAccess calls UnixCrypt correctly
 + HttpContext sendError for authentication errors
 + integrated jetty-jboss with jboss-3.2.4
 + make choice of override of JNDI ENC entries: config.xml or web.xml
 + OPTIONS works for all URLs on default servlet

jetty-4.2.21 - 02 July 2004
 + add JMX support for JettyPlus
 + add listing of java:comp/env for webapp with JMX
 + Fixed JAAS logout
 + integrated jetty-jboss with jboss-3.2.4
 + make choice of override of JNDI ENC entries: config.xml or web.xml

jetty-5.0.RC1 - 24 May 2004
 + added extra/etc/start-plus.config to set up main.class for jettyplus
 + Changed to apache 2.0 license
 + Fixed HTTP tunnel timeout setting.
 + FORM auth redirects to context on a re-auth
 + Handle multiple virutal hosts from JBoss 3.2.4RC2
 + Improved handling of exception from servlet init.
 + maxFormContentLength may be unlimited with <0 value

jetty-4.2.20 - 22 May 2004
 + Fixed HTTP tunnel timeout setting.
 + FORM auth redirects to context on a re-auth
 + Improved handling of exception from servlet init.
 + maxFormContentLength may be unlimited with <0 value

jetty-5.0.0RC0 - 07 April 2004
 + Changed dist naming convention to lowercase
 + Default servlet respectes servlet path
 + Factored out XML based config from WebApplicationContext
 + Fixed Default servlet for non empty servlet paths
 + Fixed DOS problem
 + Fixed j2se 1.3 problem with HttpFields
 + Fixed setCharacterEncoding for parameters.
 + Forced close of connections over stop/start
 + Improved RequestLog performance
 + ProxiedFor field support added to NCSARequestLog
 + ServletContext attributes wrap HttpContext attributes.
 + Updated jasper to 5.0.19
 + Updated JettyPlus to JOTM 1.4.3 (carol-1.5.2, xapool-1.3.1)
 + Updated mx4j to V2
 + Worked around bad jboss URL handler in XMLParser

jetty-4.2.20RC0 - 07 April 2004
 + Changed dist naming convention to lowercase
 + Fixed Default servlet for non empty servlet paths
 + Forced close of connections over stop/start
 + HttpFields protected headers
 + ProxiedFor field support added to NCSARequestLog
 + Worked around bad jboss URL handler in XMLParser

jetty-4.2.19 - 19 March 2004
 + Fixed DOS attack problem

jetty-5.0.beta2 - 12 February 2004
 + Added experimental NIO listeners again.
 + Added log4j context repository to jettyplus
 + Added skeleton JMX MBean for jetty plus
 + FileResource better handles non sun JVM
 + Fixed busy loop in threadpool run
 + fixed filter dispatch configuration.
 + Fixed HEAD with empty chunk bug.
 + Fixed jetty.home/work handling
 + fixed lazy authentication with FORMs
 + Fixed SessionManager init
 + Fixed setDate thread safety
 + Improved low thread handling
 + Monitor closes socket before exit
 + NPE guard for no-listener junit deployment
 + Reorganized ServletHolder init
 + RequestDispatcher uses request encoding for query params
 + Updated to Japser 5.0.16

jetty-4.2.18 - 01 March 2004
 + Added log4j context repository to jettyplus
 + Default servlet respectes servlet path
 + Fixed j2se 1.3 problem with HttpFields
 + Improved log performance
 + NPE guard for no-listener junit deployment
 + Suppress some more IOExceptions

jetty-4.2.17 - 01 February 2004
 + Fixed busy loop in threadpool run
 + Reorganized ServletHolder init

jetty-4.2.16 - 30 January 2004
 + FileResource better handles non sun JVM
 + Fixed HttpTunnel for JDK 1.2
 + Fixed setDate multi-cpu race
 + Improved low thread handling
 + Monitor closes socket before exit
 + RequestDispatcher uses request encoding for query params
 + Update jasper to 4.1.29

jetty-5.0.beta1 - 24 December 2003
 + Added patch for JBoss realm single sign on
 + Env variables for CGI
 + Fixed UnixCrypt handling in HTAccessHandler
 + Removed support for old JBoss clustering
 + Reorganized FAQ
 + SecurityConstraints not reset by stop() on custom context

jetty-4.2.15 - 24 December 2003
 + Added patch for JBoss realm single sign on
 + Environment variables for CGI
 + Fixed UnixCrypt handling in HTAccessHandler
 + Removed support for old JBoss clustering
 + SecurityConstraints not reset by stop() on custom context

jetty-5.0.beta0 - 22 November 2003
 + Added MsieSslHandler to handle browsers that don't grok persistent SSL (msie
   5)
 + Added org.mortbay.http.ErrorHandler for error pages.
 + Allow per listener handlers
 + Expire pages that contain set-cookie as per RFC2109 recommendation
 + Fixed init race in HttpFields cache
 + JBoss integration uses writer rather than stream for XML config handling
 + PathMap uses own Map.Entry impl for IBM JVMs
 + Protect ThreadPool.run() from interrupted exceptions
 + Removed support for HTTP trailers
 + Removed the CMR/CMP distributed session implementation
 + Respect content length when decoding form content.
 + Updated jasper to 5.0.14beta
 + Use ${jetty.home}/work or WEB-INF/work for temp directories if present

jetty-4.2.15rc0 - 22 November 2003
 + Added org.mortbay.http.ErrorHandler for error pages.
 + JsseListener checks UserAgent for browsers that can't grok persistent SSL
   (msie5)
 + PathMap uses own Map.Entry impl for IBM JVMs
 + Protect ThreadPool.run() from interrupted exceptions
 + Race in HttpFields cache
 + Removed the CMR/CMP distributed session implementation
 + Use ${jetty.home}/work or WEB-INF/work for temp directories if present

jetty-4.2.14 - 04 November 2003
 + Expire pages that contain set-cookie as per RFC2109 recommendation
 + Fixed NPE in SSO
 + JBoss integration uses writer rather than stream for XML config handling
 + respect content length when decoding form content.

jetty-5.0.alpha3 - 19 October 2003
 + Allow customization of HttpConnections
 + Failed requests excluded from duration stats
 + FileClassPath derived from walk of classloader hierarchy.
 + Fixed null pointer if no sevices configured for JettyPlus
 + Implemented security constraint combinations
 + Lazy authentication if no auth constraint.
 + Priority added to ThreadPool
 + replaced win32 service with http://wrapper.tanukisoftware.org
 + Restore servlet handler after dispatch
 + Reworked Dispatcher to better support cross context sessions.
 + Set TransactionManager on JettyPlus datasources and pools
 + Updated jasper and examples to 5.0.12
 + Use File.toURI().toURL() when jdk 1.2 alternative is available.

jetty-4.2.14RC1 - 19 October 2003
 + Added UserRealm.logout and arrange for form auth
 + Allow customization of HttpConnections
 + Failed requests excluded from
 + Reworked Dispatcher to better support cross context sessions.

jetty-4.2.14RC0 - 07 October 2003
 + Build fileclasspath from a walk of the classloaders
 + cookie timestamps are in GMT
 + Correctly setup context classloader in cross context dispatch.
 + Fixed comments with embedded double dashes on jettyplus.xml file
 + Fixed handling of error pages for IO and Servlet exceptions
 + Fixed null pointer if no sevices configured for JettyPlus
 + Priority on ThreadedServer
 + Put a semi busy loop into proxy tunnels for IE problems
 + replaced win32 service with http://wrapper.tanukisoftware.org
 + Set TransactionManager on JettyPlus datasources and pools
 + updated extra/j2ee to jboss 3.2.1+
 + Use File.toURI().toURL() when jdk 1.2 alternative is available.

jetty-5.0.alpha2 - 19 September 2003
 + Correctly setup context classloader in cross context dispatch.
 + Fixed error page handling of IO and Servlet exceptions.
 + Implemented ServletRequestListeners as optional filter.
 + Improved JMX start.
 + minor doco updates.
 + Moved error page mechanism to be webapp only.
 + moved mailing lists to sourceforge.
 + MultipartRequest supports multi value headers.
 + Put a semi busy loop into proxy tunnels for IE problems
 + Turn off validation without non-xerces errors
 + Update jakarta examples
 + Use commons logging.
 + Use log4j if extra is present.
 + XML entity resolution uses URLs not Resources

jetty-5.0.alpha1 - 12 August 2003
 + Implemented locale encoding mapping.
 + Improve combinations of Security Constraints
 + Server javadoc from war
 + Switched to mx4j
 + Synced with 4.2.12
 + Updated to Jasper 5.0.7

jetty-5.0.alpha0 - 16 July 2003
 + Compiled against 2.4 servlet spec.
 + Implemented Dispatcher forward attributes.
 + Implemented filter-mapping <dispatcher> element
 + Implemented remote/local addr/port methods
 + Implemented setCharaterEncoding
 + Updated authentication so that a normal Principal is used.
 + updated to jasper 5.0.3

jetty-4.2.12 - 12 August 2003
 + Added missing S to some OPTIONS strings
 + Added open method to threaded server.
 + Fixed MIME types for chemicals
 + Fixed parameter ordering for a forward request.
 + Fixed up HTAccessHandler
 + FORMAuthenticator does 403 with empty error page.
 + Improved error messages from ProxyHandler
 + Padding for IE in RootNotFoundHandler
 + Removed protection of org.mortbay.http attributes
 + Restore max inactive interval for session manager

jetty-4.2.11 - 12 July 2003
 + Branched for Jetty 5 development.
 + Cookie params all in lower case.
 + Fixed race in servlet initialization code.
 + Prevent AJP13 from reordering query.
 + Simplified AJP13 connection handling.
 + Support separate Monitor class for start

jetty-4.2.10 - 07 July 2003
 + Updates to JettyPlus documentation
 + Updates to Jetty tutorial for start.jar, jmx etc

jetty-4.2.10pre2 - 04 July 2003
 + Addition of mail service for JettyPlus
 + Allow multiple security-role-ref elements per servlet.
 + Cleaned up alias handling.
 + Confidential redirection includes query
 + Fixed cookie handling for old cookies and safari
 + handle multiple security role references
 + Handle Proxy-Connection better
 + Improvement to JettyPlus config of datasources and connection pools
 + Many improvements in JettyPlus java:comp handling
 + Move to Service-based architecture for JettyPlus features
 + Re-implementation of JNDI
 + Restricted ports in ProxyHandler.
 + Session statistics
 + URI always encodes %
 + XmlConfiguration can get/set fields.

jetty-4.2.10pre1 - 02 June 2003
 + Added SSO implementation for FORM authentication.
 + Added stop.jar
 + Deprecated forced chunking.
 + Fixed AJP13 protocol so that request/response header enums are correct.
 + Fixed form auth success redirect after retry, introduced in 4.2.9rc1
 + Fixed JSP code visibility problem introduced in Jetty-4.2.10pre0
 + Fixed problem with shared session for inter context dispatching.
 + Form authentication remembers URL over 403
 + ProxyHandler has improved test for request content
 + Removed support of org.mortbay.http.User role.
 + Trace support is now optional (in AbstractHttpHandler).
 + WebApplicationContext does not reassign defaults descriptor value.

jetty-4.2.10pre0 - 05 May 2003
 + Added ability to override jetty startup class by using -Djetty.server on
   runline
 + Allow params in form auth URLs
 + Allow query params in error page URL.
 + Apply the append flag of RolloverFileOutputStream constructor.
 + Fixed CRLF bug in MultiPartRequest
 + Fixed table refs in JDBCUserRealm.
 + FORM Authentication is serializable for session distribution.
 + getAuthType maps the HttpServletRequest final strings.
 + getAuthType returns CLIENT_CERT instead of CLIENT-CERT.
 + Incorporate jetty extra and plus into build
 + Incorporate JettyPlus jotm etc into build.
 + Integrate with JAAS
 + Massive reorg of the CVS tree.
 + Merge multivalued parameters in dispatcher.
 + Moved Log4JLogSink into JettyPlus
 + New look and feel for www site.
 + ProxyHandler checks black and white lists for Connect.
 + RolloverFileOutputStream manages Rollover thread.
 + Updated to jasper jars from tomcat 4.1.24
 + Warn if max form content size is reached.

jetty-4.2.9 - 19 March 2003
 + Conditional headers check after /dir to /dir/ redirection.

jetty-4.2.9rc2 - 16 March 2003
 + Added X-Forwarded-For header in ProxyHandler
 + Allow dispatch to j_security_check
 + Defaults descriptor has context classloader set.
 + Fixed build.xml for source release
 + Made rfc2068 PUT/POST Continues support optional.
 + Updated included jmx jars

jetty-4.2.9rc1 - 06 March 2003
 + Added requestlog to HttpContext.
 + Added support for client certs to AJP13.
 + Added trust manager support to SunJsseListener.
 + Allow delegated creation of WebApplication derivations.
 + Check Data contraints before Auth constraints
 + Cleaned up includes
 + Dump servlet can load resources for testing now.
 + Optional 2.4 behaviour for sessionDestroyed notification.
 + ProxyHandler has black and white host list.
 + Reduced default context cache sizes (Total 1MB file 100KB).
 + Removed checking for single valued headers.
 + Stop proxy url from doing user interaction.
 + Turn request log buffering off by default.
 + Work around URLClassloader not handling leading /

jetty-4.2.8_01 - 18 February 2003
 + Added a SetResponseHeadersHandler, can set P3P headers etc.
 + Added MBeans for Servlets and Filters
 + Added option to resolve remote hostnames.  Defaults to off.
 + Default servlet can have own resourceBase.
 + Fixed AdminServlet to handle changed getServletPath better.
 + Fixed CGI servlet to handle multiple headers.
 + Moved ProxyHandler to the src1.4 tree
 + Patched first release of 4.2.8 with correct version number
 + ProxyHandler can handle multiple cookies.
 + Rolled back SocketChannelListener to 4.2.5 version

jetty-4.2.7 - 04 February 2003
 + Changed PathMap to conform to / getServletPath handling.
 + Fixed proxy tunnel for non persistent connections.
 + Relative sendRedirect handles trailing / correctly.
 + Upgraded to JSSE 1.0.3_01 to fix security problem.

jetty-4.2.6 - 24 January 2003
 + Added HttpContext.setHosts to restrict context by real interface.
 + Added MBeans for session managers
 + Added version to HttpServerMBean.
 + Allow AJP13 buffers to be resized.
 + ClientCertAuthentication updates request.
 + Fixed LineInput problem with expanded buffers.
 + Fixed rel sendRedirects for root context.
 + Improved SocketChannelListener contributed.
 + Improved synchronization on AbstractSessionManager.

jetty-4.2.5 - 14 January 2003
 + Added Log4jSink in the contrib directory.
 + Don't process conditional headers and ranges for includes
 + Fixed pathParam bug for ;jsessionid
 + Fixed requestedSessionId null bug.

jetty-4.2.4 - 04 January 2003
 + Added MBeans for handlers
 + Clear context attributes after stop.
 + Clear context listeners after stop.
 + Fixed stop/start handling of servlet context
 + HTAccessHandler checks realm as well as htpassword.
 + Reuse empty LogSink slots.
 + Upgraded jasper to 4.1.18
 + Use requestedSessionId as default session ID.

jetty-4.2.4rc0 - 12 December 2002
 + Added gzip content encoding support to Default and ResourceHandler
 + Added HttpContext.flushCache
 + Allow empty host header.
 + Avoid optional 100 continues.
 + Better access to session manager.
 + Character encoding handling for GET requests.
 + Cheap clear for HttpFields
 + Cleaned up some unused listener throws.
 + Code logs objects rather than strings.
 + Configurable root context.
 + Dir listings in UTF8
 + Fixed dir listing from jars.
 + Fixed isSecure and getScheme for SSL over AJP13
 + Fixed setBufferSize NPE.
 + Handle = in param values.
 + Handle chunked form data.
 + Implemented RFC2817 CONNECT in ProxyHandler
 + Improved ProxyHandler to the point is works well for non SSL.
 + Improved setBufferSize handling
 + Limit form content size.
 + Removed container transfer encoding handling.
 + RootNotFoundHandler to help when no context found.
 + Simplified ThreadedServer
 + Update jasper to 4.1.16beta
 + Use ThreadLocals for ByteArrayPool to avoid synchronization.
 + Use Version to reset HttpFields

jetty-4.2.3 - 02 December 2002
 + Added links to Jetty Powered page
 + added main() to org.mortbay.http.Version
 + Added PKCS12Import class to import PKCS12 key directly
 + Check form authentication config for leading /
 + Cleaner servlet stop to avoid extra synchronization on handle
 + Clean up of ThreadedServer.stop()
 + Fixed some typos
 + org.mortbay.http.HttpContext.FileClassPathAttribute
 + Removed aggressive threadpool shrinkage to avoid deadlock on SMP machines.
 + removed old HttpContext.setDirAllowed()
 + Updated bat scripts

jetty-4.2.2 - 20 November 2002
 + Added EOFException to reduce log verbosity on closed connections.
 + Avoided bad buffer status after closed connection.
 + Fixed handling of empty headers
 + Fixed sendRedirect for non http URLS
 + Fixed URI query recycling for persistent connections

jetty-4.2.1 - 18 November 2002
 + Fixed bad optimization in UrlEncoding
 + Re-enabled UrlEncoding test harnesses

jetty-4.2.0 - 16 November 2002
 + Added definitions for RFC2518 WebDav response codes.
 + Added upload demo to dump servlet.
 + Fixed AJP13 buffer size.
 + Fixed include of Invoker servlet.
 + Fixed remove listener bug.
 + Lowercase jsessionid for URLs only.
 + Made NCSARequestLog easier to extend.
 + Many more optimizations.
 + Removed jasper source and just include jars from 4.1.12
 + Removed remaining non portable getBytes() calls
 + Restrict 304 responses to seconds time resolution.
 + Use IE date formatting for speed.
 + Worked around JVM1.3 bug for JSPs

jetty-4.1.4 - 16 November 2002
 + Fixed ContextLoader parent delegation bug
 + Fixed Invoker servlet for RD.include
 + Fixed remove SocketListener bug.
 + Last modified handling uses second resolution.
 + Made NCSARequestLog simpler to extend.
 + Use IE date formatting for last-modified efficiency

jetty-4.2.0rc1 - 02 November 2002
 + Fixed ContextLoader parent delegation bug.
 + Fixed directory resource bug in JarFileResource.
 + Fixed firstWrite after commit.
 + Fixed problem setting the size of chunked buffers.
 + Fixed servletpath on invoker for named servlets.
 + Improved handling of 2 byte encoded characters within forms.
 + Recycling of HttpFields class.
 + Removed unused Servlet and Servlet-Engine headers.
 + Renamed Filter application methods.
 + Support default mime mapping defined by *

jetty-4.2.0rc0 - 24 October 2002
 + Added authenticator to admin.xml
 + Added embedded iso8859 writer to HttpOutputStream.
 + Fixed RolloverFileOutputStream without date.
 + Fixed SessionManager initialization
 + Fixed Session timeout NPE.
 + Greg's birthday release!
 + Removed duplicate classes from jar

jetty-4.1.3 - 24 October 2002
 + Added authenticator to admin.xml
 + Fixed RolloverFileOutputStream without date.
 + Fixed SessionManager initialization
 + Fixed Session timeout NPE.

jetty-4.0.6 - 24 October 2002
 + Clear interrupted status in ThreadPool
 + fixed forward attribute handling for jsp-file servlets
 + Fixed forward query string handling
 + Fixed handling of relative sendRedirect after forward.
 + Fixed setCharacterEncoding to work with getReader
 + Fixed virtual hosts temp directories.

jetty-4.2.0beta0 - 13 October 2002
 + 404 instead of 403 for WEB-INF requests
 + Allow %3B encoded ; in URLs
 + Allow anonymous realm
 + Build without jmx
 + Fixed bad log dir detection
 + Fixed caching of directories to avoid shared buffers.
 + Fix Session invalidation bug
 + FORM authentication sets 403 error page
 + getNamedDispatcher(null) returns containers default servlet.
 + New AJP13 implementation.
 + New Buffering implementation.
 + New ThreadPool implementation.
 + Removed Dispatcher dependancy on ServletHttpContext
 + Stop/Start filters in declaration order.
 + unquote charset in content type
 + Update jasper to 4.1.12 tag
 + Use "standard" names for default,jsp & invoker servlets.

jetty-4.1.2 - 13 October 2002
 + 404 instead of 403 for WEB-INF requests
 + Allow %3B encoded ; in URLs
 + Allow anonymous realm
 + Build without jmx
 + Fixed bad log dir detection
 + Fixed caching of directories to avoid shared buffers.
 + Fix Session invalidation bug
 + FORM authentication sets 403 error page
 + getNamedDispatcher(null) returns containers default servlet.
 + Some AJP13 optimizations.
 + Stop/Start filters in declaration order.
 + unquote charset in content type
 + Update jasper to 4.1.12 tag
 + Use "standard" names for default,jsp & invoker servlets.

jetty-4.1.1 - 30 September 2002
 + Avoid setting sotimeout for optimization.
 + Cache directory listings.
 + Deprecated maxReadTime.
 + Fixed client scripting vulnerability with jasper2.
 + Fixed infinite recursion in JDBCUserRealm
 + Fixed space in resource name handling for jdk1.4
 + Merged LimitedNCSARequestLog into NCSARequestLog
 + Moved launcher/src to src/org/mortbay/start
 + String comparison of If-Modified-Since headers.
 + Touch files when expanding jars

jetty-4.1.0 - 22 September 2002
 + Added LimitedNCSARequestLog
 + ClientCertAuthenticator protected from null subjectDN
 + Context Initparams to control session cookie domain, path and age.
 + Fixed AJP13 handling of mod_jk loadbalancing.
 + Fixed CGI+windows security hole.
 + Handle unremovable tempdir.
 + NCSARequest log buffered default
 + Sorted directory listings.
 + Stop servlets in opposite order to start.
 + Use javac -target 1.2 for normal classes
 + WEB-INF/classes before WEB-INF/lib

jetty-4.1.0RC6 - 14 September 2002
 + Added logon.jsp for no cookie form authentication.
 + Added redirect to welcome file option.
 + Cleaned up old debug.
 + Don't URL encode FileURLS.
 + Encode URLs of Authentication redirections.
 + Extended Session API to pass request for jvmRoute handling
 + Fixed problem with AJP 304 responses.
 + FormAuthenticator uses normal redirections now.
 + Improved HashUserRealm doco
 + Improved look and feel of demo

jetty-4.1.0RC5 - 08 September 2002
 + Added commandPrefix init param to CGI
 + AJP13Listener caught up with HttpConnection changes.
 + Implemented security-role-ref for isUserInRole.
 + Improved errors for misconfigured realms.
 + More cleanup in ThreadPool for idle death.

jetty-4.1.0RC4 - 30 August 2002
 + Created statsLock sync objects to avoid deadlock when stopping.
 + Included IbmJsseListener in the contrib directory.
 + Reverted to 302 for all redirections as all clients do not understand 303
 + Updated jasper2 to 4.1.10 tag.

jetty-4.1.0RC3 - 28 August 2002
 + Added buffering to request log
 + Added defaults descriptor to addWebApplications.
 + addWebApplications encodes paths to allow for spaces in file names.
 + Allow FORM auth pages to be within security constraint.
 + Allow WebApplicationHandler to be used with other handlers.
 + Created and integrated the Jetty Launcher
 + Fixed security problem for suffix matching with trailing "/"
 + Improved handling of path encoding in Resources for bad JVMs
 + Improved handling of PUT,DELETE & MOVE.
 + Made Resource canonicalize it's base path for directories

jetty-4.1.0RC2 - 20 August 2002
 + Added HttpListener.bufferReserve
 + Build ant, src and zip versions with the release
 + Clear interrupted status in ThreadPool
 + Conveninace setClassLoaderJava2Compliant method.
 + Fixed HttpFields cache overflow
 + Improved ByteArrayPool to handle multiple sizes.
 + Updated to Jasper2 (4_1_9 tag)
 + Use system line separator for log files.

jetty-4.1.0RC1 - 11 August 2002
 + Fixed forward query string handling
 + Fixed forward to jsp-file servlet
 + Fixed getContext to use canonical contextPathSpec
 + Fixed handling of relative sendRedirect after forward.
 + Fixed setCharacterEncoding to work with getReader
 + Improved the return codes for PUT
 + Made HttpServer serializable
 + Updated international URI doco
 + Updated jasper to CVS snapshot 200208011920

jetty-4.1.0RC0 - 31 July 2002
 + Added DigestAuthenticator
 + Added ExpiryHandler which can set a default Expires header.
 + Added link to a Jetty page in Korean.
 + Changed URI default charset back to ISO_8859_1
 + Fixed getRealPath for packed war files.
 + Restructured Password into Password and Credentials

jetty-4.0.5 - 31 July 2002
 + Fixed getRealPath for packed war files.
 + Fixed getRequestURI for RD.forward to return new URI.
 + Reversed order of ServletContextListener.contextDestroyed calls

jetty-4.1.B1 - 19 July 2002
 + Added 2.4 Filter dispatching support.
 + Added PUT,DELETE,MOVE support to webapps.
 + CGI Servlet, catch and report program invocation failure status.
 + CGI Servlet, fixed suffix mapping problem.
 + CGI Servlet, pass all HTTP headers through.
 + CGI Servlet, set working directory for exec
 + Moved dynamic servlet handling to Invoker servlet.
 + Moved webapp resource handling to Default servlet.
 + Reversed order of ServletContextListener.contextDestroyed calls
 + Sessions create attribute map lazily.
 + Support HTTP/0.9 requests again
 + Updated mini.http.jar target

jetty-3.1.9 - 15 July 2002
 + Allow doHead requests to be forwarded.
 + Fixed race in ThreadPool for minThreads <= CPUs

jetty-4.1.B0 - 13 July 2002
 + Added work around of JDK1.4 bug with NIO listener
 + Allow filter init to access servlet context methods.
 + close rather than disable stream after forward
 + Fixed close problem with load balancer.
 + Fixed ThreadPool bug when minThreads <= CPUs
 + Keep notFoundContext out of context mapping lists.
 + mod_jk FAQ
 + Moved 3rd party jars to $JETTY_HOME/ext
 + NCSARequestLog can log to stderr
 + RD.forward changes getRequestURI.
 + Stopped RD.includes closing response.

jetty-4.1.D2 - 24 June 2002
 + Added AJP13 listener for apache integration.
 + Allow comma separated cookies and headers
 + Back out Don't chunk 30x empty responses.
 + Better recycling of HttpRequests.
 + Conditional header tested against welcome file not directory.
 + Fixed ChunkableOutputStream close propagation
 + Improved ThreadedServer stopping on bad networks
 + Moved jmx classes from JettyExtra to here.
 + Protect session.getAttributeNames from concurrent modifications.
 + Set contextloader during webapplicationcontext.start
 + Support trusted external authenticators.
 + Use ThreadLocals to avoid unwrapping in Dispatcher.

jetty-4.0.4 - 23 June 2002
 + Back out change: Don't chunk 30x empty responses.
 + Conditional header tested against welcome file not directory.
 + Improved ThreadedServer stopping on bad networks

jetty-4.0.3 - 20 June 2002
 + Allow comma separated cookies and headers
 + Allow session manager to be initialized when set.
 + Better recycling of HttpRequests.
 + Fixed close propagation of on-chunked output streams
 + Fixed japanese locale
 + Force security disassociation.
 + Protect session.getAttributeNames from concurrent modifications.
 + WebapplicationContext.start sets context loader

jetty-4.1.D1 - 08 June 2002
 + Added simple buffer pool.
 + Don't chunk 30x empty responses.
 + Fixed /foo/../bar// bug in canonical path.
 + Fixed "" contextPaths in Dispatcher.
 + Merged ResourceBase and SecurityBase into HttpContext
 + Recycle servlet requests and responses
 + Removed race for the starting of session scavaging
 + Reworked output buffering to keep constant sized buffers.

jetty-4.0.2 - 06 June 2002
 + Added OptimizeIt plug
 + Don't chunk 30x empty responses.
 + Fixed /foo/../bar// bug in canonical path.
 + Fixed "" contextPaths in Dispatcher.
 + Fixed handler/context start order.
 + Fixed web.dtd references.
 + Removed race for the starting of session scavaging

jetty-3.1.8 - 06 June 2002
 + Fixed /foo/../bar// bug in canonical path.
 + Fixed no slash context redirection.
 + Fixed singled threaded dynamic servlets
 + Made SecurityConstraint.addRole() require authentication.

jetty-4.1.D0 - 05 June 2002
 + Added OptimizeIt plug.
 + Added TypeUtil to reduce Integer creation.
 + BRAND NEW WebApplicationHandler & WebApplicationContext
 + Experimental CLIENT-CERT Authenticator
 + Fixed handler/context start order.
 + Fixed web.dtd references.
 + General clean up of the API for for MBean getters/setters.
 + Removed the HttpMessage facade mechanism
 + Restructured ResourceHandler into ResourceBase
 + The 4.1 Series started looking for even more performance within the 2.3
   specification.

jetty-4.0.1 - 22 May 2002
 + Fixed "null" return from getRealPath
 + Fixed contextclassloader on ServletContextEvents.
 + OutputStreamLogSink config improvements
 + Support graceful stopping of context and server.
 + Updated jasper to 16 May snapshot

jetty-4.0.1RC2 - 14 May 2002
 + 3DES Keylength was being reported as 0. Now reports 168 bits.
 + Added confidential and integral redirections to HttpListener
 + Better error for jre1.3 with 1.4 classes
 + Cleaned up RD query string regeneration.
 + Fixed ServletResponse.reset() to resetBuffer.
 + Implemented the run-as servlet tag.

jetty-4.0.1RC1 - 29 April 2002
 + Avoid flushes during RequestDispatcher.includes
 + Better handling if no realm configured.
 + Expand ByteBuffer full limit with capacity.
 + Fixed double filtering of welcome files.
 + Fixed FORM authentication auth of login page bug.
 + Fixed setTempDirectory creation bug
 + Improved flushing of chunked responses

jetty-4.0.1RC0 - 18 April 2002
 + AbstractSessionManager sets contextClassLoader for scavanging
 + Added extract arg to addWebApplications
 + DTD allows static "Get" and "Set" methods to be invoked.
 + Extended facade interfaces to HttpResponse.sendError
 + Fixed delayed response bug: Stopped HttpConnection consuming input from
   timedout connection.
 + Moved basic auth handling to HttpRequest
 + Pass pathParams via welcome file forward for jsessionid
 + Set thread context classloader for webapp load-on-startup inits
 + Updated Jasper to CVS snapshot from Apr 18 18:50:59 BST 2002

jetty-4.0.0 - 22 March 2002
 + Added IPAddressHandler for IP restrictions
 + Jetty.sh cygwin support
 + Minor documentation updates.
 + Updated contributors.
 + Updated tutorial configure version

jetty-4.0.RC3 - 20 March 2002
 + Changed html attribute order for mozilla quirk.
 + ContextInitialized notified before load-on-startup servlets.
 + Fixed ZZZ offset format to +/-HHMM
 + JDBCUserRealm instantiates JDBC driver
 + Suppress WriterOutputStream warning.
 + Updated history

jetty-4.0.RC2 - 12 March 2002
 + Added experimental nio SocketChannelListener
 + Added skeleton load balancer
 + Disabled the Password EXEC mechanism by default
 + Dont try to extract directories
 + Fixed column name in JDBCUserRealm
 + Fixed empty referrer in NCSA log.
 + Fixed security constraint problem with //
 + Fixed version for String XmlConfigurations
 + Removed redundant sessionID check.
 + Remove last of the Class.forName calls.
 + Security FAQ

jetty-3.1.7 - 12 March 2002
 + Fixed security problem with constraints being bypassed with // in URLs

jetty-4.0.RC1 - 06 March 2002
 + Added ContentEncodingHandler for compression.
 + Call response.flushBuffer after service to flush wrappers.
 + contextDestroyed event sent before destruction.
 + Contributors list as an image to prevent SPAM!
 + Empty suffix for temp directory.
 + FileResource depends less on FilePermissions.
 + Fixed filter vs forward bug.
 + Fixed recursive DEBUG loop in Logging.
 + Improved efficiency of quality list handling
 + Minor changes to make HttpServer work on J2ME CVM
 + Simplified filter API to chunkable streams
 + Updated jetty.sh to always respect arguments.
 + Warn if jdk 1.4 classes used on JVM <1.4
 + WebApplication will use ContextLoader even without WEB-INF directory.
 + XmlParser is validating by default. use o.m.x.XmlParser.NotValidating
   property to change.

jetty-3.1.6 - 28 February 2002
 + Dispatcher.forward dispatches directly to ServletHolder to avoid premature
   exception handling.
 + Empty suffix for temp directory.
 + Fixed HttpFields remove bug
 + HttpResponse.sendError makes a better attempt at finding an error page.
 + Implemented 2.3 clarifications to security constraint semantics PLEASE
   REVIEW YOUR SECURITY CONSTRAINTS (see README).
 + LineInput can handle any sized marks
 + Set Listeners default scheme

jetty-4.0.B2 - 25 February 2002
 + Accept jetty-web.xml or web-jetty.xml in WEB-INF
 + Added LoggerLogSink to direct Jetty Logs to JDK1.4 Log.
 + Added optional JDK 1.4 src tree
 + Added org.mortbay.http.JDBCUserRealm
 + Added String constructor to XmlConfiguration.
 + Adjust servlet facades for welcome redirection
 + Improved default jetty.xml
 + Improve handling of unknown URL protocols.
 + Init classloader for JspServlet
 + Minor Jasper updates
 + o.m.u.Frame uses JDK1.4 stack frame handling
 + Simplified addWebApplication
 + Slightly more agressive eating unused input from non persistent connection.
 + Start ServletHandler as part of the FilterHandler start.
 + User / mapping rather than /* for servlet requests to static content

jetty-4.0.B1 - 13 February 2002
 + Added setClassLoader and moved getFileClassPath to HttpContext
 + getRequestURI returns encoded path
 + HttpConnection always eats unused bodies
 + LineInput waits for LF after CF if seen CRLF before.
 + Merged HttpMessage and Message
 + Servlet request destined for static content returns paths as default servlet
 + Suppress error only for IOExceptions not derivitives.
 + Updated examples webapp from tomcat
 + WriterOutputStream so JSPs can include static resources.

jetty-4.0.B0 - 04 February 2002
 + Added AbstractSessionManager
 + Added Array element to XMLConfiguration
 + Added hack for compat tests in watchdog for old tomcat stuff
 + Added index links to tutorial
 + Allow listener schemes to be set.
 + Common handling of TRACE
 + Factor out RolloverFileOutputStream from OutputStreamLogSink
 + Fixed HttpFields remove bug
 + Handle special characters in resource file names better.
 + HttpContext destroy
 + Implemented 2.3 security constraint semantics PLEASE REVIEW YOUR SECURITY
   CONSTRAINTS (see README).
 + Reduce object count and add hash width to StringMap
 + Release process builds JettyExtra
 + Removed triggers from Code.
 + Remove request logSink and replace with RequestLog using
   RolloverFileOutputStream
 + Renamed getHttpServers and added setAnonymous
 + Stop and remove NotFound context for HttpServer
 + Support Random Session IDs in HashSessionManager.
 + Updated crimson to 1.1.3
 + Updated tutorial and FAQ
 + Welcome file dispatch sets requestURI.
 + Welcome files may be relative

jetty-4.0.D4 - 14 January 2002
 + Added BlueRibbon campaign.
 + Added isAuthenticated to UserPrincipal
 + Extract WAR files to standard temp directory
 + Fixed noaccess auth demo.
 + FORM auth caches UserPrincipal
 + Handle ServletRequestWrappers for Generic Servlets
 + Improved handling of UnavailableException
 + Improved HttpResponsse.sendError error page matching.
 + Prevent output after forward
 + RequestDispatcher uses cached resources for include
 + URI uses UTF8 for % encodings.

jetty-4.0.D3 - 31 December 2001
 + cookies with maxAge==0 expire on 1 jan 1970
 + Corrected name to HTTP_REFERER in CGI Servlet.
 + DateCache handles misses better.
 + Fixed cached filter wrapping.
 + Fixed ContextLoader lib handling.
 + Fixed getLocale again
 + Fixed UrlEncoding for % + combination.
 + Generalized temp file handling
 + HttpFields uses DateCache more.
 + Made Frame members private and fixed test harness
 + Moved admin port to 8081 to avoid JBuilder
 + Patch jasper to 20011229101000
 + Removed limits on mark in LineInput.
 + setCookie always has equals

jetty-3.1.5 - 11 December 2001
 + Allow POSTs to static resources.
 + Branched at Jetty_3_1
 + cookies with maxage==0 expired 1 jan 1970
 + Fixed ChunableInputStream.resetStream bug.
 + Fixed formatting of redirectURLs for NS4.08
 + Ignore IO errors when trying to persist connections.
 + setCookie always has equals for cookie value
 + stopJob/killStop in ThreadPool to improve stopping ThreadedServer on some
   platforms.

jetty-4.0.D2 - 02 December 2001
 + added addWebApplications auto discovery
 + Allow POSTs to static resources.
 + Better handling of charset in form encoding.
 + Disabled last forwarding by setPath()
 + Fixed ChunableInputStream.resetStream bug.
 + Fixed formatting of redirect URLs.
 + Ignore IO errors when trying to persist connections.
 + Made the root context a webapplication.
 + Moved demo docroot/servlets to demo directory
 + New event model to decouple from beans container.
 + Removed Demo.java (until updated).
 + Removed ForwardHandler.
 + Removed most of the old doco, which needs to be rewritten and added again.
 + Removed Request set methods (will be replaced)
 + Restructured for demo and test hierarchies
 + stopJob/killStop in ThreadPool to improve stopping ThreadedServer on some
   platforms.

jetty-4.0.D1 - 14 November 2001
 + Added Context and Session Event Handling
 + Added FilterHandler
 + Added FilterHolder
 + Changed HandlerContext to HttpContext
 + Fixed bug with request dispatcher parameters
 + Fixed ServletHandler with no servlets
 + New ContextLoader implementation.
 + New Dispatcher implementation
 + Removed destroy methods
 + Simplified MultiMap
 + Simplified ServletHandler

jetty-4.0.D0 - 06 November 2001
 + 1.2 JSP API
 + 2.3 Servlet API
 + Added examples webapp from tomcat4
 + Branched at Jetty_3_1
 + Branched from Jetty_3_1 == Jetty_3_1_4
 + Jasper from tomcat4
 + Start SessionManager abstraction.

jetty-3.1.4 - 06 November 2001
 + Added RequestLogFormat to allow extensible request logs.
 + Default PathMap separator changed to ":,"
 + Generate session unbind events on a context.stop()
 + getRealPath accepts \ URI separator on platforms using \ file separator.
 + HTAccessHandler made stricter on misconfiguration
 + PathMap now ignores paths after ; or ? characters.
 + Remove old stuff from contrib that had been moved to extra
 + Support the ZZZ timezone offset format in DateCache

jetty-3.1.3 - 26 October 2001
 + Allow a per context UserRealm instance.
 + Correct dispatch to error pages with javax attributes set.
 + Fixed binary files in CVS
 + Fixed several problems with external role authentication. Role
   authentication in JBoss was not working correctly and there were possible
   object leaks. The fix required an API change to UserPrinciple and UserRealm.
 + Fixed Virtual hosts to case insensitive.
 + Fix security problem with trailing special characters. Trailing %00 enabled
   JSP source to be viewed or other servlets to be bypassed.
 + Improved FORM auth handling of role failure.
 + Improved Jasper debug output.
 + Improved ThreadedServer timeout defaults
 + PathMap spec separator changed from ',' to ':'. May be set with
   org.mortbay.http.PathMap.separators system property.
 + Upgraded JSSE to 1.0.2

jetty-3.1.2 - 13 October 2001
 + Added run target to ant
 + Added ServletHandler.sessionCount()
 + Added short delay to shutdown hook for JVM bug.
 + Changed 304 responses for Opera browser.
 + Changed JSESSIONID to jsessionid
 + Changed unsatisfiable range warnings to debug.
 + Fixed attr handling in XmlParser.toString
 + Fixed authentication role handling in FORM auth.
 + Fixed double entry on PathMap.getMatches
 + Fixed FORM Authentication username.
 + Fixed NotFoundHandler handling of unknown methods
 + Fixed request log date formatting
 + Fixed servlet handling of non session url params.
 + FORM authentication passes query params.
 + Further improvements in handling of shutdown.
 + Log OK state after thread low warnings.

jetty-3.1.1 - 27 September 2001
 + Correctly ignore auth-constraint descriptions.
 + Fixed jar manifest format - patched 28 Sep 2001
 + Fixed ServletRequest.getLocale().
 + Handle requestdispatcher during init.
 + Reduced verbosity of bad URL errors from IIS virus attacks
 + Removed incorrect warning for WEB-INF/lib jar files.
 + Removed JDK 1.3 dependancy
 + Use lowercase tags in html package to be XHTML-like.

jetty-3.1.0 - 21 September 2001
 + Added HandlerContext.registerHost
 + Added long overdue Tutorial documentation.
 + Fix .. handling in URI
 + Fix flush on stop bug in logs.
 + Fix FORM authentication on exact patterns
 + Fix Jetty.bat for spaces.
 + Fix param reading on CGI servlet
 + Fix REFFERER in CGI
 + Fix ResourceHandler cache invalidate.
 + Fix reuse of Resource
 + Fix ServletResponse.setLocale()
 + Improved closing of listeners.
 + Improved some other documentation.
 + New simplified jetty.bat
 + Optimized List creation
 + Removed win32 service.exe

jetty-3.1.rc9 - 02 September 2001
 + Added bin/orgPackage.sh script to change package names.
 + Added handlerContext.setClassPaths
 + Added lowResourcePersistTimeMs for more graceful degradation when we run out
   of threads.
 + Added support for Nonblocking listener.
 + Changed to org.mortbay domain names.
 + Fixed bug with non cookie sessions.
 + Fixed handling of rel form authentication URLs
 + Format cookies in HttpFields.
 + Form auth login and error pages relative to context path.
 + Patched Jasper to 3.2.3.

jetty-3.1.rc8 - 22 August 2001
 + Added HttpServer statistics
 + Allow contextpaths without leading /
 + Allow per context log files.
 + Buffer allocation
 + Don't add notfound context.
 + Fixed handling of default mime types
 + ISO8859 conversion
 + Many major and minor optimizations:
 + OutputStreamLogSink replaces WriterLogSink
 + Removed race from dynamic servlet initialization.
 + Separation of URL params in HttpHandler API.
 + StringMap
 + Support WEB-INF/web-jetty.xml configuration extension for webapps
 + Updated sponsors page
 + URI canonicalPath
 + URI pathAdd

jetty-3.1.rc7 - 09 August 2001
 + Added doco for Linux port redirection.
 + Added FORM authentication.
 + Added method handling to HTAccessHandler.
 + Added shutdown hooks to Jetty.Server to trap Ctl-C
 + Added UML diagrams to Jetty architecture documentation.
 + Added utility methods to ServletHandler for wrapping req/res pairs.
 + Don't persist connections if low on threads.
 + Dump Servlet displays cert chains
 + Fix bug in sendRedirect for HTTP/1.1
 + Fixed bug with session ID generation.
 + Fixed redirect handling by the CGI Servlet.
 + Fixed request.getPort for redirections from 80
 + Optimized HttpField handling to reduce object creatiyon.
 + Remove old context path specs
 + ServletRequest SSL attributes in line with 2.2 and 2.3 specs.
 + ServletResponse.sendRedirect puts URLs into absolute format.
 + Use Enumerations to reduce conversions for servlet API.

jetty-3.1.rc6 - 10 July 2001
 + Added Client authentication to the JsseListener
 + Added debug and logging config example to demo.xml
 + Added Get element to the XmlConfiguration class.
 + Added getResource to HandleContext.
 + Added Static calls to the XmlConfiguration class.
 + Avoid script vulnerability in error pages.
 + Cleaned up destroy handling of listeners and contexts.
 + Cleaned up Win32 Service server creation.
 + Close persistent HTTP/1.0 connections on missing Content-Length
 + Fixed a problem with Netscape and the acrobat plugin.
 + Fixed bug in B64Code. Optimised B64Code.
 + Fixed XmlParser to handle xerces1.3 OK
 + Improved debug output for IOExceptions.
 + Improved SSL debugging information.
 + KeyPairTool can now load cert chains.
 + KeyPairTool is more robust to provider setup.
 + Moved gimp image files to Jetty3Extra
 + Moved mime types and encodings to property bundles.
 + Removed getConfiguration from LifeCycleThread to avoid JMX clash.
 + RequestDispatch.forward() uses normal HandlerContext.handle() path if
   possible.
 + Updated to JSSE-1.0.2, giving full strength crypto.
 + Use exec for jetty.sh run
 + WebApps initialize resourceBase before start.
 + Win32 Service uses Jetty.Server instead of HttpServer.

jetty-3.1.rc5 - 01 May 2001
 + Added build target for mini.jetty.jar - see README.
 + Added HTaccessHandler to authenitcate against apache .htaccess files.
 + Added query param handling to ForwardHandler
 + Added ServletHandler().setUsingCookies().
 + Added UnixCrypt support to c.m.U.Password
 + Fixed EOF handling in MultiPartRequest.
 + Fixed forwarding to null pathInfo requests.
 + Fixed handling of empty responses at header commit.
 + Fixed handling of multiple cookies.
 + Fixed jetty.bat classpath problems.
 + Fixed ResourceHandler handling of ;JSESSIONID
 + Fixed sync of ThreadPool idleSet.
 + Major restructing of packages to separate servlet dependancies. c.m.XML  -
   moved XML dependant classes from c.m.Util c.m.HTTP - No servlet or XML
   dependant classes: c.m.Jetty.Servlet - moved from c.m.HTTP.Handler.Servlet
   c.m.Servlet - received some servlet dependant classes from HTTP.
 + Optimized canonical path calculations.
 + Request log contains bytes actually returned.
 + Warn and close connections if content-length is incorrectly set.

jetty-3.0.6 - 26 April 2001
 + Fixed EOF handlding in MultiPartRequest.
 + Fixed forwarding to null pathInfo requests.
 + Fixed handling of empty responses at header commit.
 + Fixed ResourceHandler handling of ;JSESSIONID
 + Fixed sync of ThreadPool idleSet.
 + Load-on-startup the JspServlet so that precompiled servlets work.

jetty-3.1.rc4 - 14 April 2001
 + Added idle thread getter to ThreadPool.
 + Include full versions of JAXP and Crimson
 + Load-on-startup the JspServlet so that precompiled servlets work.
 + Removed stray debug println from the Frame class.

jetty-3.0.5 - 14 April 2001
 + Branched from 3.1 trunk to fix major errors
 + Created better random session ID
 + Don't chunk if content length is known.
 + fixed getLocales handling of quality params
 + Fixed LineInput bug EOF
 + Fixed session invalidation unbind notification to conform with spec
 + Improved flush ordering for forwarded requests.
 + Load-on-startup the JspServlet so that precompiled servlets work.
 + Resource handler strips URL params like JSESSION.
 + Turned off range handling by default until bugs resolved

jetty-3.1.rc3 - 09 April 2001
 + Added ContentHandler Observer to XmlParser.
 + Allow webapp XmlParser to be observed for ejb-ref tags etc.
 + Cleaned up handling of exceptions thrown by servlets.
 + Created better random session ID
 + Frame handles more JIT stacks.
 + Handle zero length POSTs
 + Implemented multi-part ranges so that acrobat is happy.
 + Improved flush ordering for forwarded requests.
 + Improved ThreadPool stop handling
 + Simplified multipart response class.
 + Start session scavenger if needed.

jetty-3.1.rc2 - 30 March 2001
 + Added MultiException to throw multiple nested exceptions.
 + added options to turn off ranges and chunking to support acrobat requests.
 + fixed getLocales handling of quality params
 + fixed getParameter(name) handling for multiple values.
 + Improved handling of Primitive classes in XmlConfig
 + Improved logging of nested exceptions.
 + Lifecycle.start() may throw Exception
 + Only one instance of default MIME map.
 + Renamed getConnection to getHttpConnection
 + Use reference JAXP1.1 for XML parsing.y
 + Version 1.1 of configuration dtd supports New objects.

jetty-3.1.rc1 - 18 March 2001
 + Added Jetty documentation pages from JettyWiki
 + Cleaned up build.xml script
 + Fixed problem with ServletContext.getContext(uri)
 + Minimal handling of Servlet.log before initialization.
 + Moved JMX and SASL handling to Jetty3Extra release
 + Resource handler strips URL params like JSESSION.
 + Various SSL cleanups

jetty-3.1.rc0 - 23 February 2001
 + Added JMX management framework.
 + Changed getter and setter methods that did not conform to beans API.
 + Dynamic servlets may be restricted to Context classloader.
 + Fixed init order for unnamed servlets.
 + Fixed session invalidation unbind notification to conform with spec
 + Improved handling of primitives in utilities.
 + Improved InetAddrPort and ThreadedServer to reduce DNS lookups.
 + Reoganized packages to allowed sealed Jars
 + Socket made available via HttpConnection.
 + Use Thread context classloader as default context loader parent.

jetty-3.0.4 - 23 February 2001
 + Fixed LineInput bug with split CRLF.

jetty-3.0.3 - 03 February 2001
 + Allow Log to be disabled before initialization.
 + Fixed handling of directories without trailing /
 + Fixed pipelined request buffer bug.
 + Handle empty form content without exception.
 + Implemented web.xml servlet mapping to a JSP
 + Included new Jetty Logo

jetty-3.0.2 - 13 January 2001
 + Added etc/jetty.policy as example policy file.
 + Allow '+' in path portion of a URL.
 + Context specific security permissions.
 + Greatly improved buffering in ChunkableOutputStream
 + Handle unknown status reasons in HttpResponse
 + Ignore included response updates rather than IllegalStateException
 + Improved HTML.Block efficiency
 + Improved jetty.bat
 + Improved jetty.sh
 + Padded error bodies for IE bug.
 + Removed classloading stats which were causing circular class loading
   problems.
 + Replaced ResourceHandler FIFO cache with LRU cache.
 + Restructured demo site pages.
 + Try ISO8859_1 encoding if can't find ISO-8859-1

jetty-3.0.1 - 20 December 2000
 + Fixed value unbind notification for session invalidation.
 + Removed double null check possibility from ServletHolder

jetty-3.0.0 - 17 December 2000
 + Fixed rel path handling in default configurations.
 + Fixed rollover bug in WriterLogSink
 + Fixed taglib parsing
 + Fixed WriterLogSink init bug
 + Improved dtd resolution in XML parser.
 + Improved jetty.sh logging
 + Optional extract war files.
 + Use inner class to avoid double null check sync problems

jetty-3.0.0.rc8 - 13 December 2000
 + Added ForwardHandler
 + Change PathMap handling of /* to give precedence over suffix mapping.
 + Default log options changed if in debug mode.
 + Forward to welcome pages rather than redirect.
 + getSecurityHandler creates handler at position 0.
 + Improved exit admin handling
 + Jetty.Server catches init exceptions per server
 + Mapped *.jsp,*.jsP,*.jSp,*.jSP,*.Jsp,*.JsP,*.JSp,*.JSP
 + Optional alias checking added to FileResource.  Turned on by default on all
   platforms without the "/" file separator.
 + Patched jasper to tomcat 3.2.1
 + Protected META-INF as well as WEB-INF in web applications.
 + Removed security constraint on demo admin server.
 + Removed some unused variables.
 + Removed special characters from source.
 + SysV unix init script
 + Tidied handling of ".", ".." and "//" in resource paths

jetty-3.0.0.rc7 - 02 December 2000
 + Added Com.mortbay.HTTP.Handler.Servlet.Context.LogSink attribute to Servlet
   Context. If set, it is used in preference to the system log.
 + Added NotFoundServlet
 + Added range handling to ResourceHandler.
 + Allow dynamic servlets to be served from /
 + Auto add a NotFoundHandler if needed.
 + CGI servlet handles not found better.
 + Changed log options to less verbose defaults.
 + Conditionals apply to puts, dels and moves in ResourceHandler.
 + Depreciated RollOverLogSink and moved functionality to an improved
   WriterLogSink.
 + Don't set MIME-Version in response.
 + Double null lock checks use ThreadPool.__nullLockChecks.
 + Extended security constraints (see README and WebApp Demo).
 + Fixed security problem with lowercase WEB-INF uris on windows.
 + Handle multiple inits of same servlet class.
 + PUT, MOVE disabled in WebApplication unless defaults file is passed.
 + Set the AcceptRanges header.
 + Set thread context classloader during handler start/stop calls.
 + Split Debug servlet out of Admin Servlet.
 + ThreadedServer.forceStop() now makes a connection to itself to handle
   non-premptive close.
 + URIs accept all characters < 0xff.
 + WEB-INF protected by NotFoundServlet rather than security constraint.

jetty-3.0.0.rc6 - 20 November 2000
 + Added ServletWriter that can be disabled.
 + Added Win32 service support
 + Admin servlet uses unique links for IE.
 + Allow HttpMessage state to be manipulated.
 + Allow load-on-startup with no content.
 + Allow multiple set cookies.
 + Corrected a few of the many spelling mistakes.
 + don't include classes in release.
 + Don't set connection:close for normal HTTP/1.0 responses.
 + Don't start HttpServer log sink on add.
 + Fixed RollOverFileLogSink bug with extra log files.
 + Implemented customizable error pages.
 + Implemented resource aliases in HandlerContext - used by Servlet Context
 + Improved Log defaults
 + Javadoc improvements.
 + Map tablib configuration to resource aliases.
 + Prevent reloading dynamic servlets at different paths.
 + Put extra server and servlet info in header.
 + Reduced risk of double null check sync problem.
 + RequestDispatcher.forward() only resets buffer, not headers.
 + RequestDispatcher new queries params replace old.
 + Resource gets systemresources from it's own classloader.
 + Servlet init order may be negative.
 + Session cookies are given context path
 + Sessions try version 1 cookies in set-cookie2 header.
 + Simple stats in ContextLoader.
 + Version details in header can be suppressed with System property
   java.com.mortbay.HTTP.Version.paranoid
 + Warn for missing WEB-INF or web.xml
 + Webapps serve dynamics servlets by default.

jetty-3.0.0.rc5 - 12 November 2000
 + Added debug form to Admin servlet.
 + Allow null cookie values
 + Avoid jprobe race warnings in DateCache
 + Default writer encoding set by mime type if not explicitly set.
 + Implemented servlet load ordering.
 + Many javadoc cleanups.
 + Merged DynamicHandler into ServletHandler.
 + Moved JSP classpath hack to ServletHolder
 + Pass flush through ServletOut
 + Relax webapp rules, accept no web.xml or no WEB-INF
 + Removed Makefile build system.
 + RequestDispatcher can dispatch static resources.
 + Servlet exceptions cause 503 unavailable rather than 500 server error

jetty-2.4.9 - 12 November 2000
 + HtmlFilter handles non default encodings
 + HttpListener default max idle time = 20s
 + HttpListener ignore InterruptedIOExceptions
 + HttpRequest.write uses ISO8859_1 encoding.
 + Writing HttpRequests encodes path

jetty-3.0.0.rc4 - 06 November 2000
 + Fixed mime type mapping bug introduced in RC3
 + Fixed mis-synchronization in ThreadPool.stop()
 + Ignore more IOExceptions (still visible with debug).
 + Provide default JettyIndex.properties

jetty-3.0.0.rc3 - 05 November 2000
 + Added bin/jetty.sh run script.
 + Added context class path dynamic servlet demo
 + Added gz tgz tar.gz .z mime mappings.
 + Added HandlerContext.setHttpServerAccess for trusted contexts.
 + Changed ThreadPool.stop for IBM 1.3 JVM
 + Fixed default mimemap initialization bug
 + Further clean up of the connection close actions
 + Handle mime suffixes containing dots.
 + Implemented mime mapping in webapplications.
 + Moved unused classes from com.mortbay.Util to com.mortbay.Tools in new
   distribution package.
 + Optimized persistent connections by recycling objects
 + Prevent servlet setAttribute calls to protected context attributes.
 + Removed redundant context attributes.
 + Set MaxReadTimeMs in all examples
 + Set the thread context class loader in HandlerContext.handle
 + Strip ./ from relative resources.
 + upgraded build.xml to ant v1.2

jetty-3.0.0.rc2 - 29 October 2000
 + Accept HTTP/1. as HTTP/1.0 (for netscape bug).
 + Accept public DTD for XmlConfiguration (old style still supported).
 + Cleaned up non persistent connection close.
 + ErlEncoding treats params without values as empty rather than null.
 + Fixed thread name problem in ThreadPool
 + Pass file based classpath to JspServlet (see README).
 + Prevented multiple init of ServletHolder
 + Replaced ISO-8859-1 literals with StringUtil static

jetty-3.0.0.rc1 - 22 October 2000
 + Added CGI to demo
 + Added HashUserRealm and cleaned up security constraints
 + Added Multipart request and response classes from Jetty2
 + Added simple admin servlet.
 + All attributes in javax. java. and com.mortbay. name spaces to be set.
 + Cleaned up exception handling.
 + Initialize JSP with classloader.
 + Moved and simplified ServletLoader to ContextLoader.
 + Partial handling of 0.9 requests.
 + removed Thread.destroy() calls.

jetty-2.4.8 - 23 October 2000
 + Fixed bug with 304 replies with bodies.
 + Fixed closing socket problem
 + Improved win32 make files.

jetty-3.0.B05 - 18 October 2000
 + Added default webapp servlet mapping /servlet/name/*
 + Cleaned up response committing and flushing
 + Fixed JarFileResource to handle jar files without directories.
 + Handler RFC2109 cookies (like any browser handles them!)
 + Implemented security-role-ref for servlets
 + Implemented war file support
 + improved ant documentation.
 + Improved default log format for clarity.
 + Improved null returns to get almost clean watchdog test.
 + Improved path spec interpretation by looking at 2.3 spec
 + Java2 style classloading
 + Made test harnesses work with ant.
 + Protected servletConfig from downcast security problems
 + Removed most deprecation warnings
 + Separated context attributes and initParams.

jetty-3.0.B04 - 12 October 2000
 + Added modified version of JasperB3.2 for JSP
 + Added webdefault.xml for web applications.
 + Do not try multiple servlets for a request.
 + Filthy hack to teach jasper JspServer Jetty classpath
 + Fixed problem with session ID in paths
 + Implemented Context.getContext(uri)
 + Merged and renamed third party jars.
 + Moved FileBase to docroot
 + Redirect to index files, so index.jsp works.
 + Restricted context mapping to simple model for servlets.

jetty-3.0.B03 - 09 October 2000
 + Added append mode in RolloverFileLogSink
 + Added release script
 + Catch stop and destroy exceptions in HttpServer.stop()
 + Expanded import package.*; lines
 + Expanded leading tabs to spaces
 + Handle ignorable spaces in WebApplication
 + Handle ignorable spaces in XmlConfiguration
 + Implemented request dispatching.
 + Improved Context to Handler contract.
 + Improved handler toString
 + Improved Log rollover.
 + Made LogSink a Lifecycle interface
 + Parse but not handler startup ordering in web applications.
 + Pass object to LogSink
 + Redirect context only paths.
 + Redo dynamic servlets handling
 + Remove 411 checks as IE breaks this rule after redirect.
 + Removed last remnants JDK 1.1 support
 + Send request log via a LogSink
 + Simplified path translation and real path calculation.
 + Warn about explicit sets of WebApplication

jetty-2.4.7 - 06 October 2000
 + Added encode methods to URI
 + Allow Objects to be passed to LogSink
 + fixes to SSL doco
 + Improved win32 build
 + Set content length on errors for keep alive.
 + Support key and keystore passwords
 + Various improvements to  ServletDispatch, PropertyTree and associated
   classes.

jetty-3.0.B02 - 24 August 2000
 + Added CGI servlet
 + Fixed bug in TestRFC2616
 + Fixed HTTP/1.0 input close bug
 + Fixed LineInput bug with SSL giving CR pause LF.
 + Improved ThreadedServer stop and destroy
 + Use resources in WebApplication

jetty-3.0.B01 - 21 August 2000
 + Implemented more webapp configuration
 + Partial implementation of webapp securitycontraints
 + SSL implemented with JsseListener
 + Switched to the aelfred XML parser from microstar, which is only partially
   validating, but small and lightweight

jetty-2.4.6 - 16 August 2000
 + Added passive mode methods to FTP
 + com.mortbay.Util.KeyPairTool added to handle openSSL SSL keys.
 + JsseListener & SunJsseListener added and documented
 + Minor changes to compile with jikes.
 + Turn Linger off before closing sockets, to allow restart.

jetty-3.0.A99 - 10 August 2000
 + Added Resource abstraction
 + Added Xmlconfiguration utility
 + Implemented jetty.xml configuration
 + Make it compile cleanly with jikes.
 + Re-added commented out imports for JDK-1.1 compile
 + Removed FileBase. Now use ResourceBase instead
 + Replaced FileHandler with ResourceHandler
 + ServletLoader simplied and uses ResourcePath
 + Use SAX XML parsing instead of DOM for space saving.

jetty-3.0.A98 - 20 July 2000
 + Allow HttpRequest.toString() handles bad requests.
 + Fixed constructor to RolloverFileLogSink
 + Implemented Jetty demos and Site as Web Application.
 + Implemented WebApplicationContext
 + Improved synchronization on LogSink
 + ServletRequest.getServerPort() returns 80 rather than 0
 + Switched to JDK1.2 only

jetty-3.0.A97 - 13 July 2000
 + Added error handling to LifeCycleThread
 + Added WML mappings
 + Better tuned SocketListener parameters
 + Fixed makefiles for BSD ls
 + Fixed persistent commits with no content (eg redirect+keep-alive).
 + Formatted version in server info string.
 + implemented removeAttribute on requests
 + Implemented servlet getLocale(s).
 + Implemented servlet isSecure().
 + Less verbose debug
 + Protect setContentLength from a late set in default servlet HEAD handling.
 + Started RequestDispatcher implementation.
 + Tempory request log implementation

jetty-2.4.5 - 09 July 2000
 + Added HtmlExpireFilter and removed response cache revention from HtmlFilter.
 + Don't mark a session invalid until after values unbound.
 + Fixed transaction handling in JDBC wrappers
 + Formatted version in server info.

jetty-3.0.A96 - 27 June 2000
 + Fixed bug with HTTP/1.1 Head reqests to servlets.
 + Supressed un-needed chunking EOF indicators.

jetty-3.0.A95 - 24 June 2000
 + Fixed getServletPath for default "/"
 + Handle spaces in file names in FileHandler.

jetty-3.0.A94 - 19 June 2000
 + Added HandlerContext to allow grouping of handlers into units with the same
   file, resource and class configurations.
 + Cleaned up commit() and added complete() to HttpResponse
 + Implemented Sessions.
 + PathMap exact matches can terminate with ; or # for URL sessions and
   targets.
 + Updated license to clarify that commercial usage IS OK!

jetty-3.0.A93 - 14 June 2000
 + Lots of changes and probably unstable
 + Major rethink! Moved to 2.2 servlet API

jetty-3.0.A92 - 07 June 2000
 + Added HTML classes to jar
 + Fixed redirection bug in FileHandler

jetty-2.4.4 - 03 June 2000
 + Added build-win32.mak
 + Added HTML.Composite.replace
 + Added RolloverFileLogSink
 + Added uk.org.gosnell.Servlets.CgiServlet to contrib
 + BasicAuthHandler uses getResourcePath so it can be used behind request
   dispatching
 + FileHandler implements IfModifiedSince on index files.
 + HttpRequest.setRequestPath does not null pathInfo.
 + Improved LogSink configuration
 + Many debug call optimizations
 + Support System.property expansions in PropertyTrees.

jetty-3.0.A91 - 03 June 2000
 + Abstracted ServletHandler
 + Added HTML classes from Jetty2
 + Implemented realPath and getResource methods for servlets.
 + Improved LogSink mechanism
 + Simplified class loading
 + Simplified HttpServer configuration methods and arguments

jetty-3.0.A9 - 07 May 2000
 + File handler checks modified headers on directory indexes.
 + Fixed double chunking bug in SocketListener.
 + Improvided finally handling of output end game.
 + ServletLoader tries unix then platform separator for zip separator.

jetty-3.0.A8 - 04 May 2000
 + addCookie takes an int maxAge rather than a expires date.
 + Added LogSink extensible log architecture.
 + Added Tenlet class for reverse telnet.
 + Code.ignore only outputs when debug is verbose.
 + Moved Sevlet2_1 handler to com.mortbay.Servlet2_1
 + Servlet2_1 class loading re-acrchitected. See README.

jetty-2.4.3 - 04 May 2000
 + Allow CRLF in UrlEncoded
 + Pass Cookies with 0 max age to browser.

jetty-2.4.2 - 23 April 2000
 + Added GNUJSP to JettyServer.prp file.
 + Added LogSink and FileLogSink classes to allow extensible Log handling.
 + Handle nested RequestDispatcher includes.
 + Modified GNUJSP to prevent close in nested requests.

jetty-3.0.A7 - 15 April 2000
 + Added InetGateway to help debug IE5 problems
 + added removeValue method to MultiMap
 + fixed flush problem with chunked output for IE5
 + Include java 1.2 source hierarchy
 + removed excess ';' from source

jetty-2.4.1 - 09 April 2000
 + Fixed bug in HtmlFilter for tags split between writes.
 + Removed debug println from ServletHolder.
 + Set encoding before exception in FileHandler.

jetty-3.0.A6 - 09 April 2000
 + added bin/useJava2Collections to convert to JDK1.2
 + Dates forced to use US locale
 + Improved portability of Frame and Debug.
 + Integrated skeleton 2.1 Servlet container
 + Removed Converter utilities and InetGateway.

jetty-2.4.0 - 24 March 2000
 + Absolute URIs are returned by getRequestURI (if sent by browser).
 + Added doc directory with a small start
 + Added per servlet resourceBase configuration.
 + Added VirtualHostHandler for virtual host handling
 + Fixed bug with RequestDispatcher.include()
 + Fixed caste problem in UrlEncoded
 + Fixed null pointer in ThreadedServer with stopAll
 + Form parameters only decoded for POSTs
 + Implemented full handling of cookie max age.
 + Improved parsing of stack trace in debug mode.
 + Moved SetUID native code to contrib hierarchy
 + RequestDispatcher handles URI parameters
 + Upgraded to gnujsp 1.0.0

jetty-2.3.5 - 25 January 2000
 + Added configuration option to turn off Keep-Alive in HTTP/1.0
 + Added contrib/com/kiwiconsulting/jetty JSSE SSL adaptor to release.
 + Allow configured servlets to be auto reloaded.
 + Allow properties to be configured for dynamic servlets.
 + Fixed expires bug in Cookies
 + Fixed nasty bug with HTTP/1.1 redirects.
 + Force locale of date formats to US.
 + ProxyHandler sends content for POSTs etc.

jetty-2.3.4 - 18 January 2000
 + Cookie map keyed on domain as well as name and path.
 + DictionaryConverter handles null values.
 + Fixed IllegalStateException handling in DefaultExceptionHandler
 + Fixed interaction with resourcePaths and proxy demo.
 + Improved HtmlFilter.activate header modifications.
 + include from linux rather than genunix for native builds
 + MethodTag.invoke() is now public.
 + Servlet properties allow objects to be stored.
 + URI decodes applies URL decoding to the path.

jetty-3.0.A5 - 19 October 1999
 + Do our own URL string encoding with 8859-1
 + Replaced LF wait in LineInput with state boolean.
 + Use char array in UrlEncoded.decode
 + Use ISO8859_1 instead of UTF8 for headers etc.

jetty-2.3.3 - 19 October 1999
 + Do our own URL encoding with ISO-8859-1
 + HTTP.HTML.EmbedUrl uses contents encoding.
 + Replaced UTF8 encoding with ISO-8859-1 for headers.
 + Use UrlEncoded for form parameters.

jetty-2.3.2 - 17 October 1999
 + Fixed getReader bug with HttpRequest.
 + Updated UrlEncoded with Jetty3 version.

jetty-3.0.A4 - 16 October 1999
 + Added LF wait after CR to LineInput.
 + Basic Authentication Handler.
 + Request attributes
 + UTF8 in UrlDecoded.decodeString.

jetty-2.3.1 - 14 October 1999
 + Added assert with no message to Code
 + Added Oracle DB adapter
 + Changed demo servlets to use writers in preference to outputstreams
 + Fixed GNUJSP 1.0 resource bug.
 + Force UTF8 for FTP commands
 + Force UTF8 for HTML
 + HTTP/1.0 Keep-Alive (about time!).
 + NullHandler/Server default name.name.PROPERTIES to load
   prefix/name.name.properties
 + Prevented thread churn on idle server.
 + ThreadedServer calls setSoTimeout(_maxThreadIdleMs) on accepted sockets.
   Idle reads will timeout.
 + Use UTF8 in HTTP headers

jetty-3.0.A3 - 14 October 1999
 + Added LifeCycle interface to Utils implemented by ThreadPool,
   ThreadedServer, HttpListener & HttpHandler
 + Added service method to HttpConnection for specialization.
 + MaxReadTimeMs added to ThreadedServer.
 + StartAll, stopAll and destroyAll methods added to HttpServer.

jetty-3.0.A2 - 13 October 1999
 + Added cookie support and demo.
 + Cleaned up Util TestHarness.
 + Fixed LineInput problem with repeated CRs
 + HEAD handling.
 + HTTP/1.0 Keep-alive (about time!)
 + NotFound Handler
 + OPTION * Handling.
 + Prevent entity content for responses 100-199,203,304
 + Reduced flushing on writing response.
 + TRACE handling.
 + UTF8 handling on raw output stream.
 + Virtual Hosts.

jetty-3.0.A1 - 12 October 1999
 + Added HttpHandler interface with start/stop/destroy lifecycle
 + Added MultiMap for common handling of multiple valued parameters.
 + Added parameters to HttpRequest
 + Added PathMap implementing mapping as defined in the 2.2 API specification
   (ie. /exact, /prefix/*, *.extention & default ).
 + Implemented simple extension architecture in HttpServer.
 + LineInput uses own buffering and uses character encodings.
 + Quick port of FileHandler
 + Setup demo pages.
 + Updated HttpListener is start/stop/destroy lifecycle.

jetty-3.0.A0 - 09 October 1999
 + Added generalized HTTP Connection.
 + Added support for servlet 2.2 outbut buffer control.
 + Added support for transfer and content encoding filters.
 + Cleaned up chunking code to use LineInput and reduce buffering.
 + Cleanup and abstraction of ThreadPool.
 + Cleanup of HttpRequest and decoupled from Servlet API
 + Cleanup of HttpResponse and decoupled from Servlet API
 + Cleanup of LineInput, using 1.2 Collections.
 + Cleanup of URI, using 1.2 Collections.
 + Cleanup of UrlEncoded, using 1.2 Collections.
 + Created RFC2616 test harness.
 + Extended URI to handle absolute URLs
 + Generalized notification of outputStream events.
 + gzip and deflate request transfer encodings
 + HttpExceptions now produce error pages with specific detail of the
   exception.
 + HttpMessage supports chunked trailers.
 + HttpMessage supports message states.
 + Moved com.mortbay.Base classes to com.mortbay.Util
 + Moved HttpInput/OutputStream to ChunkableInput/OutputStream.
 + Split HttpHeader into HttpFields and HttpMessage.
 + Started fresh repository in CVS
 + TE field coding and trailer handler
 + ThreadedServer based on ThreadPool.

jetty-2.3.0 - 05 October 1999
 + Added SetUID class with native Unix call to set the effective User ID.
 + FTP closes files after put/get.
 + FTP uses InetAddress of command socket for data socket.

jetty-2.3.0A - 22 September 1999
 + Added "Powered by Jetty" button.
 + Added BuildJetty.java file.
 + Added GNUJSP 1.0 for the JSP 1.0 API.
 + Expanded tabs to spaces in source.
 + Made session IDs less predictable and removed race.
 + ServerContext available to HtmlFilters via context param
 + Use javax.servlet classes from JWSDK1.0

jetty-2.2.8 - 15 September 1999
 + Added disableLog() to turn off logging.
 + Allow default table attributes to be overriden.
 + Fixed bug in Element.attribute with empty string values.
 + Improved quoting in HTML element values
 + Made translation of getRequestURI() optional.
 + Removed recursion from TranslationHandler

jetty-2.2.7 - 09 September 1999
 + Added default row, head and cell elements to Table.
 + Added GzipFilter for content encoding.
 + FileHandler passes POST request through if the file does not exist.
 + Reverted semantics of getRequestURI() to return untranslated URI.

jetty-2.2.6 - 05 September 1999
 + Added destroy() method on all HttpHandlers.
 + Added ServletRunnerHandler to the contrib directories.
 + Allow the handling of getPathTranslated to be configured in ServletHandler.
 + class StyleLink added.
 + Cookies always available from getCookies.
 + Cookies parameter renamed to CookiesAsParameters
 + cssClass, cssID and style methods added to element.
 + FileHandler does not server files ending in '/'
 + Fixed Cookie max age order of magnitude bug.
 + HttpRequest.getSession() always returns a session as per the latest API
   spec.
 + Ignore duplicate single valued headers, rather than reply with bad request,
   as IE4 breaks the rules.
 + media added to Style
 + New implementation of ThreadPool, avoids a thread leak problem.
 + Removed JRUN options from ServletHandler configuration.
 + ServletHandler.destroy destroys all servlets.
 + SPAN added to Block
 + Updated HTML package to better support CSS:

jetty-2.2.5 - 19 August 1999
 + Always close connection after a bad request.
 + Better default handling of ServletExceptions
 + Close loaded class files so Win32 can overwrite them before GC (what a silly
   file system!).
 + Don't override the cookie as parameter option.
 + Fixed bug with closing connections in ThreadedServer
 + Improved error messages from Jetty.Server.
 + Limited growth in MultiPartResponse boundary.
 + Made start and stop non final in ThreadedServer
 + Set Expires header in HtmlFilter.

jetty-2.2.4 - 02 August 1999
 + Better help on Jetty.Server
 + Fixed bugs in HtmlFilter parser and added TestHarness.
 + HtmlFilter blanks IfModifiedSince headers on construction
 + HttpRequests may be passed to HttpFilter constructors.
 + Improved cfg RCS script.
 + ThreadedServer can use subclasses of Thread.

jetty-2.2.3 - 27 July 1999
 + Added stop call to HttpServer, used by Exit Servlet.
 + FileHandler defaults to allowing directory access.
 + Fixed parser bug in HtmlFilter
 + Improved performance of com.mortbay.HTML.Heading
 + JDBC tests modified to use cloudscape as DB.
 + Made setInitialize public in ServletHolder
 + Simplified JDBC connection handling so that it works with Java1.2 - albeit
   less efficiently.

jetty-2.2.2 - 22 July 1999
 + File handler passes through not allowed options for non existant files.
 + Fixed bug in com.mortbay.Util.IO with thread routines.
 + Fixed bug in HtmlFilter that prevented single char buffers from being
   written.
 + Fixed bug with CLASSPATH in FileJarServletLoader after attempt to load from
   a jar.
 + Implemented getResourceAsStream in FileJarServletLoader
 + Improved com.mortbay.Base.Log handling of different JVMs
 + Minor fixes to README
 + Moved more test harnesses out of classes.
 + NotFoundHandler can repond with SC_METHOD_NOT_ALLOWED.

jetty-2.2.1 - 18 July 1999
 + Added optional resourceBase property to HttpConfiguration. This is used as a
   URL prefix in the getResource API and was suggested by the JSERV and Tomcat
   implementors.
 + Added TerseExceptionHandler
 + Comma separate header fields.
 + Decoupled ExceptionHandler configuration from Handler stacks. Old config
   style will produce warning and Default behavior. See new config file format
   for changes.
 + Handle continuation lines in HttpHeader.
 + HtmlFilter resets last-modified and content-length headers.
 + Ignore IOException in ThreadedServer.run() when closing.
 + Implemented com.mortbay.Util.IO as a ThreadPool
 + Less verbose debug in PropertyTree
 + Limit maximum line length in HttpInputStream.
 + Protect against duplicate single valued headers.
 + Response with SC_BAD_REQUEST rather than close in more circumstances

jetty-2.2.0 - 01 July 1999
 + Added Protekt SSL HttpListener
 + Exit servlet improved (a little).
 + Fixed some of the javadoc formatting.
 + Improved feature description page.
 + Moved GNUJSP and Protekt listener to a contrib hierarchy.
 + ThreadedServer.stop() closes socket before interrupting threads.

jetty-2.2.Beta4 - 29 June 1999
 + Added comments to configuration files.
 + Added getGlobalProperty to Jetty.Server and used this to configure default
   page type.
 + Added JettyMinimalDemo.prp as an example of an abbreviated configuration.
 + Added property handling to ServletHandler to read JRUN servlet configuration
   files.
 + Altered meaning of * in PropertyTree to assist in abbreviated configuration
   files.
 + Expanded Mime.prp file
 + FileHandler flushes files from cache in DELETE method.
 + Made ServerSocket and accept call generic in ThreadedServer for SSL
   listeners.
 + Options "allowDir" added to FileHandler.
 + Restructured com.mortbay.Jetty.Server for better clarity and documentation.
 + ThreadedServer.stop() now waits until all threads are stopped.
 + Updated README.txt

jetty-2.2.Beta3 - 22 June 1999
 + Added alternate constructors to HTML.Include for InputStream.
 + Added file cache to FileHandler
 + Applied contributed patch of spelling and typo corrections
 + Fixed bug in HttpResponse flush.
 + Fixed file and socket leaks in Include and Embed tags.
 + Implemented efficient version of ServletContext.getResourceAsStream() that
   does not open a new socket connection (as does getResource()).
 + Improved Block.write.
 + LookAndFeelServlet uses getResourceAsStream to get the file to wrap. This
   allows it to benefit from any caching done and to wrap arbitrary content
   (not just files).
 + Ran dos2unix on all text files
 + Re-implemented ThreadedServer to improve and balance performance.
 + Restructure demo so that LookAndFeel content comes from simple handler
   stack.
 + Server.shutdown() clears configuration so that server may be restarted in
   same virtual machine.

jetty-2.2.Beta2 - 12 June 1999
 + Added all write methods to HttpOutputStream$SwitchOutputStream
 + Added com.mortbay.Jetty.Server.shutdown() for gentler shutdown of server.
   Called from Exit servlet
 + Handle  path info of a dynamic loaded servlets and correctly set the servlet
   path.
 + HttpRequest.getParameterNames() no longer alters the order returned by
   getQueryString().
 + Standardized date format in persistent cookies.

jetty-2.2.Beta1 - 07 June 1999
 + Allow configuration of MinListenerThreads, MaxListenerThreads,
   MaxListenerThreadIdleMs
 + Close files after use to avoid "file leak" under heavy load.
 + Defined abstract ServletLoader, derivations of which can be specified in
   HttpConfiguration properties.
 + Destroy requests and responses to help garbage collector.
 + Don't warn about IOExceptions unless Debug is on.
 + Fixed cache in FileJarServletLoader
 + Fixed incorrect version numbers in a few places.
 + Fixed missing copyright messages from some contributions
 + HtmlFilter optimized for being called by a buffered writer.
 + Implemented all HttpServer attribute methods by mapping to the
   HttpConfiguration properties.  Dynamic reconfiguration is NOT supported by
   these methods (but we are thinking about it).
 + Improved ThreadPool synchronization and added minThreads.
 + Included GNUJSP 0.9.9
 + Limit the job queue only grow to the max number of threads.
 + Optional use of DateCache in log file format
 + Restructure ThreadedServer to reduce object creation.

jetty-2.2.Beta0 - 31 May 1999
 + Added "Initialize" attribute to servlet configuration to allow servlet to be
   initialized when loaded.
 + Added HttpResponse.requestHandled() method to avoid bug with servlet doHead
   method.
 + Added Page.rewind() method to allow a page to be written multiple times
 + Handle malformed % characters in URLs.
 + HttpRequest.getCookies returns empty array rather than null for no cookies.
 + Included and improved version of ThreadPool for significant performance
   improvement under high load.
 + Included contributed com.mortbay.Jetty.StressTester class
 + LogHandler changed to support only a single outfile and optional append.
 + Removed support for STF
 + Servlet loader handles jar files with different files separator.
 + ThreadedServer gently shuts down.
 + Token effort to keep test files out of the jar

jetty-2.2.Alpha1 - 07 May 1999
 + Call destroy on old servlets when reloading.
 + Dynamic servlets can have autoReload configured
 + Fixed bug in SessionDump
 + Made capitalization of config file more consistent(ish)
 + ServletHolder can auto reload servlets
 + Wait for requests to complete before reloading.

jetty-2.2.Alpha0 - 06 May 1999
 + Added reload method to ServletHolder, but no way to call it yet.
 + Added ServletLoader implementation if ClassLoader.
 + Changed options for FileServer
 + Dynamic loading of servlets.
 + Fixed date overflow in Cookies
 + HttpHandlers given setProperties method to configure via Properties.
 + HttpListener class can be configured
 + HttpResponse.sendError avoids IllegalStateException
 + Implemented ServletServer
 + Improved PropertyTree implementation
 + Improved SessionDump servlet
 + Mime suffix mapping can be configured.
 + New Server class using PropertyTree for configuration
 + Old Jetty.Server class renamed to Jetty.Server21
 + Removed historic API from sessions
 + Removed SimpleServletServer

jetty-2.1.7 - 22 April 1999
 + Fixed showstopper bug with getReader and getWriter in requests and
   responses.
 + HttpFilter uses package interface to get HttpOutputStream

jetty-2.1.6 - 21 April 1999
 + Added additional date formats for HttpHeader.getDateHeader
 + New simpler version of PropertyTree
 + Reduced initial size of most hashtables to reduce default memory overheads.
 + Return EOF from HttpInputStream that has a content length.
 + Throw IllegalStateException as required from gets of
   input/output/reader/writer in requests/responses.
 + Updated PropertyTreeEditor

jetty-2.1.5 - 15 April 1999
 + Added setType methods to com.mortbay.FTP.Ftp
 + Fixed alignment bug in TableForm
 + Fixed bug in ServletDispatch for null pathInfo
 + Fixed bugs with invalid sessions
 + Form parameters protected against multiple decodes when redirected.
 + HtmlFilter now expands <!=SESSION> to the URL encoded session if required.
 + Implemented HttpRequest.getReader()
 + Instrumented most of the demo to support URL session encoding.
 + Moved SessionHandler to front of stacks
 + Page factory requires response for session encoding
 + Reduced session memory overhead of sessions
 + Removed RFCs from package
 + Servlet log has been diverted to com.mortbay.Base.Log.event() Thus debug
   does not need to be turned on to see servlet logs.
 + Session URL encoding fixed for relative URLs.

jetty-2.1.4 - 26 March 1999
 + fixed bug in getRealPath
 + Fixed problem compiling PathMap under some JDKs.
 + getPathTranslated now call getRealPath with pathInfo (as per spec).
 + HttpRequest attributes implemented.
 + pathInfo returns null for zero length pathInfo (as per spec). Sorry if this
   breaks your servlets - it is a pain!
 + Reduced HTML dependence in HTTP package to allow minimal configuration
 + Session max idle time implemented.
 + Tightened license agreement so that binary distributions are required to
   include the license file.

jetty-2.1.3 - 19 March 1999
 + Added support for suffixes to PathMap
 + Included GNUJSP implementation of Java Server Pages
 + Use Java2 javadoc

jetty-2.1.2 - 09 March 1999
 + API documentation for JSDK 2.1.1
 + Cascading style sheet HTML element added.
 + Converted most servlets to HttpServlets using do Methods.
 + Fixed trailing / bug in FileHandler (again!).
 + JSDK 2.1.1

jetty-2.1.1 - 05 March 1999
 + com.mortbay.Base.DateCache class added and used to speed date handling.
 + Fast char buffer handling in HttpInputStream
 + Faster version of HttpHeader.read()
 + Faster version of HttpInputStream.readLine().
 + Faster version of HttpRequest
 + Handle '.' in configured paths (temp fix until PropertyTrees)
 + Reduced number of calls to getRemoteHost for optimization
 + Size all StringBuffers

jetty-2.1.0 - 22 February 1999
 + Deprecated com.mortbay.Util.STF
 + getServlet methods return null.
 + image/jpg -> image/jpeg
 + PropertyTrees (see new Demo page)
 + ServletDispatch (see new Demo page)
 + Session URL Encoding

jetty-2.1.B1 - 13 February 1999
 + Added video/quicktime to default MIME types.
 + Fixed bug with if-modified-since in FileHandler
 + Fixed bug with MultipartRequest.
 + Implemented getResource and getResourceAsStream (NOT Tested!).
 + Implemented Handler translations and getRealPath.
 + Implemented RequestDispatcher (NOT Tested!).
 + Improved handling of File.separator in FileHandler.
 + Replace package com.mortbay.Util.Gateway with class
   com.mortbay.Util.InetGateway
 + Updated DefaultExceptionHandler.
 + Updated InetAddrPort.
 + Updated URI.

jetty-2.1.B0 - 30 January 1999
 + Added plug gateway classes com.mortbay.Util.Gateway
 + Added support for PUT, MOVE, DELETE in FileHandler
 + FileHandler now sets content length.
 + Fixed command line bug with SimpleServletConfig
 + Minor changes to support MS J++ and its non standard language extensions -
   MMMmmm should have left it unchanged!
 + Uses JSDK2.1 API, but not all methods implemented.

jetty-2.0.5 - 15 December 1998
 + added getHeaderNoParams
 + Temp fix to getCharacterEncoding

jetty-2.0.4 - 10 December 1998
 + Implement getCharacterEncoding
 + Improved default Makefile behaviour
 + Improved error code returns
 + Portability issues solved for Apple's
 + Removed MORTBAY_HOME support from Makefiles
 + Use real release of JSDK2.0 (rather than beta).

jetty-2.0.3 - 13 November 1998
 + Fix bug with index files for Jetty.Server. Previously servers configured
   with com.mortbay.Jetty.Server would not handle index.html files.  Need to
   make this configurable in the prp file.
 + Fixed errors in README file: com.mortbay.Jetty.Server was called
   com.mortbay.HTTP.Server
 + Limit threads in ThreadedServer and low priority listener option greatly
   improve performance under worse case loads.

jetty-2.0.2 - 01 November 1998
 + Add thread pool to threaded server for significant performance improvement.
 + Buffer files during configuration
 + Buffer HTTP Response headers.
 + Use JETTY_HOME rather than MORTBAY_HOME for build environment

jetty-2.0.1 - 27 October 1998
 + Released under an Open Source license.

jetty-2.0.0 - 25 October 1998
 + Added multipart/form-data demo.
 + Fixed Code.formatObject handling of null objects.
 + Removed Chat demo (too many netscape dependencies).
 + Removed exceptional case from FileHandler redirect.

jetty-2.0.Beta3 - 29 September 1998
 + Added com.mortbay.HTTP.MultiPartRequest to handle file uploads
 + Added com.mortbay.Jetty.Server (see README.Jetty)
 + Demo converted to an instance of com.mortbay.Jetty.Server
 + Fixed Log Handler again.
 + Ignore exception from HttpListener
 + Properly implemented multiple listening addresses
 + Send 301 for directories without trailing / in FileHandler

jetty-2.0Beta2 - 01 July 1998
 + Fixed Log Handler for HTTP/1.1
 + Slight improvement in READMEEs

jetty-2.0Beta1 - 01 June 1998
 + Fixed bug with calls to service during initialization of servlet
 + Handle full URLs in HTTP requests (to some extent)
 + Improved performance of Code.debug() calls, significantly in the case of non
   matching debug patterns.
 + Improved performance with special asciiToLowerCase
 + Provided addSection on com.mortbay.HTML.Page
 + Provided reset on com.mortbay.HTML.Composite.
 + Proxy demo in different server instance
 + Warn if MSIE used for multi part MIME.

jetty-2.0Alpha2 - 01 May 1998
 + Added date format to Log
 + Added timezone to Log
 + Handle params in getIntHeader and getDateHeader
 + Handle Single Threaded servlets with servlet pool
 + JDK1.2 javax.servlet API
 + Removed HttpRequest.getByteContent
 + Use javax.servlet.http.Cookie
 + Use javax.servlet.http.HttpSession
 + Use javax.servlet.http.HttpUtils.parsePostData

jetty-1.3.5 - 01 May 1998
 + Added date format to Log
 + Correct handling of multiple parameters
 + Debug triggers added to com.mortbay.Base.Code
 + Fixed socket inet bug in FTP

jetty-2.0Alpha1 - 08 April 1998
 + accept chunked data
 + Add HTTP/1.1 Date: header
 + Correct formatting of Date HTTP headers
 + Debug triggers added to com.mortbay.Base.Code
 + Fixed forward bug with no port number
 + handle extra spaces in HTTP headers
 + Handle file requests with If-Modified-Since: or If-Unmodified-Since:
 + Handle HEAD properly
 + Handle HTTP/1.1 Host: header
 + HttpTests test harness
 + persistent connections
 + Really fixed handling of multiple parameters
 + Removed HttpRequestHeader class
 + Requires Host: header for 1.1 requests
 + Send 100 Continue for HTTP/1.1 requests (concerned about push???)
 + Send Connection: close
 + Sends chunked data for 1.1 responses of unknown length.

jetty-1.3.4 - 15 March 1998
 + Dump servlet enhanced to exercise these changes.
 + Fixed handling of multiple parameters in query and form content.
   "?A=1%2C2&A=C%2CD" now returns two values ("1,2" & "C,D") rather than 4.
 + ServletHandler now takes an optional file base directory name which is used
   to set the translated path for pathInfo in servlet requests.

jetty-1.3.3
 + Closed exception window in HttpListener.java
 + Fixed TableForm.addButtonArea bug.
 + TableForm.extendRow() uses existing cell

jetty-1.3.2
 + Added per Table cell composite factories
 + Fixed proxy bug with no port number

jetty-1.3.1
 + Better handling of InvocationTargetException in debug
 + ForwardHandler only forwards as http/1.0 (from Tobias.Miller)
 + Improved parsing of stack traces
 + Minor fixes in SmtpMail
 + Minor release adjustments for Tracker

jetty-1.3.0
 + Added DbAdaptor to JDBC wrappers
 + Beta release of Tracker

jetty-1.2.0
 + Alternate look and feel for Jetty
 + Better Debug configuration
 + DebugServlet
 + Fixed install bug for nested classes
 + Reintroduced STF

jetty-1.1.1
 + Improved documentation

jetty-1.1
 + Improved connection caching in java.mortbay.JDBC
 + Moved HttpCode to com.mortbay.Util

jetty-1.0.1
 + Bug fixes

jetty-1.0
 + First release in com.mortbay package structure
 + Included Util, JDBC, HTML, HTTP, Jetty
<|MERGE_RESOLUTION|>--- conflicted
+++ resolved
@@ -1,7 +1,4 @@
-<<<<<<< HEAD
 jetty-9.4.0-SNAPSHOT
-=======
-jetty-9.3.9-SNAPSHOT
 
 jetty-9.3.8.v20160314 - 14 March 2016
  + 107 ResourceHandler range support testcase
@@ -42,7 +39,6 @@
  + 416 Support HTTPS forward proxies
  + 417 HttpClient: review support for OPTIONS *
  + 423 Duplicate Content-Length header not handled correctly
->>>>>>> ca5bedb9
 
 jetty-9.3.8.RC0 - 25 February 2016
  + 81 Exception not always thrown in Jetty to application when upload part is
