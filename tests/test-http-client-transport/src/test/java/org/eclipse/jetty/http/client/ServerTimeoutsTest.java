//
//  ========================================================================
//  Copyright (c) 1995-2019 Mort Bay Consulting Pty. Ltd.
//  ------------------------------------------------------------------------
//  All rights reserved. This program and the accompanying materials
//  are made available under the terms of the Eclipse Public License v1.0
//  and Apache License v2.0 which accompanies this distribution.
//
//      The Eclipse Public License is available at
//      http://www.eclipse.org/legal/epl-v10.html
//
//      The Apache License v2.0 is available at
//      http://www.opensource.org/licenses/apache2.0.php
//
//  You may elect to redistribute this code under either of these licenses.
//  ========================================================================
//

package org.eclipse.jetty.http.client;

import java.io.IOException;
import java.io.InterruptedIOException;
import java.nio.ByteBuffer;
import java.util.Random;
import java.util.concurrent.BlockingQueue;
import java.util.concurrent.CountDownLatch;
import java.util.concurrent.LinkedBlockingQueue;
import java.util.concurrent.TimeUnit;
import java.util.concurrent.TimeoutException;
import javax.servlet.AsyncContext;
import javax.servlet.ReadListener;
import javax.servlet.ServletException;
import javax.servlet.ServletInputStream;
import javax.servlet.ServletOutputStream;
import javax.servlet.WriteListener;
import javax.servlet.http.HttpServlet;
import javax.servlet.http.HttpServletRequest;
import javax.servlet.http.HttpServletResponse;

import org.eclipse.jetty.client.api.Result;
import org.eclipse.jetty.client.util.BufferingResponseListener;
import org.eclipse.jetty.client.util.DeferredContentProvider;
import org.eclipse.jetty.http.BadMessageException;
import org.eclipse.jetty.http.HttpStatus;
import org.eclipse.jetty.http2.FlowControlStrategy;
import org.eclipse.jetty.http2.client.http.HttpClientTransportOverHTTP2;
import org.eclipse.jetty.server.Handler;
import org.eclipse.jetty.server.HttpChannel;
import org.eclipse.jetty.server.Request;
import org.eclipse.jetty.server.handler.AbstractHandler;
import org.eclipse.jetty.util.BlockingArrayQueue;
import org.eclipse.jetty.util.Callback;
import org.eclipse.jetty.util.IO;
import org.eclipse.jetty.util.log.StacklessLogging;
import org.junit.jupiter.api.Assumptions;
import org.junit.jupiter.params.ParameterizedTest;
import org.junit.jupiter.params.provider.ArgumentsSource;

import static org.eclipse.jetty.http.client.Transport.FCGI;
import static org.eclipse.jetty.http.client.Transport.UNIX_SOCKET;
import static org.hamcrest.MatcherAssert.assertThat;
import static org.hamcrest.Matchers.containsString;
import static org.hamcrest.Matchers.instanceOf;
import static org.hamcrest.Matchers.is;
import static org.junit.jupiter.api.Assertions.assertArrayEquals;
import static org.junit.jupiter.api.Assertions.assertEquals;
import static org.junit.jupiter.api.Assertions.assertFalse;
import static org.junit.jupiter.api.Assertions.assertNotNull;
import static org.junit.jupiter.api.Assertions.assertTrue;

public class ServerTimeoutsTest extends AbstractTest<TransportScenario>
{
    @Override
    public void init(Transport transport) throws IOException
    {
        // Skip FCGI for now, not much interested in its server-side behavior.
        Assumptions.assumeTrue(transport != FCGI);
        setScenario(new TransportScenario(transport));
    }

    @ParameterizedTest
    @ArgumentsSource(TransportProvider.class)
    public void testBlockingReadWithDelayedFirstContentWithUndelayedDispatchIdleTimeoutFires(Transport transport) throws Exception
    {
        init(transport);
        testBlockingReadWithDelayedFirstContentIdleTimeoutFires(scenario, false);
    }

    @ParameterizedTest
    @ArgumentsSource(TransportProvider.class)
    public void testBlockingReadWithDelayedFirstContentWithDelayedDispatchIdleTimeoutFires(Transport transport) throws Exception
    {
        init(transport);
        testBlockingReadWithDelayedFirstContentIdleTimeoutFires(scenario, true);
    }

    @ParameterizedTest
    @ArgumentsSource(TransportProvider.class)
    public void testAsyncReadWithDelayedFirstContentWithUndelayedDispatchIdleTimeoutFires(Transport transport) throws Exception
    {
        init(transport);
        testAsyncReadWithDelayedFirstContentIdleTimeoutFires(scenario, false);
    }

    @ParameterizedTest
    @ArgumentsSource(TransportProvider.class)
    public void testAsyncReadWithDelayedFirstContentWithDelayedDispatchIdleTimeoutFires(Transport transport) throws Exception
    {
        init(transport);
        testAsyncReadWithDelayedFirstContentIdleTimeoutFires(scenario, true);
    }

    private void testBlockingReadWithDelayedFirstContentIdleTimeoutFires(TransportScenario scenario, boolean delayDispatch) throws Exception
    {
        testReadWithDelayedFirstContentIdleTimeoutFires(scenario, new EmptyServerHandler()
        {
            @Override
            protected void service(String target, Request jettyRequest, HttpServletRequest request, HttpServletResponse response) throws IOException
            {
                // The client did not send the content,
                // idle timeout should result in IOException.
                request.getInputStream().read();
            }
        }, delayDispatch);
    }

    private void testAsyncReadWithDelayedFirstContentIdleTimeoutFires(TransportScenario scenario, boolean delayDispatch) throws Exception
    {
        testReadWithDelayedFirstContentIdleTimeoutFires(scenario, new EmptyServerHandler()
        {
            @Override
            protected void service(String target, Request jettyRequest, HttpServletRequest request, HttpServletResponse response) throws IOException
            {
                AsyncContext asyncContext = request.startAsync();
                asyncContext.setTimeout(0);
                request.getInputStream().setReadListener(new ReadListener()
                {
                    @Override
                    public void onDataAvailable()
                    {
                    }

                    @Override
                    public void onAllDataRead()
                    {
                    }

                    @Override
                    public void onError(Throwable t)
                    {
                        if (t instanceof TimeoutException)
                            response.setStatus(HttpStatus.INTERNAL_SERVER_ERROR_500);

                        asyncContext.complete();
                    }
                });
            }
        }, delayDispatch);
    }

    private void testReadWithDelayedFirstContentIdleTimeoutFires(TransportScenario scenario, Handler handler, boolean delayDispatch) throws Exception
    {
        scenario.httpConfig.setDelayDispatchUntilContent(delayDispatch);
        CountDownLatch handlerLatch = new CountDownLatch(1);
        scenario.start(new AbstractHandler()
        {
            @Override
            public void handle(String target, Request jettyRequest, HttpServletRequest request, HttpServletResponse response) throws IOException, ServletException
            {
                try
                {
                    handler.handle(target, jettyRequest, request, response);
                }
                finally
                {
                    handlerLatch.countDown();
                }
            }
        });
        long idleTimeout = 1000;
        scenario.setServerIdleTimeout(idleTimeout);

        CountDownLatch resultLatch = new CountDownLatch(2);
        DeferredContentProvider content = new DeferredContentProvider();
        scenario.client.POST(scenario.newURI())
            .content(content)
            .onResponseSuccess(response ->
            {
                if (response.getStatus() == HttpStatus.INTERNAL_SERVER_ERROR_500)
                    resultLatch.countDown();
                content.close();
            })
            .send(result -> resultLatch.countDown());

        // The client did not send the content, the request was
        // dispatched, the server should have idle timed it out.
        assertTrue(handlerLatch.await(2 * idleTimeout, TimeUnit.MILLISECONDS));
        assertTrue(resultLatch.await(5, TimeUnit.SECONDS));
    }

    @ParameterizedTest
    @ArgumentsSource(TransportProvider.class)
<<<<<<< HEAD
=======
    public void testNoBlockingTimeoutBlockingReadIdleTimeoutFires(Transport transport) throws Exception
    {
        init(transport);
        scenario.httpConfig.setBlockingTimeout(-1);
        CountDownLatch handlerLatch = new CountDownLatch(1);
        scenario.start(new BlockingReadHandler(handlerLatch));
        long idleTimeout = 2500;
        scenario.setServerIdleTimeout(idleTimeout);

        try (StacklessLogging ignore = new StacklessLogging(HttpChannel.class))
        {
            DeferredContentProvider contentProvider = new DeferredContentProvider(ByteBuffer.allocate(1));
            CountDownLatch resultLatch = new CountDownLatch(1);
            scenario.client.POST(scenario.newURI())
                .content(contentProvider)
                .send(result ->
                {
                    if (result.getResponse().getStatus() == HttpStatus.INTERNAL_SERVER_ERROR_500)
                        resultLatch.countDown();
                });

            // Blocking read should timeout.
            assertTrue(handlerLatch.await(2 * idleTimeout, TimeUnit.MILLISECONDS));
            // Complete the request.
            contentProvider.close();
            assertTrue(resultLatch.await(5, TimeUnit.SECONDS));
        }
    }

    @ParameterizedTest
    @ArgumentsSource(TransportProvider.class)
    public void testBlockingTimeoutSmallerThanIdleTimeoutBlockingReadBlockingTimeoutFires(Transport transport) throws Exception
    {
        init(transport);
        long blockingTimeout = 2500;
        scenario.httpConfig.setBlockingTimeout(blockingTimeout);
        CountDownLatch handlerLatch = new CountDownLatch(1);
        scenario.start(new BlockingReadHandler(handlerLatch));
        long idleTimeout = 3 * blockingTimeout;
        scenario.setServerIdleTimeout(idleTimeout);

        try (StacklessLogging ignore = new StacklessLogging(HttpChannel.class))
        {
            DeferredContentProvider contentProvider = new DeferredContentProvider(ByteBuffer.allocate(1));
            CountDownLatch resultLatch = new CountDownLatch(1);
            scenario.client.POST(scenario.newURI())
                .content(contentProvider)
                .send(result ->
                {
                    if (result.getResponse().getStatus() == HttpStatus.INTERNAL_SERVER_ERROR_500)
                        resultLatch.countDown();
                });

            // Blocking read should timeout.
            assertTrue(handlerLatch.await(2 * blockingTimeout, TimeUnit.MILLISECONDS));
            // Complete the request.
            contentProvider.close();
            assertTrue(resultLatch.await(5, TimeUnit.SECONDS));
        }
    }

    @ParameterizedTest
    @ArgumentsSource(TransportProvider.class)
    public void testBlockingTimeoutLargerThanIdleTimeoutBlockingReadIdleTimeoutFires(Transport transport) throws Exception
    {
        init(transport);
        long idleTimeout = 2500;
        long blockingTimeout = 3 * idleTimeout;
        scenario.httpConfig.setBlockingTimeout(blockingTimeout);
        CountDownLatch handlerLatch = new CountDownLatch(1);
        scenario.start(new BlockingReadHandler(handlerLatch));
        scenario.setServerIdleTimeout(idleTimeout);

        try (StacklessLogging ignore = new StacklessLogging(HttpChannel.class))
        {
            DeferredContentProvider contentProvider = new DeferredContentProvider(ByteBuffer.allocate(1));
            CountDownLatch resultLatch = new CountDownLatch(1);
            scenario.client.POST(scenario.newURI())
                .content(contentProvider)
                .send(result ->
                {
                    if (result.getResponse().getStatus() == HttpStatus.INTERNAL_SERVER_ERROR_500)
                        resultLatch.countDown();
                });

            // Blocking read should timeout.
            assertTrue(handlerLatch.await(2 * idleTimeout, TimeUnit.MILLISECONDS));
            // Complete the request.
            contentProvider.close();
            assertTrue(resultLatch.await(5, TimeUnit.SECONDS));
        }
    }

    @ParameterizedTest
    @ArgumentsSource(TransportProvider.class)
    public void testNoBlockingTimeoutBlockingWriteIdleTimeoutFires(Transport transport) throws Exception
    {
        init(transport);
        scenario.httpConfig.setBlockingTimeout(-1);
        CountDownLatch handlerLatch = new CountDownLatch(1);
        scenario.start(new BlockingWriteHandler(handlerLatch));
        long idleTimeout = 2500;
        scenario.setServerIdleTimeout(idleTimeout);

        try (StacklessLogging ignore = new StacklessLogging(HttpChannel.class))
        {
            BlockingQueue<Callback> callbacks = new LinkedBlockingQueue<>();
            CountDownLatch resultLatch = new CountDownLatch(1);
            scenario.client.newRequest(scenario.newURI())
                .onResponseContentAsync((response, content, callback) ->
                {
                    // Do not succeed the callback so the server will block writing.
                    callbacks.offer(callback);
                })
                .send(result ->
                {
                    if (result.isFailed())
                        resultLatch.countDown();
                });

            // Blocking write should timeout.
            assertTrue(handlerLatch.await(2 * idleTimeout, TimeUnit.MILLISECONDS));
            // After the server stopped sending, consume on the client to read the early EOF.
            while (true)
            {
                Callback callback = callbacks.poll(1, TimeUnit.SECONDS);
                if (callback == null)
                    break;
                callback.succeeded();
            }
            assertTrue(resultLatch.await(5, TimeUnit.SECONDS));
        }
    }

    @ParameterizedTest
    @ArgumentsSource(TransportProvider.class)
    public void testBlockingTimeoutSmallerThanIdleTimeoutBlockingWriteBlockingTimeoutFires(Transport transport) throws Exception
    {
        init(transport);
        long blockingTimeout = 2500;
        scenario.httpConfig.setBlockingTimeout(blockingTimeout);
        CountDownLatch handlerLatch = new CountDownLatch(1);
        scenario.start(new BlockingWriteHandler(handlerLatch));
        long idleTimeout = 3 * blockingTimeout;
        scenario.setServerIdleTimeout(idleTimeout);

        try (StacklessLogging ignore = new StacklessLogging(HttpChannel.class))
        {
            BlockingQueue<Callback> callbacks = new LinkedBlockingQueue<>();
            CountDownLatch resultLatch = new CountDownLatch(1);
            scenario.client.newRequest(scenario.newURI())
                .onResponseContentAsync((response, content, callback) ->
                {
                    // Do not succeed the callback so the server will block writing.
                    callbacks.offer(callback);
                })
                .send(result ->
                {
                    if (result.isFailed())
                        resultLatch.countDown();
                });

            // Blocking write should timeout.
            assertTrue(handlerLatch.await(2 * blockingTimeout, TimeUnit.MILLISECONDS));
            // After the server stopped sending, consume on the client to read the early EOF.
            while (true)
            {
                Callback callback = callbacks.poll(1, TimeUnit.SECONDS);
                if (callback == null)
                    break;
                callback.succeeded();
            }
            assertTrue(resultLatch.await(5, TimeUnit.SECONDS));
        }
    }

    @ParameterizedTest
    @ArgumentsSource(TransportProvider.class)
    public void testBlockingTimeoutLargerThanIdleTimeoutBlockingWriteIdleTimeoutFires(Transport transport) throws Exception
    {
        init(transport);
        long idleTimeout = 2500;
        long blockingTimeout = 3 * idleTimeout;
        scenario.httpConfig.setBlockingTimeout(blockingTimeout);
        CountDownLatch handlerLatch = new CountDownLatch(1);
        scenario.start(new BlockingWriteHandler(handlerLatch));
        scenario.setServerIdleTimeout(idleTimeout);

        try (StacklessLogging ignore = new StacklessLogging(HttpChannel.class))
        {
            BlockingQueue<Callback> callbacks = new LinkedBlockingQueue<>();
            CountDownLatch resultLatch = new CountDownLatch(1);
            scenario.client.newRequest(scenario.newURI())
                .onResponseContentAsync((response, content, callback) ->
                {
                    // Do not succeed the callback so the server will block writing.
                    callbacks.offer(callback);
                })
                .send(result ->
                {
                    if (result.isFailed())
                        resultLatch.countDown();
                });

            // Blocking read should timeout.
            assertTrue(handlerLatch.await(2 * idleTimeout, TimeUnit.MILLISECONDS));
            // After the server stopped sending, consume on the client to read the early EOF.
            while (true)
            {
                Callback callback = callbacks.poll(1, TimeUnit.SECONDS);
                if (callback == null)
                    break;
                callback.succeeded();
            }
            assertTrue(resultLatch.await(5, TimeUnit.SECONDS));
        }
    }

    @ParameterizedTest
    @ArgumentsSource(TransportProvider.class)
    public void testBlockingTimeoutWithSlowRead(Transport transport) throws Exception
    {
        init(transport);
        long idleTimeout = 2500;
        long blockingTimeout = 2 * idleTimeout;
        scenario.httpConfig.setBlockingTimeout(blockingTimeout);
        CountDownLatch handlerLatch = new CountDownLatch(1);
        scenario.start(new AbstractHandler()
        {
            @Override
            public void handle(String target, Request baseRequest, HttpServletRequest request, HttpServletResponse response) throws IOException
            {
                try
                {
                    baseRequest.setHandled(true);
                    ServletInputStream input = request.getInputStream();
                    while (true)
                    {
                        int read = input.read();
                        if (read < 0)
                            break;
                    }
                }
                catch (IOException x)
                {
                    handlerLatch.countDown();
                    throw x;
                }
            }
        });
        scenario.setServerIdleTimeout(idleTimeout);

        try (StacklessLogging ignore = new StacklessLogging(HttpChannel.class))
        {
            DeferredContentProvider contentProvider = new DeferredContentProvider();
            CountDownLatch resultLatch = new CountDownLatch(1);
            scenario.client.newRequest(scenario.newURI())
                .content(contentProvider)
                .send(result ->
                {
                    // Result may fail to send the whole request body,
                    // but the response has arrived successfully.
                    if (result.getResponse().getStatus() == HttpStatus.INTERNAL_SERVER_ERROR_500)
                        resultLatch.countDown();
                });

            // The writes should be slow but not trigger the idle timeout.
            long period = idleTimeout / 2;
            long writes = 2 * (blockingTimeout / period);
            for (long i = 0; i < writes; ++i)
            {
                contentProvider.offer(ByteBuffer.allocate(1));
                Thread.sleep(period);
            }
            contentProvider.close();

            // Blocking read should timeout.
            assertTrue(handlerLatch.await(2 * idleTimeout, TimeUnit.MILLISECONDS));
            assertTrue(resultLatch.await(5, TimeUnit.SECONDS));
        }
    }

    @ParameterizedTest
    @ArgumentsSource(TransportProvider.class)
>>>>>>> e09444ee
    public void testAsyncReadIdleTimeoutFires(Transport transport) throws Exception
    {
        init(transport);
        CountDownLatch handlerLatch = new CountDownLatch(1);
        scenario.start(new AbstractHandler()
        {
            @Override
            public void handle(String target, Request baseRequest, HttpServletRequest request, HttpServletResponse response) throws IOException
            {
                baseRequest.setHandled(true);
                AsyncContext asyncContext = request.startAsync();
                asyncContext.setTimeout(0);
                ServletInputStream input = request.getInputStream();
                input.setReadListener(new ReadListener()
                {
                    @Override
                    public void onDataAvailable() throws IOException
                    {
                        assertEquals(0, input.read());
                        assertFalse(input.isReady());
                    }

                    @Override
                    public void onAllDataRead()
                    {
                    }

                    @Override
                    public void onError(Throwable failure)
                    {
                        if (failure instanceof TimeoutException)
                        {
                            response.setStatus(HttpStatus.INTERNAL_SERVER_ERROR_500);
                            handlerLatch.countDown();
                        }

                        asyncContext.complete();
                    }
                });
            }
        });
        long idleTimeout = 2500;
        scenario.setServerIdleTimeout(idleTimeout);

        DeferredContentProvider contentProvider = new DeferredContentProvider(ByteBuffer.allocate(1));
        CountDownLatch resultLatch = new CountDownLatch(1);
        scenario.client.POST(scenario.newURI())
            .content(contentProvider)
            .send(result ->
            {
                if (result.getResponse().getStatus() == HttpStatus.INTERNAL_SERVER_ERROR_500)
                    resultLatch.countDown();
            });

        // Async read should timeout.
        assertTrue(handlerLatch.await(2 * idleTimeout, TimeUnit.MILLISECONDS));
        // Complete the request.
        contentProvider.close();
        assertTrue(resultLatch.await(5, TimeUnit.SECONDS));
    }

    @ParameterizedTest
    @ArgumentsSource(TransportProvider.class)
    public void testAsyncWriteIdleTimeoutFires(Transport transport) throws Exception
    {
        init(transport);
        // TODO work out why this test fails for UNIX_SOCKET
        Assumptions.assumeFalse(scenario.transport == UNIX_SOCKET);

        CountDownLatch handlerLatch = new CountDownLatch(1);
        scenario.start(new AbstractHandler()
        {
            @Override
            public void handle(String target, Request baseRequest, HttpServletRequest request, HttpServletResponse response) throws IOException
            {
                baseRequest.setHandled(true);
                AsyncContext asyncContext = request.startAsync();
                asyncContext.setTimeout(0);
                ServletOutputStream output = response.getOutputStream();
                output.setWriteListener(new WriteListener()
                {
                    @Override
                    public void onWritePossible() throws IOException
                    {
                        if (output.isReady())
                            output.write(new byte[64 * 1024 * 1024]);
                    }

                    @Override
                    public void onError(Throwable failure)
                    {
                        if (failure instanceof TimeoutException)
                            handlerLatch.countDown();

                        asyncContext.complete();
                    }
                });
            }
        });
        long idleTimeout = 2500;
        scenario.setServerIdleTimeout(idleTimeout);

        BlockingQueue<Callback> callbacks = new LinkedBlockingQueue<>();
        CountDownLatch resultLatch = new CountDownLatch(1);
        scenario.client.newRequest(scenario.newURI())
            .onResponseContentAsync((response, content, callback) ->
            {
                // Do not succeed the callback so the server will block writing.
                callbacks.offer(callback);
            })
            .send(result ->
            {
                if (result.isFailed())
                    resultLatch.countDown();
            });

        // Async write should timeout.
        assertTrue(handlerLatch.await(2 * idleTimeout, TimeUnit.MILLISECONDS));
        // After the server stopped sending, consume on the client to read the early EOF.
        while (true)
        {
            Callback callback = callbacks.poll(1, TimeUnit.SECONDS);
            if (callback == null)
                break;
            callback.succeeded();
        }
        assertTrue(resultLatch.await(5, TimeUnit.SECONDS));
    }

    @ParameterizedTest
    @ArgumentsSource(TransportProvider.class)
    public void testBlockingReadWithMinimumDataRateBelowLimit(Transport transport) throws Exception
    {
        init(transport);
        int bytesPerSecond = 20;
        scenario.requestLog.clear();
        scenario.httpConfig.setMinRequestDataRate(bytesPerSecond);
        CountDownLatch handlerLatch = new CountDownLatch(1);
        scenario.start(new AbstractHandler()
        {
            @Override
            public void handle(String target, Request baseRequest, HttpServletRequest request, HttpServletResponse response) throws IOException
            {
                try
                {
                    baseRequest.setHandled(true);
                    ServletInputStream input = request.getInputStream();
                    while (true)
                    {
                        int read = input.read();
                        if (read < 0)
                            break;
                    }
                }
                catch (BadMessageException x)
                {
                    handlerLatch.countDown();
                    throw x;
                }
            }
        });

        DeferredContentProvider contentProvider = new DeferredContentProvider();
        BlockingQueue<Object> results = new BlockingArrayQueue<>();
        scenario.client.newRequest(scenario.newURI())
            .content(contentProvider)
            .send(result ->
            {
                if (result.isFailed())
                    results.offer(result.getFailure());
                else
                    results.offer(result.getResponse().getStatus());
            });

        for (int i = 0; i < 3; ++i)
        {
            contentProvider.offer(ByteBuffer.allocate(bytesPerSecond / 2));
            Thread.sleep(2500);
        }
        contentProvider.close();

        assertThat(scenario.requestLog.poll(5, TimeUnit.SECONDS), containsString(" 408"));

        // Request should timeout.
        assertTrue(handlerLatch.await(5, TimeUnit.SECONDS));

        Object result = results.poll(5, TimeUnit.SECONDS);
        assertNotNull(result);
        if (result instanceof Integer)
            assertThat((Integer)result, is(408));
        else
            assertThat(result, instanceOf(Throwable.class));
    }

    @ParameterizedTest
    @ArgumentsSource(TransportProvider.class)
    public void testBlockingReadWithMinimumDataRateAboveLimit(Transport transport) throws Exception
    {
        init(transport);
        int bytesPerSecond = 20;
        scenario.httpConfig.setMinRequestDataRate(bytesPerSecond);
        CountDownLatch handlerLatch = new CountDownLatch(1);
        scenario.start(new AbstractHandler()
        {
            @Override
            public void handle(String target, Request baseRequest, HttpServletRequest request, HttpServletResponse response) throws IOException
            {
                baseRequest.setHandled(true);
                ServletInputStream input = request.getInputStream();
                while (true)
                {
                    int read = input.read();
                    if (read < 0)
                        break;
                }
                handlerLatch.countDown();
            }
        });

        DeferredContentProvider contentProvider = new DeferredContentProvider();
        CountDownLatch resultLatch = new CountDownLatch(1);
        scenario.client.newRequest(scenario.newURI())
            .content(contentProvider)
            .send(result ->
            {
                if (result.getResponse().getStatus() == HttpStatus.OK_200)
                    resultLatch.countDown();
            });

        for (int i = 0; i < 3; ++i)
        {
            contentProvider.offer(ByteBuffer.allocate(bytesPerSecond * 2));
            Thread.sleep(2500);
        }
        contentProvider.close();

        assertTrue(handlerLatch.await(5, TimeUnit.SECONDS));
        assertTrue(resultLatch.await(5, TimeUnit.SECONDS));
    }

    @ParameterizedTest
    @ArgumentsSource(TransportProvider.class)
    public void testBlockingReadHttpIdleTimeoutOverridesIdleTimeout(Transport transport) throws Exception
    {
        init(transport);
        long httpIdleTimeout = 2500;
        long idleTimeout = 3 * httpIdleTimeout;
        scenario.httpConfig.setIdleTimeout(httpIdleTimeout);
        CountDownLatch handlerLatch = new CountDownLatch(1);
        scenario.start(new BlockingReadHandler(handlerLatch));
        scenario.setServerIdleTimeout(idleTimeout);

        try (StacklessLogging ignore = new StacklessLogging(HttpChannel.class))
        {
            DeferredContentProvider contentProvider = new DeferredContentProvider(ByteBuffer.allocate(1));
            CountDownLatch resultLatch = new CountDownLatch(1);
            scenario.client.POST(scenario.newURI())
                .content(contentProvider)
                .send(result ->
                {
                    if (result.getResponse().getStatus() == HttpStatus.INTERNAL_SERVER_ERROR_500)
                        resultLatch.countDown();
                });

            // Blocking read should timeout.
            assertTrue(handlerLatch.await(2 * httpIdleTimeout, TimeUnit.MILLISECONDS));
            // Complete the request.
            contentProvider.close();
            assertTrue(resultLatch.await(5, TimeUnit.SECONDS));
        }
    }

    @ParameterizedTest
    @ArgumentsSource(TransportProvider.class)
    public void testAsyncReadHttpIdleTimeoutOverridesIdleTimeout(Transport transport) throws Exception
    {
        init(transport);
        long httpIdleTimeout = 2500;
        long idleTimeout = 3 * httpIdleTimeout;
        scenario.httpConfig.setIdleTimeout(httpIdleTimeout);
        CountDownLatch handlerLatch = new CountDownLatch(1);
        scenario.start(new AbstractHandler()
        {
            @Override
            public void handle(String target, Request baseRequest, HttpServletRequest request, HttpServletResponse response) throws IOException
            {
                baseRequest.setHandled(true);
                AsyncContext asyncContext = request.startAsync();
                asyncContext.setTimeout(0);
                ServletInputStream input = request.getInputStream();
                input.setReadListener(new ReadListener()
                {
                    @Override
                    public void onDataAvailable() throws IOException
                    {
                        assertEquals(0, input.read());
                        assertFalse(input.isReady());
                    }

                    @Override
                    public void onAllDataRead()
                    {
                    }

                    @Override
                    public void onError(Throwable failure)
                    {
                        if (failure instanceof TimeoutException)
                        {
                            response.setStatus(HttpStatus.INTERNAL_SERVER_ERROR_500);
                            handlerLatch.countDown();
                        }

                        asyncContext.complete();
                    }
                });
            }
        });
        scenario.setServerIdleTimeout(idleTimeout);

        DeferredContentProvider contentProvider = new DeferredContentProvider(ByteBuffer.allocate(1));
        CountDownLatch resultLatch = new CountDownLatch(1);
        scenario.client.POST(scenario.newURI())
            .content(contentProvider)
            .send(result ->
            {
                if (result.getResponse().getStatus() == HttpStatus.INTERNAL_SERVER_ERROR_500)
                    resultLatch.countDown();
            });

        // Async read should timeout.
        assertTrue(handlerLatch.await(2 * idleTimeout, TimeUnit.MILLISECONDS));
        // Complete the request.
        contentProvider.close();
        assertTrue(resultLatch.await(5, TimeUnit.SECONDS));
    }

    @ParameterizedTest
    @ArgumentsSource(TransportProvider.class)
    public void testIdleTimeoutBeforeReadIsIgnored(Transport transport) throws Exception
    {
        init(transport);
        long idleTimeout = 1000;
        scenario.start(new HttpServlet()
        {
            @Override
            protected void service(HttpServletRequest request, HttpServletResponse response) throws IOException
            {
                try
                {
                    Thread.sleep(idleTimeout + idleTimeout / 2);
                    IO.copy(request.getInputStream(), response.getOutputStream());
                }
                catch (InterruptedException x)
                {
                    throw new InterruptedIOException();
                }
            }
        });
        scenario.setServerIdleTimeout(idleTimeout);

        byte[] data = new byte[1024];
        new Random().nextBytes(data);
        byte[] data1 = new byte[data.length / 2];
        System.arraycopy(data, 0, data1, 0, data1.length);
        byte[] data2 = new byte[data.length - data1.length];
        System.arraycopy(data, data1.length, data2, 0, data2.length);
        DeferredContentProvider content = new DeferredContentProvider(ByteBuffer.wrap(data1));
        CountDownLatch latch = new CountDownLatch(1);
        scenario.client.newRequest(scenario.newURI())
            .path(scenario.servletPath)
            .content(content)
            .send(new BufferingResponseListener()
            {
                @Override
                public void onComplete(Result result)
                {
                    assertTrue(result.isSucceeded());
                    assertEquals(HttpStatus.OK_200, result.getResponse().getStatus());
                    assertArrayEquals(data, getContent());
                    latch.countDown();
                }
            });

        // Wait for the server application to block reading.
        Thread.sleep(2 * idleTimeout);
        content.offer(ByteBuffer.wrap(data2));
        content.close();

        assertTrue(latch.await(5, TimeUnit.SECONDS));
    }

    @ParameterizedTest
    @ArgumentsSource(TransportProvider.class)
    public void testBlockingWriteWithMinimumDataRateBelowLimit(Transport transport) throws Exception
    {
        // This test needs a large write to stall the server, and a slow reading client.
        // In HTTP/1.1, when using the loopback interface, the buffers are so large that
        // it would require a very large write (32 MiB) and a lot of time for this test
        // to pass. On the first writes, the server fills in the large buffers with a lot
        // of bytes (about 4 MiB), and so it would take a lot of time for the client to
        // read those bytes and eventually produce a write rate that will make the server
        // fail; and the write should be large enough to _not_ complete before the rate
        // is below the minimum.
        // In HTTP/2, we force the flow control window to be small, so that the server
        // stalls almost immediately without having written many bytes, so that the test
        // completes quickly.
        Assumptions.assumeTrue(transport.isHttp2Based());

        init(transport);

        int bytesPerSecond = 16 * 1024;
        scenario.httpConfig.setMinResponseDataRate(bytesPerSecond);
        CountDownLatch serverLatch = new CountDownLatch(1);
        scenario.start(new EmptyServerHandler()
        {
            @Override
            protected void service(String target, Request jettyRequest, HttpServletRequest request, HttpServletResponse response)
            {
                try
                {
                    ServletOutputStream output = response.getOutputStream();
                    output.write(new byte[8 * 1024 * 1024]);
                }
                catch (IOException x)
                {
                    serverLatch.countDown();
                }
            }
        });
        ((HttpClientTransportOverHTTP2)scenario.client.getTransport()).getHTTP2Client().setInitialStreamRecvWindow(FlowControlStrategy.DEFAULT_WINDOW_SIZE);

        // Setup the client to read slower than the min data rate.
        BlockingQueue<Object> objects = new LinkedBlockingQueue<>();
        CountDownLatch clientLatch = new CountDownLatch(1);
        scenario.client.newRequest(scenario.newURI())
            .onResponseContentAsync((response, content, callback) ->
            {
                objects.offer(content.remaining());
                objects.offer(callback);
            })
            .send(result ->
            {
                objects.offer(-1);
                objects.offer(Callback.NOOP);
                if (result.isFailed())
                    clientLatch.countDown();
            });

        long readRate = bytesPerSecond / 2;
        while (true)
        {
            int bytes = (Integer)objects.poll(5, TimeUnit.SECONDS);
            if (bytes < 0)
                break;
            long ms = bytes * 1000L / readRate;
            Thread.sleep(ms);
            Callback callback = (Callback)objects.poll();
            callback.succeeded();
        }

        assertTrue(serverLatch.await(15, TimeUnit.SECONDS));
        assertTrue(clientLatch.await(15, TimeUnit.SECONDS));
    }

    private static class BlockingReadHandler extends AbstractHandler
    {
        private final CountDownLatch handlerLatch;

        public BlockingReadHandler(CountDownLatch handlerLatch)
        {
            this.handlerLatch = handlerLatch;
        }

        @Override
        public void handle(String target, Request baseRequest, HttpServletRequest request, HttpServletResponse response) throws IOException
        {
            baseRequest.setHandled(true);
            ServletInputStream input = request.getInputStream();
            assertEquals(0, input.read());
            try
            {
                input.read();
            }
            catch (IOException x)
            {
                handlerLatch.countDown();
                throw x;
            }
        }
    }

    private static class BlockingWriteHandler extends AbstractHandler
    {
        private final CountDownLatch handlerLatch;

        private BlockingWriteHandler(CountDownLatch handlerLatch)
        {
            this.handlerLatch = handlerLatch;
        }

        @Override
        public void handle(String target, Request baseRequest, HttpServletRequest request, HttpServletResponse response) throws IOException
        {
            baseRequest.setHandled(true);
            ServletOutputStream output = response.getOutputStream();
            try
            {
                output.write(new byte[64 * 1024 * 1024]);
            }
            catch (IOException x)
            {
                handlerLatch.countDown();
                throw x;
            }
        }
    }
}<|MERGE_RESOLUTION|>--- conflicted
+++ resolved
@@ -200,293 +200,6 @@
 
     @ParameterizedTest
     @ArgumentsSource(TransportProvider.class)
-<<<<<<< HEAD
-=======
-    public void testNoBlockingTimeoutBlockingReadIdleTimeoutFires(Transport transport) throws Exception
-    {
-        init(transport);
-        scenario.httpConfig.setBlockingTimeout(-1);
-        CountDownLatch handlerLatch = new CountDownLatch(1);
-        scenario.start(new BlockingReadHandler(handlerLatch));
-        long idleTimeout = 2500;
-        scenario.setServerIdleTimeout(idleTimeout);
-
-        try (StacklessLogging ignore = new StacklessLogging(HttpChannel.class))
-        {
-            DeferredContentProvider contentProvider = new DeferredContentProvider(ByteBuffer.allocate(1));
-            CountDownLatch resultLatch = new CountDownLatch(1);
-            scenario.client.POST(scenario.newURI())
-                .content(contentProvider)
-                .send(result ->
-                {
-                    if (result.getResponse().getStatus() == HttpStatus.INTERNAL_SERVER_ERROR_500)
-                        resultLatch.countDown();
-                });
-
-            // Blocking read should timeout.
-            assertTrue(handlerLatch.await(2 * idleTimeout, TimeUnit.MILLISECONDS));
-            // Complete the request.
-            contentProvider.close();
-            assertTrue(resultLatch.await(5, TimeUnit.SECONDS));
-        }
-    }
-
-    @ParameterizedTest
-    @ArgumentsSource(TransportProvider.class)
-    public void testBlockingTimeoutSmallerThanIdleTimeoutBlockingReadBlockingTimeoutFires(Transport transport) throws Exception
-    {
-        init(transport);
-        long blockingTimeout = 2500;
-        scenario.httpConfig.setBlockingTimeout(blockingTimeout);
-        CountDownLatch handlerLatch = new CountDownLatch(1);
-        scenario.start(new BlockingReadHandler(handlerLatch));
-        long idleTimeout = 3 * blockingTimeout;
-        scenario.setServerIdleTimeout(idleTimeout);
-
-        try (StacklessLogging ignore = new StacklessLogging(HttpChannel.class))
-        {
-            DeferredContentProvider contentProvider = new DeferredContentProvider(ByteBuffer.allocate(1));
-            CountDownLatch resultLatch = new CountDownLatch(1);
-            scenario.client.POST(scenario.newURI())
-                .content(contentProvider)
-                .send(result ->
-                {
-                    if (result.getResponse().getStatus() == HttpStatus.INTERNAL_SERVER_ERROR_500)
-                        resultLatch.countDown();
-                });
-
-            // Blocking read should timeout.
-            assertTrue(handlerLatch.await(2 * blockingTimeout, TimeUnit.MILLISECONDS));
-            // Complete the request.
-            contentProvider.close();
-            assertTrue(resultLatch.await(5, TimeUnit.SECONDS));
-        }
-    }
-
-    @ParameterizedTest
-    @ArgumentsSource(TransportProvider.class)
-    public void testBlockingTimeoutLargerThanIdleTimeoutBlockingReadIdleTimeoutFires(Transport transport) throws Exception
-    {
-        init(transport);
-        long idleTimeout = 2500;
-        long blockingTimeout = 3 * idleTimeout;
-        scenario.httpConfig.setBlockingTimeout(blockingTimeout);
-        CountDownLatch handlerLatch = new CountDownLatch(1);
-        scenario.start(new BlockingReadHandler(handlerLatch));
-        scenario.setServerIdleTimeout(idleTimeout);
-
-        try (StacklessLogging ignore = new StacklessLogging(HttpChannel.class))
-        {
-            DeferredContentProvider contentProvider = new DeferredContentProvider(ByteBuffer.allocate(1));
-            CountDownLatch resultLatch = new CountDownLatch(1);
-            scenario.client.POST(scenario.newURI())
-                .content(contentProvider)
-                .send(result ->
-                {
-                    if (result.getResponse().getStatus() == HttpStatus.INTERNAL_SERVER_ERROR_500)
-                        resultLatch.countDown();
-                });
-
-            // Blocking read should timeout.
-            assertTrue(handlerLatch.await(2 * idleTimeout, TimeUnit.MILLISECONDS));
-            // Complete the request.
-            contentProvider.close();
-            assertTrue(resultLatch.await(5, TimeUnit.SECONDS));
-        }
-    }
-
-    @ParameterizedTest
-    @ArgumentsSource(TransportProvider.class)
-    public void testNoBlockingTimeoutBlockingWriteIdleTimeoutFires(Transport transport) throws Exception
-    {
-        init(transport);
-        scenario.httpConfig.setBlockingTimeout(-1);
-        CountDownLatch handlerLatch = new CountDownLatch(1);
-        scenario.start(new BlockingWriteHandler(handlerLatch));
-        long idleTimeout = 2500;
-        scenario.setServerIdleTimeout(idleTimeout);
-
-        try (StacklessLogging ignore = new StacklessLogging(HttpChannel.class))
-        {
-            BlockingQueue<Callback> callbacks = new LinkedBlockingQueue<>();
-            CountDownLatch resultLatch = new CountDownLatch(1);
-            scenario.client.newRequest(scenario.newURI())
-                .onResponseContentAsync((response, content, callback) ->
-                {
-                    // Do not succeed the callback so the server will block writing.
-                    callbacks.offer(callback);
-                })
-                .send(result ->
-                {
-                    if (result.isFailed())
-                        resultLatch.countDown();
-                });
-
-            // Blocking write should timeout.
-            assertTrue(handlerLatch.await(2 * idleTimeout, TimeUnit.MILLISECONDS));
-            // After the server stopped sending, consume on the client to read the early EOF.
-            while (true)
-            {
-                Callback callback = callbacks.poll(1, TimeUnit.SECONDS);
-                if (callback == null)
-                    break;
-                callback.succeeded();
-            }
-            assertTrue(resultLatch.await(5, TimeUnit.SECONDS));
-        }
-    }
-
-    @ParameterizedTest
-    @ArgumentsSource(TransportProvider.class)
-    public void testBlockingTimeoutSmallerThanIdleTimeoutBlockingWriteBlockingTimeoutFires(Transport transport) throws Exception
-    {
-        init(transport);
-        long blockingTimeout = 2500;
-        scenario.httpConfig.setBlockingTimeout(blockingTimeout);
-        CountDownLatch handlerLatch = new CountDownLatch(1);
-        scenario.start(new BlockingWriteHandler(handlerLatch));
-        long idleTimeout = 3 * blockingTimeout;
-        scenario.setServerIdleTimeout(idleTimeout);
-
-        try (StacklessLogging ignore = new StacklessLogging(HttpChannel.class))
-        {
-            BlockingQueue<Callback> callbacks = new LinkedBlockingQueue<>();
-            CountDownLatch resultLatch = new CountDownLatch(1);
-            scenario.client.newRequest(scenario.newURI())
-                .onResponseContentAsync((response, content, callback) ->
-                {
-                    // Do not succeed the callback so the server will block writing.
-                    callbacks.offer(callback);
-                })
-                .send(result ->
-                {
-                    if (result.isFailed())
-                        resultLatch.countDown();
-                });
-
-            // Blocking write should timeout.
-            assertTrue(handlerLatch.await(2 * blockingTimeout, TimeUnit.MILLISECONDS));
-            // After the server stopped sending, consume on the client to read the early EOF.
-            while (true)
-            {
-                Callback callback = callbacks.poll(1, TimeUnit.SECONDS);
-                if (callback == null)
-                    break;
-                callback.succeeded();
-            }
-            assertTrue(resultLatch.await(5, TimeUnit.SECONDS));
-        }
-    }
-
-    @ParameterizedTest
-    @ArgumentsSource(TransportProvider.class)
-    public void testBlockingTimeoutLargerThanIdleTimeoutBlockingWriteIdleTimeoutFires(Transport transport) throws Exception
-    {
-        init(transport);
-        long idleTimeout = 2500;
-        long blockingTimeout = 3 * idleTimeout;
-        scenario.httpConfig.setBlockingTimeout(blockingTimeout);
-        CountDownLatch handlerLatch = new CountDownLatch(1);
-        scenario.start(new BlockingWriteHandler(handlerLatch));
-        scenario.setServerIdleTimeout(idleTimeout);
-
-        try (StacklessLogging ignore = new StacklessLogging(HttpChannel.class))
-        {
-            BlockingQueue<Callback> callbacks = new LinkedBlockingQueue<>();
-            CountDownLatch resultLatch = new CountDownLatch(1);
-            scenario.client.newRequest(scenario.newURI())
-                .onResponseContentAsync((response, content, callback) ->
-                {
-                    // Do not succeed the callback so the server will block writing.
-                    callbacks.offer(callback);
-                })
-                .send(result ->
-                {
-                    if (result.isFailed())
-                        resultLatch.countDown();
-                });
-
-            // Blocking read should timeout.
-            assertTrue(handlerLatch.await(2 * idleTimeout, TimeUnit.MILLISECONDS));
-            // After the server stopped sending, consume on the client to read the early EOF.
-            while (true)
-            {
-                Callback callback = callbacks.poll(1, TimeUnit.SECONDS);
-                if (callback == null)
-                    break;
-                callback.succeeded();
-            }
-            assertTrue(resultLatch.await(5, TimeUnit.SECONDS));
-        }
-    }
-
-    @ParameterizedTest
-    @ArgumentsSource(TransportProvider.class)
-    public void testBlockingTimeoutWithSlowRead(Transport transport) throws Exception
-    {
-        init(transport);
-        long idleTimeout = 2500;
-        long blockingTimeout = 2 * idleTimeout;
-        scenario.httpConfig.setBlockingTimeout(blockingTimeout);
-        CountDownLatch handlerLatch = new CountDownLatch(1);
-        scenario.start(new AbstractHandler()
-        {
-            @Override
-            public void handle(String target, Request baseRequest, HttpServletRequest request, HttpServletResponse response) throws IOException
-            {
-                try
-                {
-                    baseRequest.setHandled(true);
-                    ServletInputStream input = request.getInputStream();
-                    while (true)
-                    {
-                        int read = input.read();
-                        if (read < 0)
-                            break;
-                    }
-                }
-                catch (IOException x)
-                {
-                    handlerLatch.countDown();
-                    throw x;
-                }
-            }
-        });
-        scenario.setServerIdleTimeout(idleTimeout);
-
-        try (StacklessLogging ignore = new StacklessLogging(HttpChannel.class))
-        {
-            DeferredContentProvider contentProvider = new DeferredContentProvider();
-            CountDownLatch resultLatch = new CountDownLatch(1);
-            scenario.client.newRequest(scenario.newURI())
-                .content(contentProvider)
-                .send(result ->
-                {
-                    // Result may fail to send the whole request body,
-                    // but the response has arrived successfully.
-                    if (result.getResponse().getStatus() == HttpStatus.INTERNAL_SERVER_ERROR_500)
-                        resultLatch.countDown();
-                });
-
-            // The writes should be slow but not trigger the idle timeout.
-            long period = idleTimeout / 2;
-            long writes = 2 * (blockingTimeout / period);
-            for (long i = 0; i < writes; ++i)
-            {
-                contentProvider.offer(ByteBuffer.allocate(1));
-                Thread.sleep(period);
-            }
-            contentProvider.close();
-
-            // Blocking read should timeout.
-            assertTrue(handlerLatch.await(2 * idleTimeout, TimeUnit.MILLISECONDS));
-            assertTrue(resultLatch.await(5, TimeUnit.SECONDS));
-        }
-    }
-
-    @ParameterizedTest
-    @ArgumentsSource(TransportProvider.class)
->>>>>>> e09444ee
     public void testAsyncReadIdleTimeoutFires(Transport transport) throws Exception
     {
         init(transport);
