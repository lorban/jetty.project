--- conflicted
+++ resolved
@@ -40,10 +40,7 @@
     <module>test-jndi-webapp</module>
     <module>test-http2-webapp</module>
     <module>test-simple-webapp</module>
-<<<<<<< HEAD
     <module>test-felix-webapp</module>
-=======
     <module>test-cdi2-webapp</module>
->>>>>>> bb486c55
   </modules>
 </project>